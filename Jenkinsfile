--- conflicted
+++ resolved
@@ -1,7 +1,7 @@
 pipeline {
     agent any
 
-    options { buildDiscarder(logRotator(artifactNumToKeepStr: '0')) }
+    options { buildDiscarder(logRotator(numToKeepStr: '1')) }
 
     stages {
 
@@ -37,10 +37,6 @@
 
             steps {
               sh 'mvn clean test -PJava8'
-<<<<<<< HEAD
-
-=======
->>>>>>> 73237284
             }
 
           }
@@ -57,10 +53,6 @@
 
             steps {
               sh 'mvn clean test -PJava9'
-<<<<<<< HEAD
-
-=======
->>>>>>> 73237284
             }
           }
 
@@ -98,11 +90,7 @@
                    variable: 'SIGN_KEY')]) {
                         configFileProvider(
                             [configFile(fileId: '10647dc3-5621-463b-a290-85290f0ad119', variable: 'MAVEN_SETTINGS')]) {
-<<<<<<< HEAD
-                            sh 'mvn -s $MAVEN_SETTINGS deploy -P clean deploy -DskipTests -Dcheckstyle.failOnViolation=true -Dgpg.passphrase=$SIGN_KEY'
-=======
                             sh 'mvn -s $MAVEN_SETTINGS clean deploy -P deploy -DskipTests -Dcheckstyle.failOnViolation=true -Dgpg.passphrase=$SIGN_KEY'
->>>>>>> 73237284
                         }
                   }            
             }
