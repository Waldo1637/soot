Improvements and API changes in HEAD

1. Added support for Android. There is a new experimental module called 
   Dexpler which converts Dalvik bytecode to Jimple. This enables Soot
   to directly read bytecode from Android applications. 
   TODO Further comments...

2. Changed default throw analysis from "pedantic" to "unit based". This
   changes the default the assumptions that Soot makes about which
   statements can throw what kinds of exceptions. "unit based" is more
   optimistic than "pedantic" but should also be more realistic in
   most settings. (see the documentation on command line options
   for details)  
   
3. Added option -ire to ignore field and method resolution errors.
   Missing methods and fields will unsoundly be ignored. 
   
4. Added option -oaat which will instruct Soot to process one class
   at a time. Soot will load only one class at a time from the
   -process-dir and then run the jtp pack over all bodies in that class.
   This is repeated until all classes are processed. 

5. Ben Bellamy modified the fast type assigner to handle variables that
   during their lifetime both point to array and non-array typed objects.
   This is necessary for dalvik-to-Jimple code generation.
   
6. Soot now requires Java 1.6 to build and run. 

7. Changed the definition of EntryPoints.application() to just return
   the empty set if no main class is present.
   
8. Soot now support Java 7 source-code syntax. 

9. Improves the geometric encoding points-to solver. Bug fixes for processing the functions with more than 2^63 contexts. Performance is significantly improved. It is now scalable to analyze DaCapo-2006 with JDK1.6 within 9 minutes for the largest program. Precision is slightly better due to new fake information filtering algorithm. Code is refactored to be more readable. 

<<<<<<< HEAD
=======
10. Added support for plugins. This way it is possible to integrate new
    analysis without modifying Soot.

>>>>>>> 7a422e86
Improvements and API changes in version 2.5.0

1. Modified SourceLocator so that it will automatically load a SootClass
   from Soot's own JAR file if the class cannot be found on the
   soot-classpath, but ONLY if the class is in package soot.rtlib.
   See package documentation for soot.rtlib for more details.
2. The option -process-dir how has an alias -process-path, which makes
   sense because Soot can also process JAR files. Also, -keep-line-numbers
   now defaults to true. This is because so many people ask about how to
   access line numbers.   
3. Removed "org.apache" package from the default excludes list because
   that, by default, leads to Soot not analyzing anything of tomcat, for
   instance. This change follows the principle of least surprise.
4. Added option no-bodies-for-excluded that allows soot This
   option causes Soot to not load any method bodies of classes from the
   "exclude" packages (see -exclude option), even in whole-program mode,
   unless the class is explicitly as a "basic class".
   -no-bodies-for-excluded implies -allow-phantom-refs, as it uses the
   phantom-refs mechanism to model classes that are not loaded.
   The intent of this flag is to allow whole-program analyses to execute
   quickly on little toy examples, disregarding the Java runtime. Of
   course, such an analysis may be unsound - you get what you are asking
   for.
5. Added new packs "wjpp" and "wspp" for adding pre-processors. 
6. ReflectiveCallsInliner now supports field set/get through reflection.        
7. Integrated a novel context-sensitive points-to analysis that uses
   a memory-efficient geometric encoding. The analysis was presented
   in the following paper:
   Xiao Xiao and Charles Zhang. Geometric Encoding: Forging high
   performance context sensitive points-to analysis for Java.
   In ISSTA 2011: International Symposium on Software Testing and
   Analysis, Toronto, Canada, 2011
   The code was contributed to Soot by Richard (Xiao) Xiao. Thanks for
   this! You can find the code in soot.jimple.spark.geom. There are
   new phase options in cg.spark to enable and configure this
   analysis.   
8. Improved support for custom entry points in the points-to analysis.
9. Added option allowing putiry analysis to add a "Pure" bytecode
   attribute for pure methods.
10.GenericAttribute instances are now automatically read from class
   files and stored in class files.
11.Soot now has virtually complete support for invokedynamic.
   See tutorial/invokedynamic for details.
        
Improvements and API changes in version 2.4.0

1. Deprecated class StronglyConnectedComponents because it is
   inefficient. There is a new class StronglyConnectedComponentsFast
   that implements Tarjan's algorithm and is very efficient.
   
2. Changed type parameter of PatchingChain to be a subtype of Unit
   because this is what the implementation actually requires.

3. Added Hossein Sadat-Mohtasham's implementation of program dependency
   graphs.
   
4. Added new phase option "reflection-log" to support TamiFlex
   reflection log files. This option allows Spark to construct sound
   call graphs and points-to sets even for programs that use reflection.
   More information is available at:
   http://code.google.com/p/tamiflex/wiki/DaCapoAndSoot

Improvements and API changes in version 2.3.0

1. Integrated new JastAdd-based frontend with support for Java 5
   source code. Thanks to Torbjorn Ekman for contributing his
   frontend and his implementation of Java2Jimple!
   If you like to use the old polyglot-based frontend then
   just give the -polyglot command line option (Java 1.4 only).
   
2. At the very least if -validate is on, Soot now checks that @this
   is only assigned in the first statement of an instance method.
   This has always been an implicit assumption for Jimple code
   but up until now was not enforced. Code transformations written
   by clients should make sure to restore this invariant before
   transforming Jimple into another intermediate representation
   or into bytecode. (Eric Bodden)  
   
3. Integrated full support for preserving annotations in Jimple
   and writing them to bytecode. SOURCE level annotations are
   preserved if code is read from source and the flag
   -p jb preserve-source-annotations is given. (does not hold for
   package and local variable annotations) SOURCE level annotations
   are not written into bytecode by Soot.
   Annotations can easily be added to SootClass, SootMethod and
   SootField instances using the utility class
   soot.jimple.toolkits.annotation.j5anno.AnnotationGenerator.
   (Thanks to Will Benton!)   
 
4. Java 5 Annotations for fields, classes, parameters and methods
   are now fully preserved in bytecode. Jasmin was changed to
   implement this support. (Eric Bodden)   
   
5. Ben Bellamy contributed a new implementation for the type assigner.
   This is to be published under the title 'Efficient Local Type
   Inference' at OOPSLA '08. The new type assigner is usually
   faster (it is applied when processing bytecode), and sometimes
   more precise. In particular it should always infer the most
   narrow type possible.   
   Ben has tested this code, and verified that it provides a typing
   that is at least as tight as the original algorithm (tighter in
   2914 methods out of 295598) on a number of benchmarks. These are:
   abc-complete.jar, BlueJ, CSO (Scala code), Gant, Groovy, havoc.jar,
   Java 3D, jEdit, Java Grande Forum, Jigsaw, Jython, Kawa, rt.jar,
   Kawa, Scala and tools.jar.
   The mean execution time improvement is around 10 times,
   but for the longest methods (abc parser methods and havoc with
   >9000 statements) the improvement is between 200 and 500 times.
   There are new phase options in jb.tr that allow to switch
   back to the old type assigner or to compare both implementations.
   The command line option -use-old-type-assigner was removed.
   It used to enabled an even older version of the type assigner
   (based on bit vectors) that was commented out any way.
   The appropriate code was flagged as deprecated and may be removed
   in future versions of Soot.   

Improvements and API changes in version 2.2.5 

1. Soot now has an option to prepend the classpath given on the
   command line to the default classpath.  See the documentation on 
   the option -pp for details.

2. Included Manu Sridharan's demand-driven points-to analysis.  See
   http://doi.acm.org/10.1145/1133255.1134027 for details.  It can be
   activated via: -p cg.spark cs-demand:true, and also has two other
   phase options to control the effort with which the analysis
   tries to build context information.

3. Added local must-alias and not-may alias analyses. See package
   soot.jimple.toolkits.pointer.

4. Updated NullnessAnalysis for better performance. Thanks to Julian
   Tibble!

5. The flow analysis framework is now generic. One can explicitly
   declare the type of the abstraction and that is used for the fixed
   point iteration and the node type for the graph that is iterated over.
   This avoids a lot of casting one had to do in the past.

6. Between versions 2.2.3 and 2.2.4, a bug was introduced to Spark:
   PointsToSetInternal now implements equals/hashCode which confused the
   propagator algorithm because it was relying on comparison by identity.
   This lead to a five-fold slowdown on the points-to analyses and
   potentially wrong results.  The bug has now been fixed by modifying
   the propagator algorithm. Original speed was restored.

7. Richard Halpert's lock allocator as published at PACT'07, see:
   http://www.sable.mcgill.ca/publications/papers/#pact2007
   It is accessible via the wjtn (whole-jimple transaction) pack.
   
8. Added option: empties-as-allocs (default:true)
   When this option is set to true, Spark treats references to EMPTY_SET,
   EMPTY_MAP, and EMPTY_LIST as allocation sites for HashSet, HashMap and
   LinkedList objects, respectively, and references to
   Hashtable.emptyIterator as allocation sites for
   Hashtable$EmptyIterator. This enables subsequent analyses to
   differentiate different uses of Java's immutable empty collections.
        
9. Added instance keys (see class InstanceKey). An instance key is a
   static abstraction of one or multiple runtime objects. It's identity
   is defined via an intraprocedural flow-sensitive must-alias analysis.
   Further an instance key can be tested for must-not-aliasing with
   other keys. This functionality is provided via both an intraprocedural
   flow-sensitive must-not-alias analysis and the normal interprocedural
   flow-insensitive points-to analysis (whichever present). See the
   Technical Report SABLE-TR-2007-8 for details, at:
   http://www.sable.mcgill.ca/publications/techreports/#report2007-8

10. Building against polyglot version 1.3.5 (used to be 1.3.4).

11.Multiple changes to the Soot Eclipse plugin:
 - The SootOutput view is now deprecated. Instead Soot writes to a proper
   console that provides better formatting and other options.
 - Soot extenders do not longer have to put their code into Soot's plugin
   directory. Instead one can put the code into a normal Eclipse Java
   project and configure this project as "main project" in the Soot run
   configuration. The Main class is then automatically loaded from that
   project.
 - Examples: Hit New -> Examples -> Soot to learn Soot by example.
   Currently there are four example projects provided, from our well-known
   tutorials.
 - Soot classpath variables: The Soot example projects include
   sootclasses.jar via a platform-independent build path variable
   SOOTCLASSES. This variable always points to sootclasses.jar, and
   programmers extending Soot can include Soot on their build path by just
   using the variable, avoiding downloading Soot a second time.              

Improvements and API changes in version 2.2.4 (Fri, Apr 27, 2007)

1. Soot is now able to infer a main-class if no main-class attribute
   is given.

2. soot.jimple.toolkits.annotation.nullcheck.BranchedRefVarsAnalysis
   has been deprecated and replaced by 
   soot.jimple.toolkits.annotation.nullcheck.NullnessAnalysis.

3. Added EXPERIMENTAL transactions/lock allocation code, including
	- may-happen-in-parallel analysis
	- interprocedural information flow analysis
	- thread-local objects analysis
	- thread-based side effect analysis

Improvements in version 2.2.3 (Sat, Mar 18, 2006)

1. Dava:
    - Handling invocation of parent constructor and other constructors
      within a constructor
    - DeInlining final static fields.
    - Ensuring initialization of all final fields
    - Using copy propagation to remove un-necessary copy stmts
    
2. many bug fixes and improvements for Dava

3. many bug fixes and improvements for Java To Jimple 

Improvements in version 2.2.2

Improvements in version 2.2.1 (Mon, Jan 3, 2005)

1. update Soot - Eclipse plugin to work with Eclipse versions 3.x

Improvements in version 2.2 (Fri, Dec 17, 2004)

1. changes to class resolution see: 
   http://svn.sable.mcgill.ca/wiki/index.php/ClassResolver
2. major reorganization of control flow graphs and extended support for 
   exception control flow see: 
   http://svn.sable.mcgill.ca/wiki/index.php/CFG%20Reorganization
3. complete and stable JavaToJimple module
4. Java 1.4 sytle handling of method and field references see:
   http://svn.sable.mcgill.ca/wiki/index.php/MethodAndFieldReferences
5. minor fixes and cleanup of Shimple
   * made dominator analysis and structure classes public
   * Shimple factory added for finer grained control
6. updates to Soot - Eclipse Plugin
   * improved visual attributes in source
   * attributes legend
   * attribute management (for turning sets of attributes on/off)
   * interactive cfgs see:
   * growable graphical callgraph (experimental)
7. jimple validator does partial type checking (-validate switch)
8. testsuite
9. minor bug fixes
10. extended set of options

Improvements in version 2.1 (Wed, 17 Dec 2003)
1. bug fixes
2. switched from make to ant
3. many improvements to Shimple and Eclipse plugin
4. first release of Java-to-Jimple compiler
5. initial support for context-sensitive call graph and points-to analysis

Improvements in version 2.0.1 (Fri, 18 Jun 2003)
1. bug fixes
2. minor improvements and cleanup of Shimple, including:
 a) Significantly improved constant propagator analysis.
3. ant build file
4. new framework for adding Soot system tests

Improvements in version 2.0 (Fri, 6 Jun 2003)
1. a true whole-program mode
2. rewrite of the call graph code to provide more information (particularly
   about implicit calls) with a cleaner interface
3. first release of Eclipse plugin
4. first release of Shimple (SSA-Jimple)
5. refactoring of tag aggregators to make it easier to introduce new
   annotations for use by JITs
6. new, better organized option parsing code, accessible to other code
   (so you can set an option with a method call, rather than having to
   pass in a command line string)
7. elimination of most global variables; the remaining ones have been
   isolated so that Soot is restartable, and could be easily modified to
   allow concurrent Soot sessions on different threads.
8. bug fixes

Improvements in version 1.2.5 (Fri, 14 Feb 2003)
1. Spark improvements:
 a) now supports truly on-the-fly call graph construction, resulting
    in much smaller call graphs.
 b) alias edge algorithm tweaked to be faster.
 c) bug fixes.
2. General bug fixes.
3. Some performance improvements, plugging of memory leaks.
4. Reinstate support for JDK versions 1.2 through 1.4.

Improvements in version 1.2.4 (Fri, 22 Nov 2002)

1. main change is the inclusion of development version of Spark: Soot Pointer
   Analysis Research Kit. Available documentation for Spark includes the
   Spark poster (http://www.sable.mcgill.ca/publications/#poster-2002-1)
   and the Spark options 
   (http://www.sable.mcgill.ca/soot/tutorial/phase-options/spark.ps).
   More detailed documentation in the form of a master's thesis is being
   written. (olhotak)
2. Soot should now correctly handle classes compiled with 1.4.x versions
   of javac (olhotak)
3. new FastHierarchy class designed to eventually replace inefficient and
   confusing Hierarchy class (olhotak)
4. fix for missing control-flow graph edges from predecessors of statements
   in nested try blocks to some exception handlers (jjorge1)
5. make virtual call resolution respect access modifiers (olhotak)
6. other bug fixes

Improvements in version 1.2.3 (Wed, 08 May 2002)

1. fix to SourceLocator for the case where there are no actual
     paths in the soot classpath. (plam)
2. fix to HashMutableDirectedGraph to remove wayward extra
     preds and succs edges to a removed node. (fabien)
3. fix for Windows classpaths which contain less than two letters.
     Formerly, this crashed in charAt(1).  (plam, reported by Mary Payne)
4. add an option '-A LineNumber' to keep line number attributes in
   source class files. (feng)
5. make SootClass.containsBafBody() public (requested by David Airapetyan);
     avoid creating duplicate names in CommonSubexpressionEliminator
         (requested by Florian Mateoc).  Both changes by plam.
6. added changes by Michael Pan (pan@math.tau.ac.il) which make Soot 
     more parsimonious with respect to memory usage:
     it may use up to 20% less maximum heap space.
     Changes were: - sharing of coffi CONSTANT_Utf8_info objects
                   - SootMethod exceptions list created on demand
                   - get[Sub]Signature() storage hack useful for Sun JDK
7. minor changes in HashChain (remove useless null checks, states increments
   and modified insertBefore(List) ) (fabien)
8. fix to AbstractHost to avoid creation of thousands of empty lists (fabien)
9. added patch by Stephen Andrew Neuendorffer <neuendor@eecs.berkeley.edu>
     to make DeadAssignmentEliminator more aggressive: we no longer declare
     InstanceFieldRefs which read from 'this' in a non-static method to be
     'isEssential'. (plam)
10. Added some Timer.end() calls to JimpleBody.java
    and CoffiMethodSource.java, so that the '--time' option no
    longer causes runtime exceptions.  While this lets you
    specify '--time' without crashing soot, the accuracy of the
    reported times remains questionable. (jjorge1)
11. Improved Psuedotopological ordering, replaced deprecated code 
    (Vectors and Stacks), fixed line numbering, 
    fixed a minor UnitGraph bug (berndl)
12. Kludged together a bug fix for Alex Warshavsky (walex@il.ibm.com) where
    use-original-names sometimes produced Jimple Locals with #'s 
    in their names. (plam)
13. Fixed bug reported by Stephen Andrew Neuendorffer where CopyPropagator
     doesn't quite fail in the expected way when there's a variable used
     without definition (plam)
14. Added basic XML support in the form of an XMLStmtPrinter. Using
     the --xml command option will generate an XML version of the 
     class based on the Jimple statements and extended with static
     program data and transformation/analysis results. (deng)
15. Added entryInitialFlow method in FlowAnalysis, which allows a 
    new analysis just return flow object for entry points. 
	The customizeFlowGraph is still called. Currently it is 
	compatible with old analyses, but new analysis should override
	entryInitialFlow method rather than customizeFlowGraph.
    Forward and backward flow analyses are changed respectively.
	                                                (fqian)
16. Fixed local variable name problem in coffi.LocalVariable....
    reported by Nathan Kitchen. See fix 12 also.    (fqian)
17. Small improvement in ArraySparseSet and BackwardFlowAnalysis pointed
    out by Florian Loitsch.                         (fqian)
18. Added several utility classes for drawing generate graphs. 
    UnitGraph, BlockGraph, and Hierarchy can produce "dot" file
	for generating postscript files. 
	See soot/util/DotGraph*.java
	(More function will be added on.)               (fqian)
19. Added one flag in soot.Main.java to indicate the compilation for
    J2ME library which does not have Cloneable and Serializable interfaces.
	This affects the typing system which handcodes both interfaces.
	Has not been tested on J2ME. But when the flag is set to false, 
	original function is not affected.
	Patch provided by Stephen Cheng.                (fqian)
20. Fixed some obvious bugs in CFGViewer, added simple options. (fqian)
21. Added a new implementation of PRE by Florian Loitsch, merging 
    was done by Ondrej. The old implementation of PRE was obsoleted.
    The new implementation to be tested.                (fqian)


Improvements in version 1.2.2 (Thu Mar 29 11:45:13 EST 2001)

1. added \t case for soot.util.StringTools.getQuotedStringOf.
    (reported by Thomas VanDrunen)
2. CFG.java is improved to handle nested JSR/RETs
3. improved some exception message reported by Olivier Zendra.
4. The Jasmin package is also updated to 1.06-s10, the bug in grammar
   for attributes is fixed.
5. replaced 'getNodes().contains()' by 'containsNode()' in 
   "jimple/toolkits/invoke/MethodCallGraph.java", which speeds up
   the call graph construction significantly (by John Jorgensen.)

Improvements in version 1.2.1 (Fri Jan 12 15:22:59 EST 2001)

1. permissions changes and fix to Baf/JasminClass for BooleanType.
2. removal of a UnitGraph hack that shouldn't have been there.
3. internal changes to cmdline parsing, watch for bigger changes coming
4. fix by patrice to work around stupid jar bug
5. minor changes to jar bug workaround
6. fix for grimp precedence
7. improved error messages in the event of missing .dat files.
8. new build system (via the SootCompiler class).


Improvements in version 1.2.0 (Thu Sep 28 21:41:16 EDT 2000)

1. An annotation framework is included in this release.
2. A clean implementation of VTA is finally included in Soot.
3. New implementation of typing system included
     - contains nice integer typing system.
4. HashChain has a fast 'contains' method.
     (this was announced on the soot mailing list)
5. A branched flow analysis framework is present.
     - This allows different results to be propagated on
        different edges of a branch.
6. Implemented an Array Bounds Check and a Null Pointer Check algorithm.
   The new option '-A' annotates class files with analysis results.
      - See the new annotation tutorials.
7. Other minor bugs were zapped.
 
(release by Feng Qian)

Improvements in version 1.0.1 (not released)

1. Eliminated useless Directed interface.

2. Fixed bug in HashChain where null could wheedle its way into a HashChain.  Bad stuff!

3. Added attribute support and null pointer checks / array bounds checks.

4. Added common subexpression elimination.

Improvements in Release 1 (version 1.0.0)

Some of these changes occurred earlier but are only mentioned now.

1. Changed the version numbering scheme to follow the Linux
version numbering scheme.

2. Added warning for unconsumed phase options.

3. Fixed bug with original name recovery.

4. Added documentation.

5. Fixed another aggregation bug where multiple field refs between
def, use were not correctly handled.

6. Added static class synchronizer.

7. Changed format of Jimple source again, now removing the dots
for keywords.

8. Fixed issue with absolute paths in dos/windows

Improvements in 021400

1. Fixed the SootResolver so that it displays the name of
the missing classfile before quitting.

2. Merged in partial code for Partial Redundancy Elimination
(not working yet).

3. Added more documentation comments.  (Thanks patrice!)

4. Added EquivTo interface, made all Jimple Values implement 
EquivTo, and provided EquivalentValue wrapper objects.  Using an
EquivalentValue allows Collections to see structurally equal 
Values as satisfying .equals().  This is not universally useful;
for instance, the Units chain should not use EquivalentValues!

5. Added jikes.def and javac.def files.  Invoking "jams foo"
will copy the .dat files from the src/ directories to the classes/
directories.

6. Patrice added some support for a framework allowing Baf peephole
optimizations to be added in a uniform manner.

7. Added soot.PackAdjuster and soot.jimple.StmtPrinter classes.
These classes can be overridden by placing custom classes with the 
same names earlier in the CLASSPATH.  This permits external classes
to be called by Soot at strategic moments in Soot's execution.

Improvements in 1.beta.6

1. A Jimple parser has been added to the Soot framework.  Soot can
now read both .class files and .jimple files (produced by the
"--jimple" option).  Parsing .jimple files is faster than
reading .class files, and these files can be modified easily in a text
editor.

2. Different phases of Sootification can now be passed command-line
options.  For instance, the static inliner (si) in the
whole-jimple optimization pack (wjop) can told that it is to
expand code by no more than a factor of 5, by giving the following
command-line option:  -p wjop.si expansion-factor:5.

3. Some whole-program (excluding library) optimizations are
included, namely a static method binder and a static inliner.  The
inliner is enabled by default when the -W option is given.
It can be disabled with the option  -p wjop.si disabled:true -p
wjop.smb disabled:false.

Improvements in 1.beta.5

1. Baf, a streamlined form of bytecode has been added to Soot.  This is
useful for performing low level bytecode optimizations.  We can produce code
which is as good as javac now with the option "--final-rep baf".
Unfortunately this option creates bytecode which is different than what the Java
Virtual Machine is used to and so causes the JVM to crash.  For this reason, the
option is not enabled by default.

2. Major restructuring of the API has taken place.

3. The entire SpecJVM98 suite can be processed by Soot correctly, as well as
numerous other Java programs.

4. Process times are reasonable: a program can be usually put through Soot
within 2.5 times the execution time of javac on the original program.

Improvements in 1.beta.4

Date: Thu, 18 Mar 1999 01:05:44 -0500
From: Raja Vallee-Rai <rvalleerai@sable.mcgill.ca>
To: soot-list@sable.mcgill.ca
Subject: Soot-1.beta.4 released.

Hello soot-list subscribers,


A new version of Soot has been released!  The notable improvements are:

1. Grimp, an aggregated Jimple has been added to Soot. This is a
medium-high level intermediate representation which
allows you to manipulate statements as trees instead of 3-address code.
This is particularly useful for code generation and
decompilation. 

2. The code produced by Soot from Jimple code (by first converting it to
Grimp code) has been substantially improved. We
are now 2 to 3 percent away from the original classfile in performance.
(this is without any optimizations performed) 

3. A subroutine duplicator has been installed as a temporary solution
for the jsr bytecode. This means that there is no
concept of the subroutines in the framework and that the classfiles
produced by Soot are 'jsrless'. 

4. The speed of the transformations has been improved. 

5. Numerous bug fixes have been made. 


See http://www.sable.mcgill.ca/soot for more details.


Best regards,

Raja Vallee-Rai
Sable Research Group

Improvements in 1.beta.3

Date: Wed, 27 Jan 1999 21:11:49 -0500
From: Raja Vallee-Rai <rvalleerai@sable.mcgill.ca>
To: soot-list@sable.mcgill.ca
Subject: Soot version 1.beta.3 available.

Hello,

A new version of Soot has just been released.  This version fixes
numerous bugs and provides improved performance.  You can acquire the
new version at

http://www.sable.mcgill.ca/software

See the release notes at
http://www.sable.mcgill.ca/soot/releaseNotes.html for more details. 
Make sure you download the latest version of SableUtil to benefit from
the bug fixes and improvements in that package as well.

--------------------------------

For our next version we would like some feedback from our users.  Please
vote on the feature you would like to see implemented next:

A. Fix the handling of the JSR bytecode.
B. Improve the efficiency of the bytecode being generated.
C. Improve the speed of the bytecode -> Jimple transformation.

Only one vote per person, please. :)


Best regards,

Raja Vallee-Rai
Sable Research Group

<|MERGE_RESOLUTION|>--- conflicted
+++ resolved
@@ -33,12 +33,9 @@
 
 9. Improves the geometric encoding points-to solver. Bug fixes for processing the functions with more than 2^63 contexts. Performance is significantly improved. It is now scalable to analyze DaCapo-2006 with JDK1.6 within 9 minutes for the largest program. Precision is slightly better due to new fake information filtering algorithm. Code is refactored to be more readable. 
 
-<<<<<<< HEAD
-=======
 10. Added support for plugins. This way it is possible to integrate new
     analysis without modifying Soot.
 
->>>>>>> 7a422e86
 Improvements and API changes in version 2.5.0
 
 1. Modified SourceLocator so that it will automatically load a SootClass
