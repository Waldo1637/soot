--- conflicted
+++ resolved
@@ -3,10 +3,6 @@
 import static org.junit.Assert.fail;
 
 import java.io.File;
-<<<<<<< HEAD
-import java.lang.reflect.InvocationTargetException;
-=======
->>>>>>> 082e0b1e
 import java.lang.reflect.Method;
 import java.net.MalformedURLException;
 import java.net.URL;
@@ -205,17 +201,6 @@
 			URLClassLoader cl = new URLClassLoader(urls);
 
 			cl.loadClass(getTargetClass());
-<<<<<<< HEAD
-
-			Method closeMethod = null;
-			try {
-				closeMethod = URLClassLoader.class.getMethod("close");
-			} catch (Exception e) {
-			}
-
-			if (closeMethod != null) {
-				closeMethod.invoke(cl);
-=======
 			
 			// cl.close();
 			// Java 6 backwards compatibility hack
@@ -228,7 +213,6 @@
 				}
 			}
 			catch (Exception e) {
->>>>>>> 082e0b1e
 			}
 			return;
 
@@ -238,15 +222,6 @@
 			e.printStackTrace();
 		} catch (ClassFormatException e) {
 			e.printStackTrace();
-<<<<<<< HEAD
-		} catch (IllegalArgumentException e) {
-			e.printStackTrace();
-		} catch (IllegalAccessException e) {
-			e.printStackTrace();
-		} catch (InvocationTargetException e) {
-			e.printStackTrace();
-=======
->>>>>>> 082e0b1e
 		}
 
 		fail();
