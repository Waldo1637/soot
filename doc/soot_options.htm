<html>
<<<<<<< HEAD
<head>
<META http-equiv="Content-Type" content="text/html; charset=UTF-8">
<title>Soot Command Line Options</title>
<META NAME="description" CONTENT="Soot command-line options">
<META NAME="keywords" CONTENT="usage">
<META HTTP-EQUIV="Content-Style-Type" CONTENT="text/css">
</head>
<LINK REL="STYLESHEET" HREF="soot_options.css">
<body>
<H1 ALIGN="CENTER">Soot command-line options</H1>
<H1>CONTENTS</H1>
<ul>
<li>
<a href="#synopsis">SYNOPSIS</a>
</li>
<li>
<a href="#description">DESCRIPTION</a>
</li>
<li>
<a href="#options">OPTIONS</a>
<ul>
<li>
<a href="#section_1">General Options</a>
</li>
<li>
<a href="#section_2">Input Options</a>
</li>
<li>
<a href="#section_3">Output Options</a>
</li>
<li>
<a href="#section_4">Processing Options</a>
</li>
<li>
<a href="#section_5">Application Mode Options</a>
</li>
<li>
<a href="#section_6">Input Attribute Options</a>
</li>
<li>
<a href="#section_7">Output Attribute Options</a>
</li>
<li>
<a href="#section_8">Annotation Options</a>
</li>
<li>
<a href="#section_9">Miscellaneous Options</a>
</li>
</ul>
</li>
<li>
<a href="#phaseOptions">PHASES AND PHASE OPTIONS</a>
<ul>
<li>
<a href="#phase_1">Jimple Body Creation (jb)</a>
<ul>
<li>
<a href="#phase_1_1">Duplicate CatchAll Trap Remover (jb.dtr)</a>
</li>
<li>
<a href="#phase_1_2">Empty Switch Eliminator (jb.ese)</a>
</li>
<li>
<a href="#phase_1_3">Local Splitter (jb.ls)</a>
</li>
<li>
<a href="#phase_1_4">Jimple Local Aggregator (jb.a)</a>
</li>
<li>
<a href="#phase_1_5">Unused Local Eliminator (jb.ule)</a>
</li>
<li>
<a href="#phase_1_6">Type Assigner (jb.tr)</a>
</li>
<li>
<a href="#phase_1_7">Unsplit-originals Local Packer (jb.ulp)</a>
</li>
<li>
<a href="#phase_1_8">Local Name Standardizer (jb.lns)</a>
</li>
<li>
<a href="#phase_1_9">Copy Propagator (jb.cp)</a>
</li>
<li>
<a href="#phase_1_10">Dead Assignment Eliminator (jb.dae)</a>
</li>
<li>
<a href="#phase_1_11">Post-copy propagation Unused Local Eliminator (jb.cp-ule)</a>
</li>
<li>
<a href="#phase_1_12">Local Packer (jb.lp)</a>
</li>
<li>
<a href="#phase_1_13">Nop Eliminator (jb.ne)</a>
</li>
<li>
<a href="#phase_1_14">Unreachable Code Eliminator (jb.uce)</a>
</li>
<li>
<a href="#phase_1_15">Trap Tightener (jb.tt)</a>
</li>
</ul>
</li>
<li>
<a href="#phase_2">Java To Jimple Body Creation (jj)</a>
<ul>
<li>
<a href="#phase_2_1">Local Splitter (jj.ls)</a>
</li>
<li>
<a href="#phase_2_2">Jimple Local Aggregator (jj.a)</a>
</li>
<li>
<a href="#phase_2_3">Unused Local Eliminator (jj.ule)</a>
</li>
<li>
<a href="#phase_2_4">Type Assigner (jj.tr)</a>
</li>
<li>
<a href="#phase_2_5">Unsplit-originals Local Packer (jj.ulp)</a>
</li>
<li>
<a href="#phase_2_6">Local Name Standardizer (jj.lns)</a>
</li>
<li>
<a href="#phase_2_7">Copy Propagator (jj.cp)</a>
</li>
<li>
<a href="#phase_2_8">Dead Assignment Eliminator (jj.dae)</a>
</li>
<li>
<a href="#phase_2_9">Post-copy propagation Unused Local Eliminator (jj.cp-ule)</a>
</li>
<li>
<a href="#phase_2_10">Local Packer (jj.lp)</a>
</li>
<li>
<a href="#phase_2_11">Nop Eliminator (jj.ne)</a>
</li>
<li>
<a href="#phase_2_12">Unreachable Code Eliminator (jj.uce)</a>
</li>
</ul>
</li>
<li>
<a href="#phase_3">Whole Jimple Pre-processing Pack (wjpp)</a>
<ul>
<li>
<a href="#phase_3_1">Constant reflective method invocation base transformer (wjpp.cimbt)</a>
</li>
</ul>
</li>
<li>
<a href="#phase_4">Whole Shimple Pre-processing Pack (wspp)</a>
</li>
<li>
<a href="#phase_5">Call Graph Constructor (cg)</a>
<ul>
<li>
<a href="#phase_5_1">Class Hierarchy Analysis (cg.cha)</a>
</li>
<li>
<a href="#phase_5_2">Spark (cg.spark)</a>
</li>
<li>
<a href="#phase_5_3">Paddle (cg.paddle)</a>
</li>
</ul>
</li>
<li>
<a href="#phase_6">Whole Shimple Transformation Pack (wstp)</a>
</li>
<li>
<a href="#phase_7">Whole Shimple Optimization Pack (wsop)</a>
</li>
<li>
<a href="#phase_8">Whole-Jimple Transformation Pack (wjtp)</a>
<ul>
<li>
<a href="#phase_8_1">May Happen in Parallel Analyses (wjtp.mhp)</a>
</li>
<li>
<a href="#phase_8_2">Lock Allocator (wjtp.tn)</a>
</li>
<li>
<a href="#phase_8_3">Rename duplicated classes (wjtp.rdc)</a>
</li>
</ul>
</li>
<li>
<a href="#phase_9">Whole-Jimple Optimization Pack (wjop)</a>
<ul>
<li>
<a href="#phase_9_1">Static Method Binder (wjop.smb)</a>
</li>
<li>
<a href="#phase_9_2">Static Inliner (wjop.si)</a>
</li>
</ul>
</li>
<li>
<a href="#phase_10">Whole-Jimple Annotation Pack (wjap)</a>
<ul>
<li>
<a href="#phase_10_1">Rectangular Array Finder (wjap.ra)</a>
</li>
<li>
<a href="#phase_10_2">Unreachable Method Tagger (wjap.umt)</a>
</li>
<li>
<a href="#phase_10_3">Unreachable Fields Tagger (wjap.uft)</a>
</li>
<li>
<a href="#phase_10_4">Tightest Qualifiers Tagger (wjap.tqt)</a>
</li>
<li>
<a href="#phase_10_5">Call Graph Grapher (wjap.cgg)</a>
</li>
<li>
<a href="#phase_10_6">Purity Analysis [AM] (wjap.purity)</a>
</li>
</ul>
</li>
<li>
<a href="#phase_11">Shimple Control (shimple)</a>
</li>
<li>
<a href="#phase_12">Shimple Transformation Pack (stp)</a>
</li>
<li>
<a href="#phase_13">Shimple Optimization Pack (sop)</a>
<ul>
<li>
<a href="#phase_13_1">Shimple Constant Propagator and Folder (sop.cpf)</a>
</li>
</ul>
</li>
<li>
<a href="#phase_14">Jimple Transformation Pack (jtp)</a>
</li>
<li>
<a href="#phase_15">Jimple Optimization Pack (jop)</a>
<ul>
<li>
<a href="#phase_15_1">Common Subexpression Eliminator (jop.cse)</a>
</li>
<li>
<a href="#phase_15_2">Busy Code Motion (jop.bcm)</a>
</li>
<li>
<a href="#phase_15_3">Lazy Code Motion (jop.lcm)</a>
</li>
<li>
<a href="#phase_15_4">Copy Propagator (jop.cp)</a>
</li>
<li>
<a href="#phase_15_5">Jimple Constant Propagator and Folder (jop.cpf)</a>
</li>
<li>
<a href="#phase_15_6">Conditional Branch Folder (jop.cbf)</a>
</li>
<li>
<a href="#phase_15_7">Dead Assignment Eliminator (jop.dae)</a>
</li>
<li>
<a href="#phase_15_8">Null Check Eliminator (jop.nce)</a>
</li>
<li>
<a href="#phase_15_9">Unreachable Code Eliminator 1 (jop.uce1)</a>
</li>
<li>
<a href="#phase_15_10">Unconditional Branch Folder 1 (jop.ubf1)</a>
</li>
<li>
<a href="#phase_15_11">Unreachable Code Eliminator 2 (jop.uce2)</a>
</li>
<li>
<a href="#phase_15_12">Unconditional Branch Folder 2 (jop.ubf2)</a>
</li>
<li>
<a href="#phase_15_13">Unused Local Eliminator (jop.ule)</a>
</li>
</ul>
</li>
<li>
<a href="#phase_16">Jimple Annotation Pack (jap)</a>
<ul>
<li>
<a href="#phase_16_1">Null Pointer Checker (jap.npc)</a>
</li>
<li>
<a href="#phase_16_2">Null Pointer Colourer (jap.npcolorer)</a>
</li>
<li>
<a href="#phase_16_3">Array Bound Checker (jap.abc)</a>
</li>
<li>
<a href="#phase_16_4">Profiling Generator (jap.profiling)</a>
</li>
<li>
<a href="#phase_16_5">Side Effect tagger (jap.sea)</a>
</li>
<li>
<a href="#phase_16_6">Field Read/Write Tagger (jap.fieldrw)</a>
</li>
<li>
<a href="#phase_16_7">Call Graph Tagger (jap.cgtagger)</a>
</li>
<li>
<a href="#phase_16_8">Parity Tagger (jap.parity)</a>
</li>
<li>
<a href="#phase_16_9">Parameter Alias Tagger (jap.pat)</a>
</li>
<li>
<a href="#phase_16_10">Live Variables Tagger (jap.lvtagger)</a>
</li>
<li>
<a href="#phase_16_11">Reaching Defs Tagger (jap.rdtagger)</a>
</li>
<li>
<a href="#phase_16_12">Cast Elimination Check Tagger (jap.che)</a>
</li>
<li>
<a href="#phase_16_13">Unreachable Method Transformer (jap.umt)</a>
</li>
<li>
<a href="#phase_16_14">Loop Invariant Tagger (jap.lit)</a>
</li>
<li>
<a href="#phase_16_15">Available Expressions Tagger (jap.aet)</a>
</li>
<li>
<a href="#phase_16_16">Dominators Tagger (jap.dmt)</a>
</li>
</ul>
</li>
<li>
<a href="#phase_17">Grimp Body Creation (gb)</a>
<ul>
<li>
<a href="#phase_17_1">Grimp Pre-folding Aggregator (gb.a1)</a>
</li>
<li>
<a href="#phase_17_2">Grimp Constructor Folder (gb.cf)</a>
</li>
<li>
<a href="#phase_17_3">Grimp Post-folding Aggregator (gb.a2)</a>
</li>
<li>
<a href="#phase_17_4">Grimp Unused Local Eliminator (gb.ule)</a>
</li>
</ul>
</li>
<li>
<a href="#phase_18">Grimp Optimization (gop)</a>
</li>
<li>
<a href="#phase_19">Baf Body Creation (bb)</a>
<ul>
<li>
<a href="#phase_19_1">Load Store Optimizer (bb.lso)</a>
</li>
<li>
<a href="#phase_19_2">Store Chain Optimizer (bb.sco)</a>
</li>
<li>
<a href="#phase_19_3">Peephole Optimizer (bb.pho)</a>
</li>
<li>
<a href="#phase_19_4">Unused Local Eliminator (bb.ule)</a>
</li>
<li>
<a href="#phase_19_5">Local Packer (bb.lp)</a>
</li>
</ul>
</li>
<li>
<a href="#phase_20">Baf Optimization (bop)</a>
</li>
<li>
<a href="#phase_21">Tag Aggregator (tag)</a>
<ul>
<li>
<a href="#phase_21_1">Line Number Tag Aggregator (tag.ln)</a>
</li>
<li>
<a href="#phase_21_2">Array Bounds and Null Pointer Check Tag Aggregator (tag.an)</a>
</li>
<li>
<a href="#phase_21_3">Dependence Tag Aggregator (tag.dep)</a>
</li>
<li>
<a href="#phase_21_4">Field Read/Write Tag Aggregator (tag.fieldrw)</a>
</li>
</ul>
</li>
<li>
<a href="#phase_22">Dava Body Creation (db)</a>
<ul>
<li>
<a href="#phase_22_1">Transformations (db.transformations)</a>
</li>
<li>
<a href="#phase_22_2">Renamer (db.renamer)</a>
</li>
<li>
<a href="#phase_22_3">De-obfuscate (db.deobfuscate)</a>
</li>
<li>
<a href="#phase_22_4">Force Recompilability (db.force-recompile)</a>
</li>
</ul>
</li>
</ul>
</li>
</ul>
<H1>
<A NAME="synopsis">
SYNOPSIS</A>
</H1>
<P>
Soot is invoked as follows:
<BLOCKQUOTE>
<TT>java</TT><I>javaOptions</I><TT>soot.Main</TT> [ <I>sootOption</I>* ] <I>classname</I>*
</BLOCKQUOTE>
</P>
<H1>
<A NAME="description">DESCRIPTION</A>
</H1>
<p>This manual documents the command line options of the Soot
bytecode compiler/optimizer tool. In essence, it tells you what you can
use to replace the <I>sootOption</I> placeholder which appears in the SYNOPSIS.</p>
<intro>
        
<p>
            The descriptions of Soot options talk about three categories of
            classes: argument classes, application classes, and library classes.
        </p>
        
<p>
            
<var>Argument classes</var>
=======
   <head>
      <meta http-equiv="Content-Type" content="text/html; charset=UTF-8">
      <title>Soot Command Line Options</title>
      <META NAME="description" CONTENT="Soot command-line options">
      <META NAME="keywords" CONTENT="usage">
      <META HTTP-EQUIV="Content-Style-Type" CONTENT="text/css">
   </head>
   <LINK REL="STYLESHEET" HREF="soot_options.css">
   <body>
      <H1 ALIGN="CENTER">Soot command-line options</H1>
      <H1>CONTENTS</H1>
      <ul>
         <li><a href="#synopsis">SYNOPSIS</a></li>
         <li><a href="#description">DESCRIPTION</a></li>
         <li><a href="#options">OPTIONS</a><ul>
               <li><a href="#section_1">General Options</a></li>
               <li><a href="#section_2">Input Options</a></li>
               <li><a href="#section_3">Output Options</a></li>
               <li><a href="#section_4">Processing Options</a></li>
               <li><a href="#section_5">Application Mode Options</a></li>
               <li><a href="#section_6">Input Attribute Options</a></li>
               <li><a href="#section_7">Output Attribute Options</a></li>
               <li><a href="#section_8">Annotation Options</a></li>
               <li><a href="#section_9">Miscellaneous Options</a></li>
            </ul>
         </li>
         <li><a href="#phaseOptions">PHASES AND PHASE OPTIONS</a><ul>
               <li><a href="#phase_1">Jimple Body Creation (jb)
                     </a><ul>
                     <li><a href="#phase_1_1">Duplicate CatchAll Trap Remover (jb.dtr)
                           </a></li>
                     <li><a href="#phase_1_2">Empty Switch Eliminator (jb.ese)
                           </a></li>
                     <li><a href="#phase_1_3">Local Splitter (jb.ls)
                           </a></li>
                     <li><a href="#phase_1_4">Jimple Local Aggregator (jb.a)
                           </a></li>
                     <li><a href="#phase_1_5">Unused Local Eliminator (jb.ule)
                           </a></li>
                     <li><a href="#phase_1_6">Type Assigner (jb.tr)
                           </a></li>
                     <li><a href="#phase_1_7">Unsplit-originals Local Packer (jb.ulp)
                           </a></li>
                     <li><a href="#phase_1_8">Local Name Standardizer (jb.lns)
                           </a></li>
                     <li><a href="#phase_1_9">Copy Propagator (jb.cp)
                           </a></li>
                     <li><a href="#phase_1_10">Dead Assignment Eliminator (jb.dae)
                           </a></li>
                     <li><a href="#phase_1_11">Post-copy propagation Unused Local Eliminator (jb.cp-ule)
                           </a></li>
                     <li><a href="#phase_1_12">Local Packer (jb.lp)
                           </a></li>
                     <li><a href="#phase_1_13">Nop Eliminator (jb.ne)
                           </a></li>
                     <li><a href="#phase_1_14">Unreachable Code Eliminator (jb.uce)
                           </a></li>
                     <li><a href="#phase_1_15">Trap Tightener (jb.tt)
                           </a></li>
                  </ul>
               </li>
               <li><a href="#phase_2">Java To Jimple Body Creation (jj)
                     </a><ul>
                     <li><a href="#phase_2_1">Local Splitter (jj.ls)
                           </a></li>
                     <li><a href="#phase_2_2">Jimple Local Aggregator (jj.a)
                           </a></li>
                     <li><a href="#phase_2_3">Unused Local Eliminator (jj.ule)
                           </a></li>
                     <li><a href="#phase_2_4">Type Assigner (jj.tr)
                           </a></li>
                     <li><a href="#phase_2_5">Unsplit-originals Local Packer (jj.ulp)
                           </a></li>
                     <li><a href="#phase_2_6">Local Name Standardizer (jj.lns)
                           </a></li>
                     <li><a href="#phase_2_7">Copy Propagator (jj.cp)
                           </a></li>
                     <li><a href="#phase_2_8">Dead Assignment Eliminator (jj.dae)
                           </a></li>
                     <li><a href="#phase_2_9">Post-copy propagation Unused Local Eliminator (jj.cp-ule)
                           </a></li>
                     <li><a href="#phase_2_10">Local Packer (jj.lp)
                           </a></li>
                     <li><a href="#phase_2_11">Nop Eliminator (jj.ne)
                           </a></li>
                     <li><a href="#phase_2_12">Unreachable Code Eliminator (jj.uce)
                           </a></li>
                  </ul>
               </li>
               <li><a href="#phase_3">Whole Jimple Pre-processing Pack (wjpp)
                     </a><ul>
                     <li><a href="#phase_3_1">Constant reflective method invocation base transformer (wjpp.cimbt)
                           </a></li>
                  </ul>
               </li>
               <li><a href="#phase_4">Whole Shimple Pre-processing Pack (wspp)
                     </a></li>
               <li><a href="#phase_5">Call Graph Constructor (cg)
                     </a><ul>
                     <li><a href="#phase_5_1">Class Hierarchy Analysis (cg.cha)
                           </a></li>
                     <li><a href="#phase_5_2">Spark (cg.spark)
                           </a></li>
                     <li><a href="#phase_5_3">Paddle (cg.paddle)
                           </a></li>
                  </ul>
               </li>
               <li><a href="#phase_6">Whole Shimple Transformation Pack (wstp)
                     </a></li>
               <li><a href="#phase_7">Whole Shimple Optimization Pack (wsop)
                     </a></li>
               <li><a href="#phase_8">Whole-Jimple Transformation Pack (wjtp)
                     </a><ul>
                     <li><a href="#phase_8_1">May Happen in Parallel Analyses (wjtp.mhp)
                           </a></li>
                     <li><a href="#phase_8_2">Lock Allocator (wjtp.tn)
                           </a></li>
                     <li><a href="#phase_8_3">Rename duplicated classes (wjtp.rdc)
                           </a></li>
                  </ul>
               </li>
               <li><a href="#phase_9">Whole-Jimple Optimization Pack (wjop)
                     </a><ul>
                     <li><a href="#phase_9_1">Static Method Binder (wjop.smb)
                           </a></li>
                     <li><a href="#phase_9_2">Static Inliner (wjop.si)
                           </a></li>
                  </ul>
               </li>
               <li><a href="#phase_10">Whole-Jimple Annotation Pack (wjap)
                     </a><ul>
                     <li><a href="#phase_10_1">Rectangular Array Finder (wjap.ra)
                           </a></li>
                     <li><a href="#phase_10_2">Unreachable Method Tagger (wjap.umt)
                           </a></li>
                     <li><a href="#phase_10_3">Unreachable Fields Tagger (wjap.uft)
                           </a></li>
                     <li><a href="#phase_10_4">Tightest Qualifiers Tagger (wjap.tqt)
                           </a></li>
                     <li><a href="#phase_10_5">Call Graph Grapher (wjap.cgg)
                           </a></li>
                     <li><a href="#phase_10_6">Purity Analysis [AM] (wjap.purity)
                           </a></li>
                  </ul>
               </li>
               <li><a href="#phase_11">Shimple Control (shimple)
                     </a></li>
               <li><a href="#phase_12">Shimple Transformation Pack (stp)
                     </a></li>
               <li><a href="#phase_13">Shimple Optimization Pack (sop)
                     </a><ul>
                     <li><a href="#phase_13_1">Shimple Constant Propagator and Folder (sop.cpf)
                           </a></li>
                  </ul>
               </li>
               <li><a href="#phase_14">Jimple Transformation Pack (jtp)
                     </a></li>
               <li><a href="#phase_15">Jimple Optimization Pack (jop)
                     </a><ul>
                     <li><a href="#phase_15_1">Common Subexpression Eliminator (jop.cse)
                           </a></li>
                     <li><a href="#phase_15_2">Busy Code Motion (jop.bcm)
                           </a></li>
                     <li><a href="#phase_15_3">Lazy Code Motion (jop.lcm)
                           </a></li>
                     <li><a href="#phase_15_4">Copy Propagator (jop.cp)
                           </a></li>
                     <li><a href="#phase_15_5">Jimple Constant Propagator and Folder (jop.cpf)
                           </a></li>
                     <li><a href="#phase_15_6">Conditional Branch Folder (jop.cbf)
                           </a></li>
                     <li><a href="#phase_15_7">Dead Assignment Eliminator (jop.dae)
                           </a></li>
                     <li><a href="#phase_15_8">Null Check Eliminator (jop.nce)
                           </a></li>
                     <li><a href="#phase_15_9">Unreachable Code Eliminator 1 (jop.uce1)
                           </a></li>
                     <li><a href="#phase_15_10">Unconditional Branch Folder 1 (jop.ubf1)
                           </a></li>
                     <li><a href="#phase_15_11">Unreachable Code Eliminator 2 (jop.uce2)
                           </a></li>
                     <li><a href="#phase_15_12">Unconditional Branch Folder 2 (jop.ubf2)
                           </a></li>
                     <li><a href="#phase_15_13">Unused Local Eliminator (jop.ule)
                           </a></li>
                  </ul>
               </li>
               <li><a href="#phase_16">Jimple Annotation Pack (jap)
                     </a><ul>
                     <li><a href="#phase_16_1">Null Pointer Checker (jap.npc)
                           </a></li>
                     <li><a href="#phase_16_2">Null Pointer Colourer (jap.npcolorer)
                           </a></li>
                     <li><a href="#phase_16_3">Array Bound Checker (jap.abc)
                           </a></li>
                     <li><a href="#phase_16_4">Profiling Generator (jap.profiling)
                           </a></li>
                     <li><a href="#phase_16_5">Side Effect tagger (jap.sea)
                           </a></li>
                     <li><a href="#phase_16_6">Field Read/Write Tagger (jap.fieldrw)
                           </a></li>
                     <li><a href="#phase_16_7">Call Graph Tagger (jap.cgtagger)
                           </a></li>
                     <li><a href="#phase_16_8">Parity Tagger (jap.parity)
                           </a></li>
                     <li><a href="#phase_16_9">Parameter Alias Tagger (jap.pat)
                           </a></li>
                     <li><a href="#phase_16_10">Live Variables Tagger (jap.lvtagger)
                           </a></li>
                     <li><a href="#phase_16_11">Reaching Defs Tagger (jap.rdtagger)
                           </a></li>
                     <li><a href="#phase_16_12">Cast Elimination Check Tagger (jap.che)
                           </a></li>
                     <li><a href="#phase_16_13">Unreachable Method Transformer (jap.umt)
                           </a></li>
                     <li><a href="#phase_16_14">Loop Invariant Tagger (jap.lit)
                           </a></li>
                     <li><a href="#phase_16_15">Available Expressions Tagger (jap.aet)
                           </a></li>
                     <li><a href="#phase_16_16">Dominators Tagger (jap.dmt)
                           </a></li>
                  </ul>
               </li>
               <li><a href="#phase_17">Grimp Body Creation (gb)
                     </a><ul>
                     <li><a href="#phase_17_1">Grimp Pre-folding Aggregator (gb.a1)
                           </a></li>
                     <li><a href="#phase_17_2">Grimp Constructor Folder (gb.cf)
                           </a></li>
                     <li><a href="#phase_17_3">Grimp Post-folding Aggregator (gb.a2)
                           </a></li>
                     <li><a href="#phase_17_4">Grimp Unused Local Eliminator (gb.ule)
                           </a></li>
                  </ul>
               </li>
               <li><a href="#phase_18">Grimp Optimization (gop)
                     </a></li>
               <li><a href="#phase_19">Baf Body Creation (bb)
                     </a><ul>
                     <li><a href="#phase_19_1">Load Store Optimizer (bb.lso)
                           </a></li>
                     <li><a href="#phase_19_2">Store Chain Optimizer (bb.sco)
                           </a></li>
                     <li><a href="#phase_19_3">Peephole Optimizer (bb.pho)
                           </a></li>
                     <li><a href="#phase_19_4">Unused Local Eliminator (bb.ule)
                           </a></li>
                     <li><a href="#phase_19_5">Local Packer (bb.lp)
                           </a></li>
                  </ul>
               </li>
               <li><a href="#phase_20">Baf Optimization (bop)
                     </a></li>
               <li><a href="#phase_21">Tag Aggregator (tag)
                     </a><ul>
                     <li><a href="#phase_21_1">Line Number Tag Aggregator (tag.ln)
                           </a></li>
                     <li><a href="#phase_21_2">Array Bounds and Null Pointer Check Tag Aggregator (tag.an)
                           </a></li>
                     <li><a href="#phase_21_3">Dependence Tag Aggregator (tag.dep)
                           </a></li>
                     <li><a href="#phase_21_4">Field Read/Write Tag Aggregator (tag.fieldrw)
                           </a></li>
                  </ul>
               </li>
               <li><a href="#phase_22">Dava Body Creation (db)
                     </a><ul>
                     <li><a href="#phase_22_1">Transformations (db.transformations)
                           </a></li>
                     <li><a href="#phase_22_2">Renamer (db.renamer)
                           </a></li>
                     <li><a href="#phase_22_3">De-obfuscate (db.deobfuscate)
                           </a></li>
                     <li><a href="#phase_22_4">Force Recompilability (db.force-recompile)
                           </a></li>
                  </ul>
               </li>
            </ul>
         </li>
      </ul>
      <H1><A NAME="synopsis">SYNOPSIS</A></H1>
      <P>
         Soot is invoked as follows:
         
         <P><CODE>
               java <I>javaOptions</I> soot.Main [ <I>sootOption</I>* ] <I>classname</I>*
               </CODE></P>
      </P>
      <H1><A NAME="description">DESCRIPTION</A></H1>
      <P>
         This manual documents the command line options of the Soot
         bytecode compiler/optimizer tool. In essence, it tells you what you can
         use to replace the <I>sootOption</I> placeholder which appears in the SYNOPSIS.
         
      </P>
      <intro>
         
         <p>
            The descriptions of Soot options talk about three categories of
            classes: argument classes, application classes, and library classes.
            
         </p>
         
         <p>
            <var>Argument classes</var>
>>>>>>> 5c8bfba2
            are those you specify explicitly to
            Soot. When you use Soot's command line interface, argument
            classes are those classes which are either listed explicitly on
            the command line or found in a directory specified with the
            <tt>-process-dir</tt>
            option. When you use the Soot's Eclipse
            plug-in, argument classes are those which you selected before
            starting Soot from the Navigator popup menu, or all classes in
            the current project if you started Soot from the Project
            menu.
<<<<<<< HEAD
        </p>
        
<p>
            
<var>Application classes</var>
            are classes that Soot analyzes,
            transforms, and turns into output files.
        </p>
        
<p>
            
<var>Library classes</var>
=======
            
         </p>
         
         <p>
            <var>Application classes</var>
            are classes that Soot analyzes,
            transforms, and turns into output files.
            
         </p>
         
         <p>
            <var>Library classes</var>
>>>>>>> 5c8bfba2
            are classes which are referred to,
            directly or indirectly, by the application classes, but which are
            not themselves application classes. Soot resolves these classes
            and reads <tt>.class</tt> or <tt>.jimple</tt> source files for
            them, but it does not perform transformations on library classes
            or write output files for them.
<<<<<<< HEAD
        </p>
        
<p>
            All argument classes are necessarily application classes. When
            Soot <emph>is not</emph> in ``application mode'', argument
            classes are the only application classes; other classes
            referenced from the argument classes become library classes.
        </p>
        
<p>
            When Soot <emph>is</emph> in application mode, every class
            referenced from the argument classes, directly or indirectly, is
            also an application class, unless its package name indicates that
            it is part of the standard Java runtime system.
        </p>
        
<p>
            Users may fine-tune the designation of application and library
            classes using the Application Mode Options.
        </p>
        
<p>
=======
            
         </p>
         
         <p>
            All argument classes are necessarily application classes. When
            Soot 
            <emph>is not</emph> in ``application mode'', argument
            classes are the only application classes; other classes
            referenced from the argument classes become library classes.
            
         </p>
         
         <p>
            When Soot 
            <emph>is</emph> in application mode, every class
            referenced from the argument classes, directly or indirectly, is
            also an application class, unless its package name indicates that
            it is part of the standard Java runtime system.
            
         </p>
         
         <p>
            Users may fine-tune the designation of application and library
            classes using the Application Mode Options.
            
         </p>
         
         <p>
>>>>>>> 5c8bfba2
            Here is a simple example to clarify things. Suppose your program
            consists of three class files generated from the following
            source:
            <pre>
                // UI.java
                interface UI {
                public void display(String msg);
                }

                // HelloWorld.java
                class HelloWorld {
                public static void main(String[] arg) {
                UI ui = new TextUI();
                ui.display("Hello World");
                }
                }

                // TextUI.java
                import java.io.*;
                class TextUI implements UI {
                public void display(String msg) {
                System.out.println(msg);
                }
                }
            </pre>
<<<<<<< HEAD
        
</p>
        
<p>
=======
            </p>
         
         <p>
>>>>>>> 5c8bfba2
            If you run
            <pre>
                java soot.Main HelloWorld
            </pre>
<<<<<<< HEAD
            
<tt>HelloWorld</tt>
=======
            <tt>HelloWorld</tt>
>>>>>>> 5c8bfba2
            is the only argument class and the only
            application class.  <tt>UI</tt> and <tt>TextUI</tt> are library
            classes, along with <tt>java.lang.System</tt>,
            <tt>java.lang.String</tt>, <tt>java.io.PrintStream</tt>, and a
            host of other classes from the Java runtime system that get
            dragged in indirectly by the references to <tt>String</tt> and
            <tt>System.out</tt>.
<<<<<<< HEAD
        </p>
        
<p>
=======
            
         </p>
         
         <p>
>>>>>>> 5c8bfba2
            If you run
            <pre>
                java soot.Main --app HelloWorld
            </pre>
<<<<<<< HEAD
            
<tt>HelloWorld</tt>
=======
            <tt>HelloWorld</tt>
>>>>>>> 5c8bfba2
            remains the
            only argument class, but the application classes include
            <tt>UI</tt>
            and <tt>TextUI</tt> as well as <tt>HelloWorld</tt>.
            <tt>java.lang.System</tt>
            et. al. remain library classes.
<<<<<<< HEAD
        </p>
        
<p>
=======
            
         </p>
         
         <p>
>>>>>>> 5c8bfba2
            If you run
            <pre>
                java soot.Main -i java. --app HelloWorld
            </pre>
<<<<<<< HEAD
            
<tt>HelloWorld</tt>
=======
            <tt>HelloWorld</tt>
>>>>>>> 5c8bfba2
            is still the only argument class, but the set
            of application classes includes the referenced Java runtime
            classes in packages whose names start with <tt>java.</tt> as well
            as <tt>HelloWorld</tt>, <tt>UI</tt>, and <tt>textUI</tt>. The set
            of library classes includes the referenced classes from other
            packages in the Java runtime.
<<<<<<< HEAD
        </p>
    
</intro>
<H1>
<A NAME="options">OPTIONS</A>
</H1>
<H2>
<a name="section_1">General Options</a>
</H2>
<table border="3">
<tr>
<td><tt>-coffi </tt>
<br>
</td><td colspan="2">Use the good old Coffi front end for parsing Java bytecode (instead of using ASM).</td>
</tr>
<tr>
<td><tt>-asm-backend </tt>
<br>
</td><td colspan="2">Use the ASM back end for generating Java bytecode (instead of using Jasmin).</td>
</tr>
<tr>
<td><tt>-h </tt>
<br>
<tt>-help </tt>
<br>
</td><td colspan="2">Display help and exit</td>
</tr>
<tr>
<td><tt>-pl </tt>
<br>
<tt>-phase-list </tt>
<br>
</td><td colspan="2">Print list of available phases</td>
</tr>
<tr>
<td><tt>-ph <var>phase</var></tt>
<br>
<tt>-phase-help <var>phase</var></tt>
<br>
</td><td colspan="2">Print help for specified
                <var>phase</var>
            </td>
</tr>
<tr>
<td><tt>-version </tt>
<br>
</td><td colspan="2">Display version information and exit</td>
</tr>
<tr>
<td><tt>-v </tt>
<br>
<tt>-verbose </tt>
<br>
</td><td colspan="2">Verbose mode</td>
</tr>
<tr>
<td><tt>-interactive-mode </tt>
<br>
</td><td colspan="2">Run in interactive mode</td>
</tr>
<tr>
<td><tt>-unfriendly-mode </tt>
<br>
</td><td colspan="2">Allow Soot to run with no command-line options</td>
</tr>
<tr>
<td><tt>-app </tt>
<br>
</td><td colspan="2">Run in application mode</td>
</tr>
<tr>
<td><tt>-w </tt>
<br>
<tt>-whole-program </tt>
<br>
</td><td colspan="2">Run in whole-program mode</td>
</tr>
<tr>
<td><tt>-ws </tt>
<br>
<tt>-whole-shimple </tt>
<br>
</td><td colspan="2">Run in whole-shimple mode</td>
</tr>
<tr>
<td><tt>-fly </tt>
<br>
<tt>-on-the-fly </tt>
<br>
</td><td colspan="2">Run in on-the-fly mode</td>
</tr>
<tr>
<td><tt>-validate </tt>
<br>
</td><td colspan="2">Run internal validation on bodies</td>
</tr>
<tr>
<td><tt>-debug </tt>
<br>
</td><td colspan="2">Print various Soot debugging info</td>
</tr>
<tr>
<td><tt>-debug-resolver </tt>
<br>
</td><td colspan="2">Print debugging info from SootResolver</td>
</tr>
<tr>
<td><tt>-ignore-resolving-levels </tt>
<br>
</td><td colspan="2">Ignore mismatching resolving levels</td>
</tr>
</table>
<H2>
<a name="section_2">Input Options</a>
</H2>
<table border="3">
<tr>
<td><tt>-cp <var>path</var></tt>
<br>
<tt>-soot-class-path <var>path</var></tt>
<br>
<tt>-soot-classpath <var>path</var></tt>
<br>
</td><td colspan="2">Use
                <var>path</var>
                as the classpath for finding classes.
            </td>
</tr>
<tr>
<td><tt>-soot-modulepath <var>modulepath</var></tt>
<br>
</td><td colspan="2">Use <var>modulepath</var> as the modulepath for finding classes.</td>
</tr>
<tr>
<td><tt>-pp </tt>
<br>
<tt>-prepend-classpath </tt>
<br>
</td><td colspan="2">Prepend the given soot classpath to the default classpath.</td>
</tr>
<tr>
<td><tt>-ice </tt>
<br>
<tt>-ignore-classpath-errors </tt>
<br>
</td><td colspan="2">Ignores invalid entries on the Soot classpath.</td>
</tr>
<tr>
<td><tt>-process-multiple-dex </tt>
<br>
</td><td colspan="2">Process all DEX files found in APK.</td>
</tr>
<tr>
<td><tt>-search-dex-in-archives </tt>
<br>
</td><td colspan="2">Also includes Jar and Zip files when searching for DEX files under the provided classpath.
            </td>
</tr>
<tr>
<td><tt>-process-path <var>dir</var></tt>
<br>
<tt>-process-dir <var>dir</var></tt>
<br>
</td><td colspan="2">Process all classes found in
                <var>dir</var>
            </td>
</tr>
<tr>
<td><tt>-oaat </tt>
<br>
</td><td colspan="2">From the process-dir, processes one class at a time.</td>
</tr>
<tr>
<td><tt>-android-jars <var>path</var></tt>
<br>
</td><td colspan="2">Use
                <var>path</var>
                as the path for finding the android.jar file
            </td>
</tr>
<tr>
<td><tt>-force-android-jar <var>path</var></tt>
<br>
</td><td colspan="2">Force Soot to use
                <var>path</var>
                as the path for the android.jar file.
            </td>
</tr>
<tr>
<td><tt>-android-api-version <var>version</var></tt>
<br>
</td><td colspan="2">Force Soot to use
                <var>version</var>
                as the API version when readin in APK or DEX files.
            </td>
</tr>
<tr>
<td><tt>-ast-metrics </tt>
<br>
</td><td colspan="2">Compute AST Metrics if performing java to jimple</td>
</tr>
<tr>
<td><tt>-src-prec <var>format</var></tt>
<br>
</td><td><tt>c&nbsp;</tt><tt>class&nbsp;</tt>
<br>
<tt>only-class&nbsp;</tt>
<br>
<tt>J&nbsp;</tt><tt>jimple&nbsp;</tt>
<br>
<tt>java&nbsp;</tt>
<br>
<tt>apk&nbsp;</tt>
<br>
<tt>apk-class-jimple&nbsp;</tt><tt>apk-c-j&nbsp;</tt>
<br>
</td><td colspan="1">Sets source precedence to
                <var>format</var>
                files
            </td>
</tr>
<tr>
<td><tt>-full-resolver </tt>
<br>
</td><td colspan="2">Force transitive resolving of referenced classes</td>
</tr>
<tr>
<td><tt>-allow-phantom-refs </tt>
<br>
</td><td colspan="2">Allow unresolved classes; may cause errors</td>
</tr>
<tr>
<td><tt>-no-bodies-for-excluded </tt>
<br>
</td><td colspan="2">Do not load bodies for excluded classes</td>
</tr>
<tr>
<td><tt>-j2me </tt>
<br>
</td><td colspan="2">Use J2ME mode; changes assignment of types</td>
</tr>
<tr>
<td><tt>-main-class <var>class</var></tt>
<br>
</td><td colspan="2">Sets the main class for whole-program analysis.</td>
</tr>
<tr>
<td><tt>-polyglot </tt>
<br>
</td><td colspan="2">Use Java 1.4 Polyglot frontend instead of JastAdd</td>
</tr>
<tr>
<td><tt>-permissive-resolving </tt>
<br>
</td><td colspan="2">Use alternative sources when classes cannot be found using the normal resolving strategy
            </td>
</tr>
<tr>
<td><tt>-drop-bodies-after-load </tt>
<br>
</td><td colspan="2">Drop the method source after it has served its purpose of loading the method body</td>
</tr>
</table>
<H2>
<a name="section_3">Output Options</a>
</H2>
<table border="3">
<tr>
<td><tt>-d <var>dir</var></tt>
<br>
<tt>-output-dir <var>dir</var></tt>
<br>
</td><td colspan="2">Store output files in
                <var>dir</var>
            </td>
</tr>
<tr>
<td><tt>-f <var>format</var></tt>
<br>
<tt>-output-format <var>format</var></tt>
<br>
</td><td><tt>J&nbsp;</tt><tt>jimple&nbsp;</tt>
<br>
<tt>j&nbsp;</tt><tt>jimp&nbsp;</tt>
<br>
<tt>S&nbsp;</tt><tt>shimple&nbsp;</tt>
<br>
<tt>s&nbsp;</tt><tt>shimp&nbsp;</tt>
<br>
<tt>B&nbsp;</tt><tt>baf&nbsp;</tt>
<br>
<tt>b&nbsp;</tt>
<br>
<tt>G&nbsp;</tt><tt>grimple&nbsp;</tt>
<br>
<tt>g&nbsp;</tt><tt>grimp&nbsp;</tt>
<br>
<tt>X&nbsp;</tt><tt>xml&nbsp;</tt>
<br>
<tt>dex&nbsp;</tt>
<br>
<tt>force-dex&nbsp;</tt>
<br>
<tt>n&nbsp;</tt><tt>none&nbsp;</tt>
<br>
<tt>jasmin&nbsp;</tt>
<br>
<tt>c&nbsp;</tt><tt>class&nbsp;</tt>
<br>
<tt>d&nbsp;</tt><tt>dava&nbsp;</tt>
<br>
<tt>t&nbsp;</tt><tt>template&nbsp;</tt>
<br>
<tt>a&nbsp;</tt><tt>asm&nbsp;</tt>
<br>
</td><td colspan="1">Set output format for Soot</td>
</tr>
<tr>
<td><tt>-java-version <var>version</var></tt>
<br>
</td><td><tt>default&nbsp;</tt>
<br>
<tt>1.1&nbsp;</tt><tt>1&nbsp;</tt>
<br>
<tt>1.2&nbsp;</tt><tt>2&nbsp;</tt>
<br>
<tt>1.3&nbsp;</tt><tt>3&nbsp;</tt>
<br>
<tt>1.4&nbsp;</tt><tt>4&nbsp;</tt>
<br>
<tt>1.5&nbsp;</tt><tt>5&nbsp;</tt>
<br>
<tt>1.6&nbsp;</tt><tt>6&nbsp;</tt>
<br>
<tt>1.7&nbsp;</tt><tt>7&nbsp;</tt>
<br>
<tt>1.8&nbsp;</tt><tt>8&nbsp;</tt>
<br>
</td><td colspan="1">Force Java version of bytecode generated by Soot.</td>
</tr>
<tr>
<td><tt>-outjar </tt>
<br>
<tt>-output-jar </tt>
<br>
</td><td colspan="2">Make output dir a Jar file instead of dir</td>
</tr>
<tr>
<td><tt>-xml-attributes </tt>
<br>
</td><td colspan="2">Save tags to XML attributes for Eclipse</td>
</tr>
<tr>
<td><tt>-print-tags </tt>
<br>
<tt>-print-tags-in-output </tt>
<br>
</td><td colspan="2">Print tags in output files after stmt</td>
</tr>
<tr>
<td><tt>-no-output-source-file-attribute </tt>
<br>
</td><td colspan="2">Don't output Source File Attribute when producing class files</td>
</tr>
<tr>
<td><tt>-no-output-inner-classes-attribute </tt>
<br>
</td><td colspan="2">Don't output inner classes attribute in class files</td>
</tr>
<tr>
<td><tt>-dump-body <var>phaseName</var></tt>
<br>
</td><td colspan="2">Dump the internal representation of each method before and after phase
                <var>phaseName</var>
            </td>
</tr>
<tr>
<td><tt>-dump-cfg <var>phaseName</var></tt>
<br>
</td><td colspan="2">Dump the internal representation of each CFG constructed during phase
                <var>phaseName</var>
            </td>
</tr>
<tr>
<td><tt>-show-exception-dests </tt>
<br>
</td><td colspan="2">Include exception destination edges as well as CFG edges in dumped CFGs</td>
</tr>
<tr>
<td><tt>-gzip </tt>
<br>
</td><td colspan="2">GZip IR output files</td>
</tr>
<tr>
<td><tt>-force-overwrite </tt>
<br>
</td><td colspan="2">Force Overwrite Output Files</td>
</tr>
</table>
<H2>
<a name="section_4">Processing Options</a>
</H2>
<table border="3">
<tr>
<td><tt>-plugin <var>file</var></tt>
<br>
</td><td colspan="2">Load all plugins found in
                <var>file</var>
            </td>
</tr>
<tr>
<td><tt>-wrong-staticness <var>arg</var></tt>
<br>
</td><td><tt>fail&nbsp;</tt>
<br>
<tt>ignore&nbsp;</tt>
<br>
<tt>fix&nbsp;</tt>
<br>
<tt>fixstrict&nbsp;</tt>
<br>
</td><td colspan="1">Ignores or fixes errors due to wrong staticness</td>
</tr>
<tr>
<td><tt>-field-type-mismatches <var>arg</var></tt>
<br>
</td><td><tt>fail&nbsp;</tt>
<br>
<tt>ignore&nbsp;</tt>
<br>
<tt>null&nbsp;</tt>
<br>
</td><td colspan="1">Specifies how errors shall be handled when resolving field references with mismatching types
            </td>
</tr>
<tr>
<td><tt>-p <var>phase opt:val</var></tt>
<br>
<tt>-phase-option <var>phase opt:val</var></tt>
<br>
</td><td colspan="2">Set <var>phase</var>'s <var>opt</var> option to
                <var>value</var>
            </td>
</tr>
<tr>
<td><tt>-O </tt>
<br>
<tt>-optimize </tt>
<br>
</td><td colspan="2">Perform intraprocedural optimizations</td>
</tr>
<tr>
<td><tt>-W </tt>
<br>
<tt>-whole-optimize </tt>
<br>
</td><td colspan="2">Perform whole program optimizations</td>
</tr>
<tr>
<td><tt>-via-grimp </tt>
<br>
</td><td colspan="2">Convert to bytecode via Grimp instead of via Baf</td>
</tr>
<tr>
<td><tt>-via-shimple </tt>
<br>
</td><td colspan="2">Enable Shimple SSA representation</td>
</tr>
<tr>
<td><tt>-throw-analysis <var>arg</var></tt>
<br>
</td><td><tt>pedantic&nbsp;</tt>
<br>
<tt>unit&nbsp;</tt>
<br>
<tt>dalvik&nbsp;</tt>
<br>
</td><td colspan="1"></td>
</tr>
<tr>
<td><tt>-check-init-ta <var>arg</var></tt>
<br>
<tt>-check-init-throw-analysis <var>arg</var></tt>
<br>
</td><td><tt>auto&nbsp;</tt>
<br>
<tt>pedantic&nbsp;</tt>
<br>
<tt>unit&nbsp;</tt>
<br>
<tt>dalvik&nbsp;</tt>
<br>
</td><td colspan="1"></td>
</tr>
<tr>
<td><tt>-omit-excepting-unit-edges </tt>
<br>
</td><td colspan="2">Omit CFG edges to handlers from excepting units which lack side effects</td>
</tr>
<tr>
<td><tt>-trim-cfgs </tt>
<br>
</td><td colspan="2">Trim unrealizable exceptional edges from CFGs</td>
</tr>
<tr>
<td><tt>-ire </tt>
<br>
<tt>-ignore-resolution-errors </tt>
<br>
</td><td colspan="2">Does not throw an exception when a program references an undeclared field or method.
            </td>
</tr>
</table>
<H2>
<a name="section_5">Application Mode Options</a>
</H2>
<table border="3">
<tr>
<td><tt>-i <var>pkg</var></tt>
<br>
<tt>-include <var>pkg</var></tt>
<br>
</td><td colspan="2">Include classes in
                <var>pkg</var>
                as application classes
            </td>
</tr>
<tr>
<td><tt>-x <var>pkg</var></tt>
<br>
<tt>-exclude <var>pkg</var></tt>
<br>
</td><td colspan="2">Exclude classes in
                <var>pkg</var>
                from application classes
            </td>
</tr>
<tr>
<td><tt>-include-all </tt>
<br>
</td><td colspan="2">Set default excluded packages to empty list</td>
</tr>
<tr>
<td><tt>-dynamic-class <var>class</var></tt>
<br>
</td><td colspan="2">Note that
                <var>class</var>
                may be loaded dynamically
            </td>
</tr>
<tr>
<td><tt>-dynamic-dir <var>dir</var></tt>
<br>
</td><td colspan="2">Mark all classes in
                <var>dir</var>
                as potentially dynamic
            </td>
</tr>
<tr>
<td><tt>-dynamic-package <var>pkg</var></tt>
<br>
</td><td colspan="2">Marks classes in
                <var>pkg</var>
                as potentially dynamic
            </td>
</tr>
</table>
<H2>
<a name="section_6">Input Attribute Options</a>
</H2>
<table border="3">
<tr>
<td><tt>-keep-line-number </tt>
<br>
</td><td colspan="2">Keep line number tables</td>
</tr>
<tr>
<td><tt>-keep-bytecode-offset </tt>
<br>
<tt>-keep-offset </tt>
<br>
</td><td colspan="2">Attach bytecode offset to IR</td>
</tr>
</table>
<H2>
<a name="section_7">Output Attribute Options</a>
</H2>
<table border="3">
<tr>
<td><tt>-write-local-annotations </tt>
<br>
</td><td colspan="2">Write out debug annotations on local names</td>
</tr>
</table>
<H2>
<a name="section_8">Annotation Options</a>
</H2>
<table border="3">
<tr>
<td><tt>-annot-purity </tt>
<br>
</td><td colspan="2">Emit purity attributes</td>
</tr>
<tr>
<td><tt>-annot-nullpointer </tt>
<br>
</td><td colspan="2">Emit null pointer attributes</td>
</tr>
<tr>
<td><tt>-annot-arraybounds </tt>
<br>
</td><td colspan="2">Emit array bounds check attributes</td>
</tr>
<tr>
<td><tt>-annot-side-effect </tt>
<br>
</td><td colspan="2">Emit side-effect attributes</td>
</tr>
<tr>
<td><tt>-annot-fieldrw </tt>
<br>
</td><td colspan="2">Emit field read/write attributes</td>
</tr>
</table>
<H2>
<a name="section_9">Miscellaneous Options</a>
</H2>
<table border="3">
<tr>
<td><tt>-time </tt>
<br>
</td><td colspan="2">Report time required for transformations</td>
</tr>
<tr>
<td><tt>-subtract-gc </tt>
<br>
</td><td colspan="2">Subtract gc from time</td>
</tr>
<tr>
<td><tt>-no-writeout-body-releasing </tt>
<br>
</td><td colspan="2">Disables the release of method bodies after writeout. This flag is used internally.</td>
</tr>
</table>
<h1>
<a name="phaseOptions">PHASES AND PHASE OPTIONS</a>
</h1>
<phaseintro>
        
<P>
            Soot supports the powerful--but initially confusing--notion of
            ``phase options''. This document aims to clear up the confusion so
            you can exploit the power of phase options.
        </P>

        
<P>
=======
            
         </p>
         
      </intro>
      <H1><A NAME="options">OPTIONS</A></H1>
      <H2><A name="section_1">General Options</A></H2>
      <table border="3">
         <tr>
            <td><tt>-coffi </tt><br></td>
            <td colspan="2">Use the good old Coffi front end for parsing Java bytecode (instead of using ASM).</td>
         </tr>
         <tr>
            <td><tt>-jasmin-backend </tt><br></td>
            <td colspan="2">Use the Jasmin back end for generating Java bytecode (instead of using ASM).</td>
         </tr>
         <tr>
            <td><tt>-h </tt><br><tt>-help </tt><br></td>
            <td colspan="2">Display help and exit</td>
         </tr>
         <tr>
            <td><tt>-pl </tt><br><tt>-phase-list </tt><br></td>
            <td colspan="2">Print list of available phases</td>
         </tr>
         <tr>
            <td><tt>-ph <var>phase</var></tt><br><tt>-phase-help <var>phase</var></tt><br></td>
            <td colspan="2">Print help for specified
               <var>phase</var>
               
            </td>
         </tr>
         <tr>
            <td><tt>-version </tt><br></td>
            <td colspan="2">Display version information and exit</td>
         </tr>
         <tr>
            <td><tt>-v </tt><br><tt>-verbose </tt><br></td>
            <td colspan="2">Verbose mode</td>
         </tr>
         <tr>
            <td><tt>-interactive-mode </tt><br></td>
            <td colspan="2">Run in interactive mode</td>
         </tr>
         <tr>
            <td><tt>-unfriendly-mode </tt><br></td>
            <td colspan="2">Allow Soot to run with no command-line options</td>
         </tr>
         <tr>
            <td><tt>-app </tt><br></td>
            <td colspan="2">Run in application mode</td>
         </tr>
         <tr>
            <td><tt>-w </tt><br><tt>-whole-program </tt><br></td>
            <td colspan="2">Run in whole-program mode</td>
         </tr>
         <tr>
            <td><tt>-ws </tt><br><tt>-whole-shimple </tt><br></td>
            <td colspan="2">Run in whole-shimple mode</td>
         </tr>
         <tr>
            <td><tt>-fly </tt><br><tt>-on-the-fly </tt><br></td>
            <td colspan="2">Run in on-the-fly mode</td>
         </tr>
         <tr>
            <td><tt>-validate </tt><br></td>
            <td colspan="2">Run internal validation on bodies</td>
         </tr>
         <tr>
            <td><tt>-debug </tt><br></td>
            <td colspan="2">Print various Soot debugging info</td>
         </tr>
         <tr>
            <td><tt>-debug-resolver </tt><br></td>
            <td colspan="2">Print debugging info from SootResolver</td>
         </tr>
         <tr>
            <td><tt>-ignore-resolving-levels </tt><br></td>
            <td colspan="2">Ignore mismatching resolving levels</td>
         </tr>
      </table>
      <H2><A name="section_2">Input Options</A></H2>
      <table border="3">
         <tr>
            <td><tt>-cp <var>path</var></tt><br><tt>-soot-class-path <var>path</var></tt><br><tt>-soot-classpath <var>path</var></tt><br></td>
            <td colspan="2">Use
               <var>path</var>
               as the classpath for finding classes.
               
            </td>
         </tr>
         <tr>
            <td><tt>-pp </tt><br><tt>-prepend-classpath </tt><br></td>
            <td colspan="2">Prepend the given soot classpath to the default classpath.</td>
         </tr>
         <tr>
            <td><tt>-ice </tt><br><tt>-ignore-classpath-errors </tt><br></td>
            <td colspan="2">Ignores invalid entries on the Soot classpath.</td>
         </tr>
         <tr>
            <td><tt>-process-multiple-dex </tt><br></td>
            <td colspan="2">Process all DEX files found in APK.</td>
         </tr>
         <tr>
            <td><tt>-search-dex-in-archives </tt><br></td>
            <td colspan="2">Also includes Jar and Zip files when searching for DEX files under the provided classpath.
               
            </td>
         </tr>
         <tr>
            <td><tt>-process-path <var>dir</var></tt><br><tt>-process-dir <var>dir</var></tt><br></td>
            <td colspan="2">Process all classes found in
               <var>dir</var>
               
            </td>
         </tr>
         <tr>
            <td><tt>-oaat </tt><br></td>
            <td colspan="2">From the process-dir, processes one class at a time.</td>
         </tr>
         <tr>
            <td><tt>-android-jars <var>path</var></tt><br></td>
            <td colspan="2">Use
               <var>path</var>
               as the path for finding the android.jar file
               
            </td>
         </tr>
         <tr>
            <td><tt>-force-android-jar <var>path</var></tt><br></td>
            <td colspan="2">Force Soot to use
               <var>path</var>
               as the path for the android.jar file.
               
            </td>
         </tr>
         <tr>
            <td><tt>-android-api-version <var>version</var></tt><br></td>
            <td colspan="2">Force Soot to use
               <var>version</var>
               as the API version when readin in APK or DEX files.
               
            </td>
         </tr>
         <tr>
            <td><tt>-ast-metrics </tt><br></td>
            <td colspan="2">Compute AST Metrics if performing java to jimple</td>
         </tr>
         <tr>
            <td><tt>-src-prec <var>format</var></tt><br></td>
            <td><tt>c&nbsp;
                  </tt><tt>class&nbsp;
                  </tt><br><tt>only-class&nbsp;
                  </tt><br><tt>J&nbsp;
                  </tt><tt>jimple&nbsp;
                  </tt><br><tt>java&nbsp;
                  </tt><br><tt>apk&nbsp;
                  </tt><br><tt>apk-class-jimple&nbsp;
                  </tt><tt>apk-c-j&nbsp;
                  </tt><br></td>
            <td colspan="1">Sets source precedence to
               <var>format</var>
               files
               
            </td>
         </tr>
         <tr>
            <td><tt>-full-resolver </tt><br></td>
            <td colspan="2">Force transitive resolving of referenced classes</td>
         </tr>
         <tr>
            <td><tt>-allow-phantom-refs </tt><br></td>
            <td colspan="2">Allow unresolved classes; may cause errors</td>
         </tr>
         <tr>
            <td><tt>-no-bodies-for-excluded </tt><br></td>
            <td colspan="2">Do not load bodies for excluded classes</td>
         </tr>
         <tr>
            <td><tt>-j2me </tt><br></td>
            <td colspan="2">Use J2ME mode; changes assignment of types</td>
         </tr>
         <tr>
            <td><tt>-main-class <var>class</var></tt><br></td>
            <td colspan="2">Sets the main class for whole-program analysis.</td>
         </tr>
         <tr>
            <td><tt>-polyglot </tt><br></td>
            <td colspan="2">Use Java 1.4 Polyglot frontend instead of JastAdd</td>
         </tr>
         <tr>
            <td><tt>-permissive-resolving </tt><br></td>
            <td colspan="2">Use alternative sources when classes cannot be found using the normal resolving strategy
               
            </td>
         </tr>
         <tr>
            <td><tt>-drop-bodies-after-load </tt><br></td>
            <td colspan="2">Drop the method source after it has served its purpose of loading the method body</td>
         </tr>
      </table>
      <H2><A name="section_3">Output Options</A></H2>
      <table border="3">
         <tr>
            <td><tt>-d <var>dir</var></tt><br><tt>-output-dir <var>dir</var></tt><br></td>
            <td colspan="2">Store output files in
               <var>dir</var>
               
            </td>
         </tr>
         <tr>
            <td><tt>-f <var>format</var></tt><br><tt>-output-format <var>format</var></tt><br></td>
            <td><tt>J&nbsp;
                  </tt><tt>jimple&nbsp;
                  </tt><br><tt>j&nbsp;
                  </tt><tt>jimp&nbsp;
                  </tt><br><tt>S&nbsp;
                  </tt><tt>shimple&nbsp;
                  </tt><br><tt>s&nbsp;
                  </tt><tt>shimp&nbsp;
                  </tt><br><tt>B&nbsp;
                  </tt><tt>baf&nbsp;
                  </tt><br><tt>b&nbsp;
                  </tt><br><tt>G&nbsp;
                  </tt><tt>grimple&nbsp;
                  </tt><br><tt>g&nbsp;
                  </tt><tt>grimp&nbsp;
                  </tt><br><tt>X&nbsp;
                  </tt><tt>xml&nbsp;
                  </tt><br><tt>dex&nbsp;
                  </tt><br><tt>force-dex&nbsp;
                  </tt><br><tt>n&nbsp;
                  </tt><tt>none&nbsp;
                  </tt><br><tt>jasmin&nbsp;
                  </tt><br><tt>c&nbsp;
                  </tt><tt>class&nbsp;
                  </tt><br><tt>d&nbsp;
                  </tt><tt>dava&nbsp;
                  </tt><br><tt>t&nbsp;
                  </tt><tt>template&nbsp;
                  </tt><br><tt>a&nbsp;
                  </tt><tt>asm&nbsp;
                  </tt><br></td>
            <td colspan="1">Set output format for Soot</td>
         </tr>
         <tr>
            <td><tt>-java-version <var>version</var></tt><br></td>
            <td><tt>default&nbsp;
                  </tt><br><tt>1.1&nbsp;
                  </tt><tt>1&nbsp;
                  </tt><br><tt>1.2&nbsp;
                  </tt><tt>2&nbsp;
                  </tt><br><tt>1.3&nbsp;
                  </tt><tt>3&nbsp;
                  </tt><br><tt>1.4&nbsp;
                  </tt><tt>4&nbsp;
                  </tt><br><tt>1.5&nbsp;
                  </tt><tt>5&nbsp;
                  </tt><br><tt>1.6&nbsp;
                  </tt><tt>6&nbsp;
                  </tt><br><tt>1.7&nbsp;
                  </tt><tt>7&nbsp;
                  </tt><br><tt>1.8&nbsp;
                  </tt><tt>8&nbsp;
                  </tt><br></td>
            <td colspan="1">Force Java version of bytecode generated by Soot.</td>
         </tr>
         <tr>
            <td><tt>-outjar </tt><br><tt>-output-jar </tt><br></td>
            <td colspan="2">Make output dir a Jar file instead of dir</td>
         </tr>
         <tr>
            <td><tt>-xml-attributes </tt><br></td>
            <td colspan="2">Save tags to XML attributes for Eclipse</td>
         </tr>
         <tr>
            <td><tt>-print-tags </tt><br><tt>-print-tags-in-output </tt><br></td>
            <td colspan="2">Print tags in output files after stmt</td>
         </tr>
         <tr>
            <td><tt>-no-output-source-file-attribute </tt><br></td>
            <td colspan="2">Don't output Source File Attribute when producing class files</td>
         </tr>
         <tr>
            <td><tt>-no-output-inner-classes-attribute </tt><br></td>
            <td colspan="2">Don't output inner classes attribute in class files</td>
         </tr>
         <tr>
            <td><tt>-dump-body <var>phaseName</var></tt><br></td>
            <td colspan="2">Dump the internal representation of each method before and after phase
               <var>phaseName</var>
               
            </td>
         </tr>
         <tr>
            <td><tt>-dump-cfg <var>phaseName</var></tt><br></td>
            <td colspan="2">Dump the internal representation of each CFG constructed during phase
               <var>phaseName</var>
               
            </td>
         </tr>
         <tr>
            <td><tt>-show-exception-dests </tt><br></td>
            <td colspan="2">Include exception destination edges as well as CFG edges in dumped CFGs</td>
         </tr>
         <tr>
            <td><tt>-gzip </tt><br></td>
            <td colspan="2">GZip IR output files</td>
         </tr>
         <tr>
            <td><tt>-force-overwrite </tt><br></td>
            <td colspan="2">Force Overwrite Output Files</td>
         </tr>
      </table>
      <H2><A name="section_4">Processing Options</A></H2>
      <table border="3">
         <tr>
            <td><tt>-plugin <var>file</var></tt><br></td>
            <td colspan="2">Load all plugins found in
               <var>file</var>
               
            </td>
         </tr>
         <tr>
            <td><tt>-wrong-staticness <var>arg</var></tt><br></td>
            <td><tt>fail&nbsp;
                  </tt><br><tt>ignore&nbsp;
                  </tt><br><tt>fix&nbsp;
                  </tt><br><tt>fixstrict&nbsp;
                  </tt><br></td>
            <td colspan="1">Ignores or fixes errors due to wrong staticness</td>
         </tr>
         <tr>
            <td><tt>-field-type-mismatches <var>arg</var></tt><br></td>
            <td><tt>fail&nbsp;
                  </tt><br><tt>ignore&nbsp;
                  </tt><br><tt>null&nbsp;
                  </tt><br></td>
            <td colspan="1">Specifies how errors shall be handled when resolving field references with mismatching
               types
               
            </td>
         </tr>
         <tr>
            <td><tt>-p <var>phase opt:val</var></tt><br><tt>-phase-option <var>phase opt:val</var></tt><br></td>
            <td colspan="2">Set <var>phase</var>'s <var>opt</var> option to
               <var>value</var>
               
            </td>
         </tr>
         <tr>
            <td><tt>-O </tt><br><tt>-optimize </tt><br></td>
            <td colspan="2">Perform intraprocedural optimizations</td>
         </tr>
         <tr>
            <td><tt>-W </tt><br><tt>-whole-optimize </tt><br></td>
            <td colspan="2">Perform whole program optimizations</td>
         </tr>
         <tr>
            <td><tt>-via-grimp </tt><br></td>
            <td colspan="2">Convert to bytecode via Grimp instead of via Baf</td>
         </tr>
         <tr>
            <td><tt>-via-shimple </tt><br></td>
            <td colspan="2">Enable Shimple SSA representation</td>
         </tr>
         <tr>
            <td><tt>-throw-analysis <var>arg</var></tt><br></td>
            <td><tt>pedantic&nbsp;
                  </tt><br><tt>unit&nbsp;
                  </tt><br><tt>dalvik&nbsp;
                  </tt><br></td>
            <td colspan="1"></td>
         </tr>
         <tr>
            <td><tt>-check-init-ta <var>arg</var></tt><br><tt>-check-init-throw-analysis <var>arg</var></tt><br></td>
            <td><tt>auto&nbsp;
                  </tt><br><tt>pedantic&nbsp;
                  </tt><br><tt>unit&nbsp;
                  </tt><br><tt>dalvik&nbsp;
                  </tt><br></td>
            <td colspan="1"></td>
         </tr>
         <tr>
            <td><tt>-omit-excepting-unit-edges </tt><br></td>
            <td colspan="2">Omit CFG edges to handlers from excepting units which lack side effects</td>
         </tr>
         <tr>
            <td><tt>-trim-cfgs </tt><br></td>
            <td colspan="2">Trim unrealizable exceptional edges from CFGs</td>
         </tr>
         <tr>
            <td><tt>-ire </tt><br><tt>-ignore-resolution-errors </tt><br></td>
            <td colspan="2">Does not throw an exception when a program references an undeclared field or method.
               
            </td>
         </tr>
      </table>
      <H2><A name="section_5">Application Mode Options</A></H2>
      <table border="3">
         <tr>
            <td><tt>-i <var>pkg</var></tt><br><tt>-include <var>pkg</var></tt><br></td>
            <td colspan="2">Include classes in
               <var>pkg</var>
               as application classes
               
            </td>
         </tr>
         <tr>
            <td><tt>-x <var>pkg</var></tt><br><tt>-exclude <var>pkg</var></tt><br></td>
            <td colspan="2">Exclude classes in
               <var>pkg</var>
               from application classes
               
            </td>
         </tr>
         <tr>
            <td><tt>-include-all </tt><br></td>
            <td colspan="2">Set default excluded packages to empty list</td>
         </tr>
         <tr>
            <td><tt>-dynamic-class <var>class</var></tt><br></td>
            <td colspan="2">Note that
               <var>class</var>
               may be loaded dynamically
               
            </td>
         </tr>
         <tr>
            <td><tt>-dynamic-dir <var>dir</var></tt><br></td>
            <td colspan="2">Mark all classes in
               <var>dir</var>
               as potentially dynamic
               
            </td>
         </tr>
         <tr>
            <td><tt>-dynamic-package <var>pkg</var></tt><br></td>
            <td colspan="2">Marks classes in
               <var>pkg</var>
               as potentially dynamic
               
            </td>
         </tr>
      </table>
      <H2><A name="section_6">Input Attribute Options</A></H2>
      <table border="3">
         <tr>
            <td><tt>-keep-line-number </tt><br></td>
            <td colspan="2">Keep line number tables</td>
         </tr>
         <tr>
            <td><tt>-keep-bytecode-offset </tt><br><tt>-keep-offset </tt><br></td>
            <td colspan="2">Attach bytecode offset to IR</td>
         </tr>
      </table>
      <H2><A name="section_7">Output Attribute Options</A></H2>
      <table border="3">
         <tr>
            <td><tt>-write-local-annotations </tt><br></td>
            <td colspan="2">Write out debug annotations on local names</td>
         </tr>
      </table>
      <H2><A name="section_8">Annotation Options</A></H2>
      <table border="3">
         <tr>
            <td><tt>-annot-purity </tt><br></td>
            <td colspan="2">Emit purity attributes</td>
         </tr>
         <tr>
            <td><tt>-annot-nullpointer </tt><br></td>
            <td colspan="2">Emit null pointer attributes</td>
         </tr>
         <tr>
            <td><tt>-annot-arraybounds </tt><br></td>
            <td colspan="2">Emit array bounds check attributes</td>
         </tr>
         <tr>
            <td><tt>-annot-side-effect </tt><br></td>
            <td colspan="2">Emit side-effect attributes</td>
         </tr>
         <tr>
            <td><tt>-annot-fieldrw </tt><br></td>
            <td colspan="2">Emit field read/write attributes</td>
         </tr>
      </table>
      <H2><A name="section_9">Miscellaneous Options</A></H2>
      <table border="3">
         <tr>
            <td><tt>-time </tt><br></td>
            <td colspan="2">Report time required for transformations</td>
         </tr>
         <tr>
            <td><tt>-subtract-gc </tt><br></td>
            <td colspan="2">Subtract gc from time</td>
         </tr>
         <tr>
            <td><tt>-no-writeout-body-releasing </tt><br></td>
            <td colspan="2">Disables the release of method bodies after writeout. This flag is used internally.</td>
         </tr>
      </table>
      <h1><a name="phaseOptions">PHASES AND PHASE OPTIONS</a></h1>
      <phaseintro>
         
         <P>
            Soot supports the powerful--but initially confusing--notion of
            ``phase options''. This document aims to clear up the confusion so
            you can exploit the power of phase options.
            
         </P>
         
         
         <P>
>>>>>>> 5c8bfba2
            Soot's execution is divided into a number of phases. For example,
            <TT>JimpleBody</TT>s are built by a phase called <TT>jb</TT>, which is
            itself comprised of subphases, such as the aggregation of local
            variables (<TT>jb.a</TT>).
<<<<<<< HEAD
        </P>

        
<P>
=======
            
         </P>
         
         
         <P>
>>>>>>> 5c8bfba2
            Phase options provide a way for you to
            change the behaviour of a phase from the Soot command-line. They take
            the form
            <TT>-p</TT>
            <EM>phase</EM>.
            <EM>name</EM>
            <EM>option</EM>:<EM>value</EM>. For instance,
            to instruct Soot to use original names in Jimple, we would invoke Soot
            like this:
            <PRE>
                java soot.Main foo -p jb use-original-names:true
            </PRE>
            Multiple option-value pairs may be specified in a single <TT>-p</TT> option
            separated by commas. For example,
            <PRE>
                java soot.Main foo -p cg.spark verbose:true,on-fly-cg:true
            </PRE>
<<<<<<< HEAD
        
</P>

        
<P>
            There are five types of phase options:
        </P>

        
<OL>
            
<LI>Boolean options take the values
                ``true'' and ``false''; if you specify the name of a boolean option without adding a value for it,
                ``true'' is assumed.
            </LI>
            
<LI>Multi-valued options take a value from a set of allowed values
                specific to that option.
            </LI>
            
<LI>Integer options
                take an integer value.
            </LI>
            
<LI>Floating point options take a
                floating point number as their value.
            </LI>
            
<LI>String options take an arbitrary
                string as their value.
            </LI>
        
</OL>

        
<P>
            Each option has a default value which is used if the option is not
            specified on the command line.
        </P>

        
<P>
=======
            </P>
         
         
         <P>
            There are five types of phase options:
            
         </P>
         
         
         <OL>
            
            <LI>Boolean options take the values
               ``true'' and ``false''; if you specify the name of a boolean option without adding
               a value for it,
               ``true'' is assumed.
               
            </LI>
            
            <LI>Multi-valued options take a value from a set of allowed values
               specific to that option.
               
            </LI>
            
            <LI>Integer options
               take an integer value.
               
            </LI>
            
            <LI>Floating point options take a
               floating point number as their value.
               
            </LI>
            
            <LI>String options take an arbitrary
               string as their value.
               
            </LI>
            
         </OL>
         
         
         <P>
            Each option has a default value which is used if the option is not
            specified on the command line.
            
         </P>
         
         
         <P>
>>>>>>> 5c8bfba2
            All phases and subphases accept the option ``<TT>enabled</TT>'', which
            must be ``<TT>true</TT>'' for the phase or subphase to execute. To save
            you some typing, the pseudo-options ``<TT>on</TT>'' and ``<TT>off</TT>''
            are equivalent to ``<TT>enabled:true</TT>'' and ``<TT>enabled:false</TT>'',
            respectively. In addition, specifying any options for a phase
            automatically enables that phase.
<<<<<<< HEAD
        </P>

        
<H4>Adding your own subphases</H4>

        
<P>
=======
            
         </P>
         
         
         <H4>Adding your own subphases</H4>
         
         
         <P>
>>>>>>> 5c8bfba2
            Within Soot, each phase is implemented by a <TT>Pack</TT>. The
            <TT>Pack</TT>
            is a collection of transformers, each corresponding to a subphase of
            the phase implemented by the <TT>Pack</TT>. When the <TT>Pack</TT> is
            called, it executes each of its transformers in order.
<<<<<<< HEAD
        </P>

        
<P>
=======
            
         </P>
         
         
         <P>
>>>>>>> 5c8bfba2
            Soot transformers are usually instances of classes that extend
            <TT>BodyTransformer</TT>
            or <TT>SceneTransformer</TT>. In either case, the
            transformer class must override the <TT>internalTransform</TT> method,
            providing an implementation which carries out some transformation on
            the code being analyzed.
<<<<<<< HEAD
        </P>

        
<P>
            To add a transformer to some <TT>Pack</TT> without modifying Soot itself,
            create your own class which changes the contents of the <TT>Pack</TT>s to
            meet your requirements and then calls <TT>soot.Main</TT>.
        </P>

        
<P>
            The remainder of this document describes the transformations belonging
            to Soot's various <TT>Pack</TT>s and their corresponding phase
            options.
        </P>
    
</phaseintro>
<h2>
<a name="phase_1">Jimple Body Creation (jb)</a>
</h2>
<p>
                    Jimple Body Creation creates a JimpleBody for each input
                    method, using either coffi, to read .class files, or the
                    jimple parser, to read .jimple files.
                </p>
<h4>Accepted phase options:</h4>
<ul>
<li>
<b>Enabled</b> (enabled)
		<br>
			(default value: <span class="value">true</span>)
		<p></p>
</li>
<li>
<b>Use Original Names</b> (use-original-names)
		<br>
			(default value: <span class="value">false</span>)
		<p>
                        Retain the original names for local variables when the source
                        includes those names. Otherwise, Soot gives variables generic
                        names based on their types.
                    </p>
</li>
<li>
<b>Preserve source-level annotations</b> (preserve-source-annotations)
		<br>
			(default value: <span class="value">false</span>)
		<p>
                        Preserves annotations of retention type SOURCE. (for
                        everything but package and local variable annotations)
                    </p>
</li>
<li>
<b>Stabilize local names</b> (stabilize-local-names)
		<br>
			(default value: <span class="value">false</span>)
		<p>
                        Make sure that local names are stable between runs. This requires re-normalizing all
                        local names after the standard transformations and then sorting them which can negatively
                        impact performance. This option automatically sets "sort-locals" in "jb.lns" during the
                        second re-normalization pass.
                    </p>
</li>
</ul>
<h2>
<a name="phase_1_1">Duplicate CatchAll Trap Remover (jb.dtr)</a>
</h2>
<p>
                        This transformer detects cases in which the same code block is covered by two different
                        catch all traps with different exception handlers (A and B), and if there is at the
                        same time a third catch all trap that covers the second handler B and jumps to A, then
                        the second trap is unnecessary, because it is already covered by a combination of the
                        other two traps. This transformer removes the unnecessary trap.
                    </p>
<h4>Accepted phase options:</h4>
<ul>
<li>
<b>Enabled</b> (enabled)
		<br>
			(default value: <span class="value">true</span>)
		<p></p>
</li>
</ul>
<h2>
<a name="phase_1_2">Empty Switch Eliminator (jb.ese)</a>
</h2>
<p>
                        The Empty Switch Eliminator detects and removes switch statements that have no data labels.
                        Instead, the code is transformed to contain a single jump statement to the default label.
                    </p>
<h4>Accepted phase options:</h4>
<ul>
<li>
<b>Enabled</b> (enabled)
		<br>
			(default value: <span class="value">true</span>)
		<p></p>
</li>
</ul>
<h2>
<a name="phase_1_3">Local Splitter (jb.ls)</a>
</h2>
<p>
                        The Local Splitter identifies DU-UD webs for local variables and
                        introduces new variables so that each disjoint web is associated
                        with a single local.
                    </p>
<h4>Accepted phase options:</h4>
<ul>
<li>
<b>Enabled</b> (enabled)
		<br>
			(default value: <span class="value">true</span>)
		<p></p>
</li>
</ul>
<h2>
<a name="phase_1_4">Jimple Local Aggregator (jb.a)</a>
</h2>
<p>
                        
                            The Jimple Local Aggregator removes some unnecessary copies by
                            combining local variables. Essentially, it finds definitions
                            which have only a single use and, if it is safe to do so, removes
                            the original definition after replacing the use with the
                            definition's right-hand side.
                        
                        
                            At this stage in JimpleBody construction, local
                            aggregation serves largely to remove the copies to and from stack
                            variables which simulate load and store instructions in the
                            original bytecode.
                        
                    </p>
<h4>Accepted phase options:</h4>
<ul>
<li>
<b>Enabled</b> (enabled)
		<br>
			(default value: <span class="value">true</span>)
		<p></p>
</li>
<li>
<b>Only Stack Locals</b> (only-stack-locals)
		<br>
			(default value: <span class="value">true</span>)
		<p>
                            Only aggregate locals that represent stack locations in the
                            original bytecode. (Stack locals can be distinguished in Jimple
                            by the
                            
                            character with which their names begin.)
                        </p>
</li>
</ul>
<h2>
<a name="phase_1_5">Unused Local Eliminator (jb.ule)</a>
</h2>
<p>
                        The Unused Local Eliminator removes any unused locals from the
                        method.
                    </p>
<h4>Accepted phase options:</h4>
<ul>
<li>
<b>Enabled</b> (enabled)
		<br>
			(default value: <span class="value">true</span>)
		<p></p>
</li>
</ul>
<h2>
<a name="phase_1_6">Type Assigner (jb.tr)</a>
</h2>
<p>
                        The Type Assigner gives local variables types which will
                        accommodate the values stored in them over the course of the
                        method.
                    </p>
<h4>Accepted phase options:</h4>
<ul>
<li>
<b>Enabled</b> (enabled)
		<br>
			(default value: <span class="value">true</span>)
		<p></p>
</li>
<li>
<b>Use older type assigner</b> (use-older-type-assigner)
		<br>
			(default value: <span class="value">false</span>)
		<p>
                            This enables the older type assigner that was in use until May 2008.
                            The current type assigner is a reimplementation by Ben Bellamy
                            that uses an entirely new and faster algorithm which always assigns
                            the most narrow type possible. If compare-type-assigners is on,
                            this option causes the older type assigner to execute first.
                            (Otherwise the newer one is executed first.)
                        </p>
</li>
<li>
<b>Compare type assigners</b> (compare-type-assigners)
		<br>
			(default value: <span class="value">false</span>)
		<p>
                            Enables comparison (both runtime and results) of Ben Bellamy's type assigner with the
                            older type assigner that was in Soot.
                        </p>
</li>
<li>
<b>Ignore Nullpointer Dereferences</b> (ignore-nullpointer-dereferences)
		<br>
			(default value: <span class="value">false</span>)
		<p>
                            If this option is enabled, Soot wiil not check whether the base object of a virtual method
                            call can only be null. This will lead to the null_type pseudo type being used in your Jimple
                            code.
                        </p>
</li>
</ul>
<h2>
<a name="phase_1_7">Unsplit-originals Local Packer (jb.ulp)</a>
</h2>
<p>
                        The Unsplit-originals Local Packer executes only when the
                        `use-original-names' option is chosen for the
                        `jb' phase. The Local Packer attempts to minimize
                        the number of local variables required in a method by reusing the
                        same variable for disjoint DU-UD webs. Conceptually, it is the
                        inverse of the Local Splitter.
                    </p>
<h4>Accepted phase options:</h4>
<ul>
<li>
<b>Enabled</b> (enabled)
		<br>
			(default value: <span class="value">true</span>)
		<p></p>
</li>
<li>
<b>Unsplit Original Locals</b> (unsplit-original-locals)
		<br>
			(default value: <span class="value">true</span>)
		<p>
                            Use the variable names in the original source as a guide when
                            determining how to share local variables among non-interfering
                            variable usages. This recombines named locals which were split by
                            the Local Splitter.
                        </p>
</li>
</ul>
<h2>
<a name="phase_1_8">Local Name Standardizer (jb.lns)</a>
</h2>
<p>
                        The Local Name Standardizer assigns generic names to local variables.
                    </p>
<h4>Accepted phase options:</h4>
<ul>
<li>
<b>Enabled</b> (enabled)
		<br>
			(default value: <span class="value">true</span>)
		<p></p>
</li>
<li>
<b>Only Stack Locals</b> (only-stack-locals)
		<br>
			(default value: <span class="value">false</span>)
		<p>
                            Only standardizes the names of variables that represent stack
                            locations in the original bytecode. This becomes the default when
                            the `use-original-names' option is specified for
                            the `jb' phase.
                        </p>
</li>
<li>
<b>Sort Locals</b> (sort-locals)
		<br>
			(default value: <span class="value">false</span>)
		<p>
                            First sorts the locals alphabetically by the string representation of
                            their type. Then if there are two locals with the same type, it uses
                            the only other source of structurally stable information (i.e. the
                            instructions themselves) to produce an ordering for the locals
                            that remains consistent between different soot instances. It achieves
                            this by determining the position of a local's first occurrence in the
                            instruction's list of definition statements. This position is then used
                            to sort the locals with the same type in an ascending order.
                        </p>
</li>
</ul>
<h2>
<a name="phase_1_9">Copy Propagator (jb.cp)</a>
</h2>
<p>
                        This phase performs cascaded copy propagation.

                        If the propagator encounters situations of the form:
                        
                            A: a = ...;
                            ...
                            B: x = a;
                            ...
                            C: ... = ... x;
                        
                        where a and x are each defined only once (at
                        A
                        and B, respectively), then it can propagate
                        immediately without checking between B and
                        C
                        for redefinitions of a. In
                        this case the propagator is global.

                        Otherwise, if a has multiple definitions then the
                        propagator checks for redefinitions and propagates copies
                        only within extended basic blocks.
                    </p>
<h4>Accepted phase options:</h4>
<ul>
<li>
<b>Enabled</b> (enabled)
		<br>
			(default value: <span class="value">true</span>)
		<p></p>
</li>
<li>
<b>Only Regular Locals</b> (only-regular-locals)
		<br>
			(default value: <span class="value">false</span>)
		<p>
                            Only propagate copies through ``regular'' locals, that is,
                            those declared in the source bytecode.
                        </p>
</li>
<li>
<b>Only Stack Locals</b> (only-stack-locals)
		<br>
			(default value: <span class="value">true</span>)
		<p>
                            Only propagate copies through locals that represent stack locations in
                            the original bytecode.
                        </p>
</li>
</ul>
<h2>
<a name="phase_1_10">Dead Assignment Eliminator (jb.dae)</a>
</h2>
<p>
                        The Dead Assignment Eliminator eliminates assignment statements
                        to locals whose values are not subsequently used, unless
                        evaluating the right-hand side of the assignment may cause
                        side-effects.
                    </p>
<h4>Accepted phase options:</h4>
<ul>
<li>
<b>Enabled</b> (enabled)
		<br>
			(default value: <span class="value">true</span>)
		<p></p>
</li>
<li>
<b>Only Stack Locals</b> (only-stack-locals)
		<br>
			(default value: <span class="value">true</span>)
		<p>
                            Only eliminate dead assignments to locals that represent stack
                            locations in the original bytecode.
                        </p>
</li>
</ul>
<h2>
<a name="phase_1_11">Post-copy propagation Unused Local Eliminator (jb.cp-ule)</a>
</h2>
<p>
                        This phase removes any locals that are unused after copy propagation.
                    </p>
<h4>Accepted phase options:</h4>
<ul>
<li>
<b>Enabled</b> (enabled)
		<br>
			(default value: <span class="value">true</span>)
		<p></p>
</li>
</ul>
<h2>
<a name="phase_1_12">Local Packer (jb.lp)</a>
</h2>
<p>
                        The Local Packer attempts to minimize the number of local
                        variables required in a method by reusing the same variable for
                        disjoint DU-UD webs. Conceptually, it is the inverse of the
                        Local Splitter.
                    </p>
<h4>Accepted phase options:</h4>
<ul>
<li>
<b>Enabled</b> (enabled)
		<br>
			(default value: <span class="value">false</span>)
		<p></p>
</li>
<li>
<b>Unsplit Original Locals</b> (unsplit-original-locals)
		<br>
			(default value: <span class="value">false</span>)
		<p>
                            Use the variable names in the original source as a guide when
                            determining how to share local variables across non-interfering
                            variable usages. This recombines named locals which were split by
                            the Local Splitter.
                        </p>
</li>
</ul>
<h2>
<a name="phase_1_13">Nop Eliminator (jb.ne)</a>
</h2>
<p>
                        The Nop Eliminator removes nop statements from the method.
                    </p>
<h4>Accepted phase options:</h4>
<ul>
<li>
<b>Enabled</b> (enabled)
		<br>
			(default value: <span class="value">true</span>)
		<p></p>
</li>
</ul>
<h2>
<a name="phase_1_14">Unreachable Code Eliminator (jb.uce)</a>
</h2>
<p>
                        The Unreachable Code Eliminator removes unreachable code and
                        traps whose catch blocks are empty.
                    </p>
<h4>Accepted phase options:</h4>
<ul>
<li>
<b>Enabled</b> (enabled)
		<br>
			(default value: <span class="value">true</span>)
		<p></p>
</li>
<li>
<b>Remove unreachable traps</b> (remove-unreachable-traps)
		<br>
			(default value: <span class="value">true</span>)
		<p>
                            Remove exception table entries when none of the protected instructions can
                            throw the exception being caught.
                        </p>
</li>
</ul>
<h2>
<a name="phase_1_15">Trap Tightener (jb.tt)</a>
</h2>
<p>
                        The Trap Tightener changes the area protected by each exception handler,
                        so that it begins with the first instruction in the old protected
                        area which is actually capable of throwing an exception caught by the
                        handler, and ends just after the last instruction in the old
                        protected area which can throw an exception caught by the
                        handler. This reduces the chance of producing unverifiable code
                        as a byproduct of pruning exceptional control flow within CFGs.
                    </p>
<h4>Accepted phase options:</h4>
<ul>
<li>
<b>Enabled</b> (enabled)
		<br>
			(default value: <span class="value">false</span>)
		<p></p>
</li>
</ul>
<h2>
<a name="phase_2">Java To Jimple Body Creation (jj)</a>
</h2>
<p>
                    Jimple Body Creation creates a JimpleBody for each input
                    method, using polyglot, to read .java files.
                </p>
<h4>Accepted phase options:</h4>
<ul>
<li>
<b>Enabled</b> (enabled)
		<br>
			(default value: <span class="value">true</span>)
		<p></p>
</li>
<li>
<b>Use Original Names</b> (use-original-names)
		<br>
			(default value: <span class="value">true</span>)
		<p>
                        Retain the original names for local variables when the source
                        includes those names. Otherwise, Soot gives variables generic
                        names based on their types.
                    </p>
</li>
</ul>
<h2>
<a name="phase_2_1">Local Splitter (jj.ls)</a>
</h2>
<p>
                        The Local Splitter identifies DU-UD webs for local variables and
                        introduces new variables so that each disjoint web is associated
                        with a single local.
                    </p>
<h4>Accepted phase options:</h4>
<ul>
<li>
<b>Enabled</b> (enabled)
		<br>
			(default value: <span class="value">false</span>)
		<p></p>
</li>
</ul>
<h2>
<a name="phase_2_2">Jimple Local Aggregator (jj.a)</a>
</h2>
<p>
                        
                            The Jimple Local Aggregator removes some unnecessary copies by
                            combining local variables. Essentially, it finds definitions
                            which have only a single use and, if it is safe to do so, removes
                            the original definition after replacing the use with the
                            definition's right-hand side.
                        
                        
                            At this stage in JimpleBody construction, local
                            aggregation serves largely to remove the copies to and from stack
                            variables which simulate load and store instructions in the
                            original bytecode.
                        
                    </p>
<h4>Accepted phase options:</h4>
<ul>
<li>
<b>Enabled</b> (enabled)
		<br>
			(default value: <span class="value">true</span>)
		<p></p>
</li>
<li>
<b>Only Stack Locals</b> (only-stack-locals)
		<br>
			(default value: <span class="value">true</span>)
		<p>
                            Only aggregate locals that represent stack locations in the
                            original bytecode. (Stack locals can be distinguished in Jimple
                            by the
                            
                            character with which their names begin.)
                        </p>
</li>
</ul>
<h2>
<a name="phase_2_3">Unused Local Eliminator (jj.ule)</a>
</h2>
<p>
                        The Unused Local Eliminator removes any unused locals from the
                        method.
                    </p>
<h4>Accepted phase options:</h4>
<ul>
<li>
<b>Enabled</b> (enabled)
		<br>
			(default value: <span class="value">true</span>)
		<p></p>
</li>
</ul>
<h2>
<a name="phase_2_4">Type Assigner (jj.tr)</a>
</h2>
<p>
                        The Type Assigner gives local variables types which will
                        accommodate the values stored in them over the course of the
                        method.
                    </p>
<h4>Accepted phase options:</h4>
<ul>
<li>
<b>Enabled</b> (enabled)
		<br>
			(default value: <span class="value">false</span>)
		<p></p>
</li>
</ul>
<h2>
<a name="phase_2_5">Unsplit-originals Local Packer (jj.ulp)</a>
</h2>
<p>
                        The Unsplit-originals Local Packer executes only when the
                        `use-original-names' option is chosen for the
                        `jb' phase. The Local Packer attempts to minimize
                        the number of local variables required in a method by reusing the
                        same variable for disjoint DU-UD webs. Conceptually, it is the
                        inverse of the Local Splitter.
                    </p>
<h4>Accepted phase options:</h4>
<ul>
<li>
<b>Enabled</b> (enabled)
		<br>
			(default value: <span class="value">false</span>)
		<p></p>
</li>
<li>
<b>Unsplit Original Locals</b> (unsplit-original-locals)
		<br>
			(default value: <span class="value">false</span>)
		<p>
                            Use the variable names in the original source as a guide when
                            determining how to share local variables among non-interfering
                            variable usages. This recombines named locals which were split by
                            the Local Splitter.
                        </p>
</li>
</ul>
<h2>
<a name="phase_2_6">Local Name Standardizer (jj.lns)</a>
</h2>
<p>
                        The Local Name Standardizer assigns generic names to local variables.
                    </p>
<h4>Accepted phase options:</h4>
<ul>
<li>
<b>Enabled</b> (enabled)
		<br>
			(default value: <span class="value">true</span>)
		<p></p>
</li>
<li>
<b>Only Stack Locals</b> (only-stack-locals)
		<br>
			(default value: <span class="value">false</span>)
		<p>
                            Only standardizes the names of variables that represent stack
                            locations in the original bytecode. This becomes the default when
                            the `use-original-names' option is specified for
                            the `jb' phase.
                        </p>
</li>
</ul>
<h2>
<a name="phase_2_7">Copy Propagator (jj.cp)</a>
</h2>
<p>
                        This phase performs cascaded copy propagation.

                        If the propagator encounters situations of the form:
                        
                            A: a = ...;
                            ...
                            B: x = a;
                            ...
                            C: ... = ... x;
                        
                        where a and x are each defined only once (at
                        A
                        and B, respectively), then it can propagate
                        immediately without checking between B and
                        C
                        for redefinitions of a. In
                        this case the propagator is global.

                        Otherwise, if a has multiple definitions then the
                        propagator checks for redefinitions and propagates copies
                        only within extended basic blocks.
                    </p>
<h4>Accepted phase options:</h4>
<ul>
<li>
<b>Enabled</b> (enabled)
		<br>
			(default value: <span class="value">true</span>)
		<p></p>
</li>
<li>
<b>Only Regular Locals</b> (only-regular-locals)
		<br>
			(default value: <span class="value">false</span>)
		<p>
                            Only propagate copies through ``regular'' locals, that is,
                            those declared in the source bytecode.
                        </p>
</li>
<li>
<b>Only Stack Locals</b> (only-stack-locals)
		<br>
			(default value: <span class="value">true</span>)
		<p>
                            Only propagate copies through locals that represent stack locations in
                            the original bytecode.
                        </p>
</li>
</ul>
<h2>
<a name="phase_2_8">Dead Assignment Eliminator (jj.dae)</a>
</h2>
<p>
                        The Dead Assignment Eliminator eliminates assignment statements
                        to locals whose values are not subsequently used, unless
                        evaluating the right-hand side of the assignment may cause
                        side-effects.
                    </p>
<h4>Accepted phase options:</h4>
<ul>
<li>
<b>Enabled</b> (enabled)
		<br>
			(default value: <span class="value">true</span>)
		<p></p>
</li>
<li>
<b>Only Stack Locals</b> (only-stack-locals)
		<br>
			(default value: <span class="value">true</span>)
		<p>
                            Only eliminate dead assignments to locals that represent stack
                            locations in the original bytecode.
                        </p>
</li>
</ul>
<h2>
<a name="phase_2_9">Post-copy propagation Unused Local Eliminator (jj.cp-ule)</a>
</h2>
<p>
                        This phase removes any locals that are unused after copy propagation.
                    </p>
<h4>Accepted phase options:</h4>
<ul>
<li>
<b>Enabled</b> (enabled)
		<br>
			(default value: <span class="value">true</span>)
		<p></p>
</li>
</ul>
<h2>
<a name="phase_2_10">Local Packer (jj.lp)</a>
</h2>
<p>
                        The Local Packer attempts to minimize the number of local
                        variables required in a method by reusing the same variable for
                        disjoint DU-UD webs. Conceptually, it is the inverse of the
                        Local Splitter.
                    </p>
<h4>Accepted phase options:</h4>
<ul>
<li>
<b>Enabled</b> (enabled)
		<br>
			(default value: <span class="value">false</span>)
		<p></p>
</li>
<li>
<b>Unsplit Original Locals</b> (unsplit-original-locals)
		<br>
			(default value: <span class="value">false</span>)
		<p>
                            Use the variable names in the original source as a guide when
                            determining how to share local variables across non-interfering
                            variable usages. This recombines named locals which were split by
                            the Local Splitter.
                        </p>
</li>
</ul>
<h2>
<a name="phase_2_11">Nop Eliminator (jj.ne)</a>
</h2>
<p>
                        The Nop Eliminator removes nop statements from the method.
                    </p>
<h4>Accepted phase options:</h4>
<ul>
<li>
<b>Enabled</b> (enabled)
		<br>
			(default value: <span class="value">true</span>)
		<p></p>
</li>
</ul>
<h2>
<a name="phase_2_12">Unreachable Code Eliminator (jj.uce)</a>
</h2>
<p>
                        The Unreachable Code Eliminator removes unreachable code and
                        traps whose catch blocks are empty.
                    </p>
<h4>Accepted phase options:</h4>
<ul>
<li>
<b>Enabled</b> (enabled)
		<br>
			(default value: <span class="value">true</span>)
		<p></p>
</li>
</ul>
<h2>
<a name="phase_3">Whole Jimple Pre-processing Pack (wjpp)</a>
</h2>
<p>
                    
                        This pack allows you to insert pre-processors that are run before
                        call-graph construction. Only enabled in whole-program mode.
                    
                </p>
<h4>Accepted phase options:</h4>
<ul>
<li>
<b>Enabled</b> (enabled)
		<br>
			(default value: <span class="value">true</span>)
		<p></p>
</li>
</ul>
<h2>
<a name="phase_3_1">Constant reflective method invocation base transformer (wjpp.cimbt)</a>
</h2>
<p>When using the types-for-invoke option of the cg phase, problems might
                        occur if the base object of a call to Method.invoke() (the first argument) is a string constant.
                        This option replaces all
                        string constants of such calls by locals and, therefore, allows the
                        static resolution of reflective call targets on constant string objects.
                    </p>
<h4>Accepted phase options:</h4>
<ul>
<li>
<b>Enabled</b> (enabled)
		<br>
			(default value: <span class="value">false</span>)
		<p></p>
</li>
<li>
<b>Verbose</b> (verbose)
		<br>
			(default value: <span class="value">false</span>)
		<p></p>
</li>
</ul>
<h2>
<a name="phase_4">Whole Shimple Pre-processing Pack (wspp)</a>
</h2>
<p>
                    
                        This pack allows you to insert pre-processors that are run before
                        call-graph construction. Only enabled in whole-program Shimple mode.
                    
                    
                        In an unmodified copy of Soot, this pack is empty.
                    
                </p>
<h4>Accepted phase options:</h4>
<ul>
<li>
<b>Enabled</b> (enabled)
		<br>
			(default value: <span class="value">true</span>)
		<p></p>
</li>
</ul>
<h2>
<a name="phase_5">Call Graph Constructor (cg)</a>
</h2>
<p>
                    The Call Graph Constructor computes a call graph for whole
                    program analysis. When this pack finishes, a call graph is
                    available in the Scene. The different phases in this pack are
                    different ways to construct the call graph. Exactly one phase in
                    this pack must be enabled; Soot will raise an error otherwise.
                </p>
<h4>Accepted phase options:</h4>
<ul>
<li>
<b>Enabled</b> (enabled)
		<br>
			(default value: <span class="value">true</span>)
		<p></p>
</li>
<li>
<b>Safe forName</b> (safe-forname)
		<br>
			(default value: <span class="value">false</span>)
		<p>When a program calls
                        Class.forName(), the named class is resolved, and its static initializer
                        executed. In many cases, it cannot be determined statically which
                        class will be loaded, and which static initializer executed. When this
                        option is set to true, Soot will conservatively assume that any static
                        initializer could be executed. This may make the call graph very large.
                        When this option is set to false, any calls to Class.forName() for which
                        the class cannot be determined statically are assumed to call no
                        static initializers.
                    </p>
</li>
<li>
<b>Safe newInstance</b> (safe-newinstance)
		<br>
			(default value: <span class="value">false</span>)
		<p>When a program calls
                        Class.newInstance(), a new object is created and its constructor
                        executed. Soot does not determine statically which
                        type of object will be created, and which constructor executed. When this
                        option is set to true, Soot will conservatively assume that any constructor
                        could be executed. This may make the call graph very large.
                        When this option is set to false, any calls to Class.newInstance()
                        are assumed not to call the constructor of the created object.
                    </p>
</li>
<li>
<b>Library mode</b> (library)
		<br>
			(default value: <span class="value">disabled</span>)
		<p>
                        Specifies whether the target classes should be treated as an application or a library.
                        If library mode is disabled (default), the call graph construction assumes that
                        the target is an application and
                        starts the construction from the specified entry points (main method by
                        default).
                        Under the assumption that the target is a library, possible call edges might be missing in the
                        call graph.
                        The two different library modes add theses missing calls to the call graph and
                        differ only in the view of the class hierachy
                        (hierachy of target library or possible extended hierachy).
                        If simulate-natives is also set, the results of native methods are also set to any sub type of
                        the declared return type.
                    </p>
<table border="0">
<th colspan="2">
					Possible values:
				</th>
<tr>
<td class="value">disabled</td><td>
                            Call(and pointer assignment) graph construction treat the target classes as application
                            starting from the entry points.
                        </td>
</tr>
<tr>
<td class="value">any-subtype</td><td>
                            On library analysis it has to be assumed, that a possible client can call
                            any method or access any field,
                            to which he has the access rights (default public/protected but can be set with
                            soot.Scene#setClientAccessibilityOracle).
                            In this mode types of any accessible field, method parameter, this local, or
                            caugth exception is set to any possible sub type
                            according to the class hierachy of the target library.
                            If simulate-natives is also set, the results of native methods are also set to any sub type
                            of the declared return type.
                        </td>
</tr>
<tr>
<td class="value">signature-resolution</td><td>
                            On library analysis it has to be assumed, that a possible client can call
                            any method or access any field,
                            to which he has the access rights (default public/protected but can be set with
                            soot.Scene#setClientAccessibilityOracle).
                            In this mode types of any accessible field, method parameter, this local, or
                            caugth exception is set to any possible sub type
                            according to a possible extended class hierarchy of the target library.
                            Whenever any sub type of a specific type is considered as
                            receiver for a method to call and the base type is an interface, calls to
                            existing methods with matching signature (possible implementation
                            of method to call) are also added. As Javas' subtyping allows
                            contra-variance for return types and co-variance for parameters when
                            overriding
                            a method, these cases are also considered here.

                            Example: Classes A, B (B sub type of A), interface I with method public A foo(B b); and a
                            class C with method public B foo(A a) { ... }.
                            The extended class hierachy will contain C as possible implementation of I.

                            If simulate-natives is also set, the results of native methods are also set to any possible
                            sub type of the declared return type.
                        </td>
</tr>
</table>
</li>
<li>
<b>Verbose</b> (verbose)
		<br>
			(default value: <span class="value">false</span>)
		<p>Due to the effects of native methods and reflection, it may not always be possible to
                        construct a fully conservative call graph. Setting this option to true causes Soot to point out
                        the parts of the call graph that may be incomplete, so that they can be checked by hand.
                    </p>
</li>
<li>
<b>JDK version</b> (jdkver)
		<br>
			(default value: <span class="value">3</span>)
		<p>This option sets the JDK version of the standard library being analyzed so that Soot can
                        simulate the native methods in the specific version of the library. The default, 3, refers to
                        Java 1.3.x.
                    </p>
</li>
<li>
<b>All Application Class Methods Reachable</b> (all-reachable)
		<br>
			(default value: <span class="value">false</span>)
		<p>When this option is false, the call graph is built starting at a set of entry points, and
                        only methods reachable from those entry points are processed. Unreachable methods will not have
                        any call graph edges generated out of them. Setting this option to true makes Soot consider all
                        methods of application classes to be reachable, so call edges are generated for all of them.
                        This leads to a larger call graph. For program visualization purposes, it is sometimes desirable
                        to include edges from unreachable methods; although these methods are unreachable in the version
                        being analyzed, they may become reachable if the program is modified.
                    </p>
</li>
<li>
<b>Implicit Entry Points</b> (implicit-entry)
		<br>
			(default value: <span class="value">true</span>)
		<p>When this option is true, methods that are called implicitly by the VM are considered
                        entry points of the call graph. When it is false, these methods are not considered entry points,
                        leading to a possibly incomplete call graph.
                    </p>
</li>
<li>
<b>Trim Static Initializer Edges</b> (trim-clinit)
		<br>
			(default value: <span class="value">true</span>)
		<p>The call graph contains an edge
                        from each statement that could trigger execution of a static initializer to that
                        static initializer. However, each static initializer is triggered only once.
                        When this option is enabled, after the call graph is built, an intra-procedural
                        analysis is performed to detect static initializer edges leading to methods
                        that must have already been executed. Since these static initializers cannot be
                        executed again, the corresponding call graph edges are removed from the call graph.
                    </p>
</li>
<li>
<b>Reflection Log</b> (reflection-log)
		<p>Load a reflection log
                        from the given file and use this log to resolve reflective call sites. Note that
                        when a log is given, the following other options have no effect: safe-forname,
                        safe-newinstance.
                    </p>
</li>
<li>
<b>Guarding strategy</b> (guards)
		<br>
			(default value: <span class="value">ignore</span>)
		<p>Using a reflection log is only sound for method executions that were logged.
                        Executing the program differently may be unsound. Soot can insert guards at program points for
                        which the reflection log
                        contains no information. When these points are reached (because the program is executed
                        differently) then the follwing will happen,
                        depending on the value of this flag. ignore: no guard is inserted, the program executes normally
                        but under unsound assumptions.
                        print: the program prints a stack trace when reaching a porgram location that was not traced but
                        continues to run. throw (default):
                        the program throws an Error instead.
                    </p>
</li>
<li>
<b>Types for invoke</b> (types-for-invoke)
		<br>
			(default value: <span class="value">false</span>)
		<p>For each call to Method.invoke(), use the possible types of the first receiver
                        argument and the possible types stored in the second argument array to resolve calls to
                        Method.invoke(). This strategy makes no attempt to resolve reflectively invoked static methods.
                        Currently only works for context insensitive pointer analyses.
                    </p>
</li>
</ul>
<h2>
<a name="phase_5_1">Class Hierarchy Analysis (cg.cha)</a>
</h2>
<p>This phase uses Class Hierarchy Analysis to generate a call graph.</p>
<h4>Accepted phase options:</h4>
<ul>
<li>
<b>Enabled</b> (enabled)
		<br>
			(default value: <span class="value">true</span>)
		<p></p>
</li>
<li>
<b>Verbose</b> (verbose)
		<br>
			(default value: <span class="value">false</span>)
		<p>Setting this option to true causes Soot to print out statistics about the call graph
                            computed by this phase, such as the number of methods determined to be reachable.
                        </p>
</li>
<li>
<b>AppOnly</b> (apponly)
		<br>
			(default value: <span class="value">false</span>)
		<p>Setting this option to true causes Soot to only consider application classes when
                            building the callgraph. The resulting callgraph will be inherently unsound. Still, this
                            option can make sense if performance optimization and memory reduction are your primary
                            goal.
                        </p>
</li>
</ul>
<h2>
<a name="phase_5_2">Spark (cg.spark)</a>
</h2>
<p>Spark is a flexible points-to analysis framework. Aside from building a call graph, it
                        also generates information about the targets of pointers. For details about Spark, please see Ondrej
                            Lhotak's M.Sc. thesis.
                    </p>
<h4>Accepted phase options:</h4>
<ul>
<li>
<b>Enabled</b> (enabled)
		<br>
			(default value: <span class="value">false</span>)
		<p></p>
</li>
<li>
<b>Verbose</b> (verbose)
		<br>
			(default value: <span class="value">false</span>)
		<p>
                                When this option is set to true, Spark prints detailed information about its execution.
                            </p>
</li>
<li>
<b>Ignore Types Entirely</b> (ignore-types)
		<br>
			(default value: <span class="value">false</span>)
		<p>
                                When this option is set to true, all parts of Spark completely ignore
                                declared types of variables and casts.
                            </p>
</li>
<li>
<b>Force Garbage Collections</b> (force-gc)
		<br>
			(default value: <span class="value">false</span>)
		<p>
                                When this option is set to true, calls to System.gc() will be made at
                                various points to allow memory usage to be measured.
                            </p>
</li>
<li>
<b>Pre Jimplify</b> (pre-jimplify)
		<br>
			(default value: <span class="value">false</span>)
		<p>
                                When this option is set to true, Spark converts all available methods to Jimple
                                before starting the points-to analysis. This allows the Jimplification
                                time to be separated from the points-to time. However, it increases the
                                total time and memory requirement, because all methods are Jimplified,
                                rather than only those deemed reachable by the points-to analysis.
                            </p>
</li>
<li>
<b>AppOnly</b> (apponly)
		<br>
			(default value: <span class="value">false</span>)
		<p>Setting this option to true causes Soot to only consider application classes when
                                building the callgraph. The resulting callgraph will be inherently unsound. Still, this
                                option can make sense if performance optimization and memory reduction are your primary
                                goal.
                            </p>
</li>
<li>
<b>VTA</b> (vta)
		<br>
			(default value: <span class="value">false</span>)
		<p>
                                Setting VTA to true has the effect of setting field-based,
                                types-for-sites, and simplify-sccs to true, and on-fly-cg to false,
                                to simulate Variable Type
                                Analysis, described in our OOPSLA 2000
                                paper. Note that the
                                algorithm differs from the original VTA in that it handles array
                                elements more precisely.
                            </p>
</li>
<li>
<b>RTA</b> (rta)
		<br>
			(default value: <span class="value">false</span>)
		<p>
                                Setting RTA to true sets types-for-sites to true, and causes Spark to use
                                a single points-to set for all variables, giving Rapid Type
                                Analysis.
                            </p>
</li>
<li>
<b>Field Based</b> (field-based)
		<br>
			(default value: <span class="value">false</span>)
		<p>
                                When this option is set to true, fields are represented by variable
                                (Green) nodes, and the object that the field belongs to is ignored
                                (all objects are lumped together), giving a field-based analysis. Otherwise, fields are
                                represented by
                                field reference (Red) nodes, and the objects that they belong to are
                                distinguished, giving a field-sensitive analysis.
                            </p>
</li>
<li>
<b>Types For Sites</b> (types-for-sites)
		<br>
			(default value: <span class="value">false</span>)
		<p>
                                When this option is set to true, types rather than allocation sites are
                                used as the elements of the points-to sets.
                            </p>
</li>
<li>
<b>Merge String Buffer</b> (merge-stringbuffer)
		<br>
			(default value: <span class="value">true</span>)
		<p>
                                When this option is set to true, all allocation sites creating
                                java.lang.StringBuffer
                                objects are grouped together as a single
                                allocation site.
                            </p>
</li>
<li>
<b>Propagate All String Constants</b> (string-constants)
		<br>
			(default value: <span class="value">false</span>)
		<p>
                                When this option is set to false, Spark only distinguishes string constants that
                                may be the name of a class loaded dynamically using reflection, and all other
                                string constants are lumped together into a single string constant node.
                                Setting this option to true causes all string constants to be propagated
                                individually.
                            </p>
</li>
<li>
<b>Simulate Natives</b> (simulate-natives)
		<br>
			(default value: <span class="value">true</span>)
		<p>
                                When this option is set to true, the effects of native methods in the standard Java
                                class library are simulated.
                            </p>
</li>
<li>
<b>Treat EMPTY as Alloc</b> (empties-as-allocs)
		<br>
			(default value: <span class="value">false</span>)
		<p>
                                When this option is set to true, Spark treats references to 
                                EMPTYSET, EMPTYMAP, and
                                EMPTYLIST
                                as allocation sites for HashSet, HashMap and 
                                LinkedList
                             objects respectively, and references to Hashtable.emptyIterator as
                                allocation sites for Hashtable.EmptyIterator. This enables subsequent
                                analyses to differentiate different uses of Java's immutable empty collections.
                            </p>
</li>
<li>
<b>Simple Edges Bidirectional</b> (simple-edges-bidirectional)
		<br>
			(default value: <span class="value">false</span>)
		<p>
                                When this option is set to true, all edges connecting variable (Green)
                                nodes are made bidirectional, as in 
                                Steensgaard's analysis.
                            </p>
</li>
<li>
<b>On Fly Call Graph</b> (on-fly-cg)
		<br>
			(default value: <span class="value">true</span>)
		<p>
                                When this option is set to true, the call graph is computed on-the-fly
                                as points-to information is computed. Otherwise, an initial
                                CHA approximation to the call graph is used.
                            </p>
</li>
<li>
<b>Simplify Offline</b> (simplify-offline)
		<br>
			(default value: <span class="value">false</span>)
		<p>
                                When this option is set to true, variable (Green) nodes which form
                                single-entry subgraphs (so they must have the same points-to set) are
                                merged before propagation begins.
                            </p>
</li>
<li>
<b>Simplify SCCs</b> (simplify-sccs)
		<br>
			(default value: <span class="value">false</span>)
		<p>
                                When this option is set to true, variable (Green) nodes which form
                                strongly-connected components (so they must have the same points-to set)
                                are merged before propagation begins.
                            </p>
</li>
<li>
<b>Ignore Types For SCCs</b> (ignore-types-for-sccs)
		<br>
			(default value: <span class="value">false</span>)
		<p>
                                When this option is set to true, when collapsing strongly-connected
                                components, nodes forming SCCs are collapsed regardless of their declared type.
                                The collapsed SCC is given the most general type of all the nodes in the
                                component.

                                When this option is set to false, only edges connecting nodes of the
                                same type are considered when detecting SCCs.

                                This option has no effect unless simplify-sccs is true.
                            </p>
</li>
<li>
<b>Propagator</b> (propagator)
		<br>
			(default value: <span class="value">worklist</span>)
		<p>
                                This option tells Spark which propagation algorithm to use.
                            </p>
<table border="0">
<th colspan="2">
					Possible values:
				</th>
<tr>
<td class="value">iter</td><td>
                                    Iter is a simple, iterative algorithm, which propagates everything until the
                                    graph does not change.
                                </td>
</tr>
<tr>
<td class="value">worklist</td><td>
                                    Worklist is a worklist-based algorithm that tries
                                    to do as little work as possible. This is currently the fastest algorithm.
                                </td>
</tr>
<tr>
<td class="value">cycle</td><td>This algorithm finds cycles in the PAG on-the-fly. It is not yet finished.
                                </td>
</tr>
<tr>
<td class="value">merge</td><td>
                                    Merge is an algorithm that merges all concrete field (yellow) nodes with their
                                    corresponding
                                    field reference (red) nodes. This algorithm is not yet finished.
                                </td>
</tr>
<tr>
<td class="value">alias</td><td>
                                    Alias is an alias-edge based algorithm. This algorithm tends to take
                                    the least memory for very large problems, because it does not represent
                                    explicitly points-to sets of fields of heap objects.
                                </td>
</tr>
<tr>
<td class="value">none</td><td>
                                    None means that propagation is not done; the graph is only built and
                                    simplified. This is useful if an external solver is being used to perform the
                                    propagation.
                                </td>
</tr>
</table>
</li>
<li>
<b>Set Implementation</b> (set-impl)
		<br>
			(default value: <span class="value">double</span>)
		<p>
                                Select an implementation of points-to sets for Spark to use.
                            </p>
<table border="0">
<th colspan="2">
					Possible values:
				</th>
<tr>
<td class="value">hash</td><td>
                                    Hash is an implementation based on Java's built-in hash-set.
                                </td>
</tr>
<tr>
<td class="value">bit</td><td>
                                    Bit is an implementation using a bit vector.
                                </td>
</tr>
<tr>
<td class="value">hybrid</td><td>
                                    Hybrid is an implementation that keeps an explicit list of up to
                                    16 elements, and switches to a bit-vector when the set gets
                                    larger than this.
                                </td>
</tr>
<tr>
<td class="value">array</td><td>
                                    Array is an implementation that keeps the elements of the
                                    points-to set in a sorted array. Set membership is tested using
                                    binary search, and set union and intersection are computed using
                                    an algorithm based on the merge step from merge sort.
                                </td>
</tr>
<tr>
<td class="value">heintze</td><td>Heintze's representation has elements represented by a bit-vector + a small
                                    'overflow' list of some maximum number of elements. The bit-vectors can be shared
                                    by multiple points-to sets, while the overflow lists are not.
                                </td>
</tr>
<tr>
<td class="value">sharedlist</td><td>Shared List stores its elements in a linked list, and might share
                                    its tail with other similar points-to sets.
                                </td>
</tr>
<tr>
<td class="value">double</td><td>
                                    Double is an implementation that itself uses a pair of sets for
                                    each points-to set. The first set in the pair stores new pointed-to
                                    objects that have not yet been propagated, while the second set stores
                                    old pointed-to objects that have been propagated and need not be
                                    reconsidered. This allows the propagation algorithms to be incremental,
                                    often speeding them up significantly.
                                </td>
</tr>
</table>
</li>
<li>
<b>Double Set Old</b> (double-set-old)
		<br>
			(default value: <span class="value">hybrid</span>)
		<p>
                                Select an implementation for sets of old objects in the double
                                points-to set implementation.

                                This option has no effect unless Set Implementation is set to double.
                            </p>
<table border="0">
<th colspan="2">
					Possible values:
				</th>
<tr>
<td class="value">hash</td><td>
                                    Hash is an implementation based on Java's built-in hash-set.
                                </td>
</tr>
<tr>
<td class="value">bit</td><td>
                                    Bit is an implementation using a bit vector.
                                </td>
</tr>
<tr>
<td class="value">hybrid</td><td>
                                    Hybrid is an implementation that keeps an explicit list of up to
                                    16 elements, and switches to a bit-vector when the set gets
                                    larger than this.
                                </td>
</tr>
<tr>
<td class="value">array</td><td>
                                    Array is an implementation that keeps the elements of the
                                    points-to set in a sorted array. Set membership is tested using
                                    binary search, and set union and intersection are computed using
                                    an algorithm based on the merge step from merge sort.
                                </td>
</tr>
<tr>
<td class="value">heintze</td><td>Heintze's representation has elements represented by a bit-vector + a small
                                    'overflow' list of some maximum number of elements. The bit-vectors can be shared
                                    by multiple points-to sets, while the overflow lists are not.
                                </td>
</tr>
<tr>
<td class="value">sharedlist</td><td>Shared List stores its elements in a linked list, and might share
                                    its tail with other similar points-to sets.
                                </td>
</tr>
</table>
</li>
<li>
<b>Double Set New</b> (double-set-new)
		<br>
			(default value: <span class="value">hybrid</span>)
		<p>
                                Select an implementation for sets of new objects in the double
                                points-to set implementation.

                                This option has no effect unless Set Implementation is set to double.
                            </p>
<table border="0">
<th colspan="2">
					Possible values:
				</th>
<tr>
<td class="value">hash</td><td>
                                    Hash is an implementation based on Java's built-in hash-set.
                                </td>
</tr>
<tr>
<td class="value">bit</td><td>
                                    Bit is an implementation using a bit vector.
                                </td>
</tr>
<tr>
<td class="value">hybrid</td><td>
                                    Hybrid is an implementation that keeps an explicit list of up to
                                    16 elements, and switches to a bit-vector when the set gets
                                    larger than this.
                                </td>
</tr>
<tr>
<td class="value">array</td><td>
                                    Array is an implementation that keeps the elements of the
                                    points-to set in a sorted array. Set membership is tested using
                                    binary search, and set union and intersection are computed using
                                    an algorithm based on the merge step from merge sort.
                                </td>
</tr>
<tr>
<td class="value">heintze</td><td>Heintze's representation has elements represented by a bit-vector + a small
                                    'overflow' list of some maximum number of elements. The bit-vectors can be shared
                                    by multiple points-to sets, while the overflow lists are not.
                                </td>
</tr>
<tr>
<td class="value">sharedlist</td><td>Shared List stores its elements in a linked list, and might share
                                    its tail with other similar points-to sets.
                                </td>
</tr>
</table>
</li>
<li>
<b>Dump HTML</b> (dump-html)
		<br>
			(default value: <span class="value">false</span>)
		<p>
                                When this option is set to true, a browseable HTML representation of the
                                pointer assignment graph is output to a file called pag.jar after the analysis
                                completes. Note
                                that this representation is typically very large.
                            </p>
</li>
<li>
<b>Dump PAG</b> (dump-pag)
		<br>
			(default value: <span class="value">false</span>)
		<p>
                                When this option is set to true, a representation of the pointer assignment graph
                                suitable for processing with other solvers (such as the BDD-based solver) is
                                output before the analysis begins.
                            </p>
</li>
<li>
<b>Dump Solution</b> (dump-solution)
		<br>
			(default value: <span class="value">false</span>)
		<p>
                                When this option is set to true, a representation of the resulting points-to
                                sets is dumped. The format is similar to that of the Dump PAG
                                option, and is therefore suitable for comparison with the results of other
                                solvers.
                            </p>
</li>
<li>
<b>Topological Sort</b> (topo-sort)
		<br>
			(default value: <span class="value">false</span>)
		<p>
                                When this option is set to true, the representation dumped by the
                                Dump PAG option
                                is dumped with the variable (green) nodes in (pseudo-)topological order.

                                This option has no effect unless Dump PAG is true.
                            </p>
</li>
<li>
<b>Dump Types</b> (dump-types)
		<br>
			(default value: <span class="value">true</span>)
		<p>
                                When this option is set to true, the representation dumped by the
                                Dump PAG option
                                includes type information for all nodes.

                                This option has no effect unless Dump PAG is true.
                            </p>
</li>
<li>
<b>Class Method Var</b> (class-method-var)
		<br>
			(default value: <span class="value">true</span>)
		<p>
                                When this option is set to true, the representation dumped by the
                                Dump PAG option
                                represents nodes by numbering each class, method, and variable within
                                the method separately, rather than assigning a single integer to each
                                node.

                                This option has no effect unless Dump PAG is true. Setting Class
                                Method Var to true has the effect of setting Topological Sort to
                                false.
                            </p>
</li>
<li>
<b>Dump Answer</b> (dump-answer)
		<br>
			(default value: <span class="value">false</span>)
		<p>
                                When this option is set to true, the computed reaching types for each variable are
                                dumped to a file, so that they can be compared with the results of
                                other analyses (such as the old VTA).
                            </p>
</li>
<li>
<b>Add Tags</b> (add-tags)
		<br>
			(default value: <span class="value">false</span>)
		<p>
                                When this option is set to true, the results of the analysis are encoded within
                                tags and printed with the resulting Jimple code.

                            </p>
</li>
<li>
<b>Calculate Set Mass</b> (set-mass)
		<br>
			(default value: <span class="value">false</span>)
		<p>
                                When this option is set to true, Spark computes and prints various
                                cryptic statistics about the size of the points-to sets computed.
                            </p>
</li>
<li>
<b>Demand-driven refinement-based context-sensitive points-to analysis</b> (cs-demand)
		<br>
			(default value: <span class="value">false</span>)
		<p>
                                When this option is set to true, Manu Sridharan's demand-driven,
                                refinement-based points-to analysis (PLDI 06) is applied after Spark
                                was run.
                            </p>
</li>
<li>
<b>Create lazy points-to sets</b> (lazy-pts)
		<br>
			(default value: <span class="value">true</span>)
		<p>
                                When this option is disabled, context information is computed for every query to the
                                reachingObjects method.
                                When it is enabled, a call to reachingObjects returns a lazy wrapper object that
                                contains a context-insensitive
                                points-to set. This set is then automatically refined with context information when
                                necessary, i.e.
                                when we try to determine the intersection with another points-to set and this
                                intersection seems to be
                                non-empty.
                            </p>
</li>
<li>
<b>Maximal traversal</b> (traversal)
		<br>
			(default value: <span class="value">75000</span>)
		<p>
                                Make the analysis traverse at most this number of nodes per query.
                                This quota is evenly shared between multiple passes (see next option).
                            </p>
</li>
<li>
<b>Maximal number of passes</b> (passes)
		<br>
			(default value: <span class="value">10</span>)
		<p>
                                Perform at most this number of refinement iterations.
                                Each iteration traverses at most ( traverse / passes ) nodes.
                            </p>
</li>
<li>
<b>Geometric, context-sensitive points-to analysis</b> (geom-pta)
		<br>
			(default value: <span class="value">false</span>)
		<p>
                                This switch enables/disables the geometric analysis.
                            </p>
</li>
<li>
<b>Encoding methodology used</b> (geom-encoding)
		<br>
			(default value: <span class="value">Geom</span>)
		<p>
                                This switch specifies the encoding methodology used in the analysis.
                                All possible options are: Geom, HeapIns, PtIns. The efficiency order
                                is (from slow to fast) Geom - HeapIns - PtIns, but the precision order is
                                the reverse.
                            </p>
<table border="0">
<th colspan="2">
					Possible values:
				</th>
<tr>
<td class="value">Geom</td><td>
                                    Geometric Encoding.
                                </td>
</tr>
<tr>
<td class="value">HeapIns</td><td>
                                    Heap Insensitive Encoding. Omit the heap context range term in the encoded
                                    representation, and in turn, we assume all the contexts for this heap object are
                                    used.
                                </td>
</tr>
<tr>
<td class="value">PtIns</td><td>
                                    Pointer Insensitive Encoding. Similar to HeapIns, but we omit the pointer context
                                    range term.
                                </td>
</tr>
</table>
</li>
<li>
<b>Worklist type</b> (geom-worklist)
		<br>
			(default value: <span class="value">PQ</span>)
		<p>
                                Specifies the worklist used for selecting the next propagation pointer. All possible
                                options are: PQ, FIFO. They stand for the priority queue (sorted by the last fire time
                                and topology order) and FIFO queue.
                            </p>
<table border="0">
<th colspan="2">
					Possible values:
				</th>
<tr>
<td class="value">PQ</td><td>
                                    Priority Queue (sorted by the last fire time and topology order)
                                </td>
</tr>
<tr>
<td class="value">FIFO</td><td>
                                    FIFO Queue
                                </td>
</tr>
</table>
</li>
<li>
<b>Verbose dump file</b> (geom-dump-verbose)
		<br>
			(default value: <span class="value"></span>)
		<p>
                                If you want to save the geomPTA analysis information for future analysis, please provide
                                a file name.
                            </p>
</li>
<li>
<b>Verification file</b> (geom-verify-name)
		<br>
			(default value: <span class="value"></span>)
		<p>
                                If you want to compare the precision of the points-to results with other solvers (e.g.
                                Paddle), you can use the 'verify-file' to specify the list of methods (soot method
                                signature format) that are reachable by that solver. During the internal evaluations
                                (see the option geom-eval), we only consider the methods that are common to both
                                solvers.
                            </p>
</li>
<li>
<b>Precision evaluation methodologies</b> (geom-eval)
		<br>
			(default value: <span class="value">0</span>)
		<p>
                                We internally provide some precision evaluation methodologies and classify the
                                evaluation strength into three levels. If level is 0, we do nothing. If level is 1, we
                                report the statistical information about the points-to result. If level is 2, we perform
                                the virtual callsite resolution, static cast safety and all-pairs alias evaluations.
                            </p>
</li>
<li>
<b>Transform to context-insensitive result</b> (geom-trans)
		<br>
			(default value: <span class="value">false</span>)
		<p>
                                If you stick to working with SPARK, you can use this option to transform the context
                                sensitive result to insensitive result. After the transformation, the context sensitive
                                points-to quries cannot be answered.
                            </p>
</li>
<li>
<b>Fractional parameter</b> (geom-frac-base)
		<br>
			(default value: <span class="value">40</span>)
		<p>
                                This option specifies the fractional parameter, which manually balances the precision
                                and the performance. Smaller value means better performance and worse precision.
                            </p>
</li>
<li>
<b>Blocking strategy for recursive calls</b> (geom-blocking)
		<br>
			(default value: <span class="value">true</span>)
		<p>
                                Blocking strategy is a 1CFA model for recursive calls. This model significantly improves
                                the precision.
                            </p>
</li>
<li>
<b>Iterations</b> (geom-runs)
		<br>
			(default value: <span class="value">1</span>)
		<p>
                                We can run multiple times of the geometric analysis to continuously improve the analysis
                                precision.
                            </p>
</li>
<li>
<b>Pointers processed by geomPTA</b> (geom-app-only)
		<br>
			(default value: <span class="value">true</span>)
		<p>
                                When this option is true, geomPTA only processes the pointers in library functions (
                                java.*, sun.*, and etc.) that potentially impact the points-to information of pointers
                                in application code, the pointers in application code, and the base pointers at virtual
                                callsites.
                            </p>
</li>
</ul>
<h2>
<a name="phase_5_3">Paddle (cg.paddle)</a>
</h2>
<p>Paddle is a BDD-based interprocedural analysis framework. It includes points-to analysis,
                        call graph construction, and various client analyses.
                    </p>
<h4>Accepted phase options:</h4>
<ul>
<li>
<b>Enabled</b> (enabled)
		<br>
			(default value: <span class="value">false</span>)
		<p></p>
</li>
<li>
<b>Verbose</b> (verbose)
		<br>
			(default value: <span class="value">false</span>)
		<p>
                                When this option is set to true, Paddle prints detailed information about its execution.
                            </p>
</li>
<li>
<b>Configuration</b> (conf)
		<br>
			(default value: <span class="value">ofcg</span>)
		<p>
                                Selects the configuration of points-to analysis and call graph construction
                                to be used in Paddle.
                            </p>
<table border="0">
<th colspan="2">
					Possible values:
				</th>
<tr>
<td class="value">ofcg</td><td>
                                    Performs points-to analysis and builds call graph together, on-the-fly.
                                </td>
</tr>
<tr>
<td class="value">cha</td><td>
                                    Builds only a call graph using Class Hieararchy Analysis, and performs no
                                    points-to analysis.
                                </td>
</tr>
<tr>
<td class="value">cha-aot</td><td>
                                    First builds a call graph using CHA, then uses the call graph in a fixed-call-graph
                                    points-to analysis.
                                </td>
</tr>
<tr>
<td class="value">ofcg-aot</td><td>
                                    First builds a call graph on-the-fly during a points-to analysis, then
                                    uses the resulting call graph to perform a second points-to analysis
                                    with a fixed call graph.
                                </td>
</tr>
<tr>
<td class="value">cha-context-aot</td><td>
                                    First builds a call graph using CHA, then makes it context-sensitive using
                                    the technique described by Calman and Zhu in PLDI 04,
                                    then uses the call graph in a fixed-call-graph points-to analysis.
                                </td>
</tr>
<tr>
<td class="value">ofcg-context-aot</td><td>
                                    First builds a call graph on-the-fly during a points-to analysis, then
                                    makes it context-sensitive using the technique described by Calman and
                                    Zhu in PLDI 04, then uses the resulting call graph to perform a second
                                    points-to analysis with a fixed call graph.
                                </td>
</tr>
<tr>
<td class="value">cha-context</td><td>
                                    First builds a call graph using CHA, then makes it context-sensitive using
                                    the technique described by Calman and Zhu in PLDI 04. Does not produce
                                    points-to information.
                                </td>
</tr>
<tr>
<td class="value">ofcg-context</td><td>
                                    First builds a call graph on-the-fly during a points-to analysis, then
                                    makes it context-sensitive using the technique described by Calman and
                                    Zhu in PLDI 04. Does not perform a subsequent points-to analysis.
                                </td>
</tr>
</table>
</li>
<li>
<b>Use BDDs</b> (bdd)
		<br>
			(default value: <span class="value">false</span>)
		<p>
                                Causes Paddle to use BDD versions of its components
                            </p>
</li>
<li>
<b>Variable ordering</b> (order)
		<br>
			(default value: <span class="value">32</span>)
		<p>
                                Selects one of the BDD variable orderings hard-coded in Paddle.
                            </p>
</li>
<li>
<b>Dynamic reordering</b> (dynamic-order)
		<p>
                                Allows the BDD package to perform dynamic variable ordering.
                            </p>
</li>
<li>
<b>Profile</b> (profile)
		<br>
			(default value: <span class="value">false</span>)
		<p>
                                Turns on JeddProfiler for profiling BDD operations.
                            </p>
</li>
<li>
<b>Verbose GC</b> (verbosegc)
		<br>
			(default value: <span class="value">false</span>)
		<p>
                                Print memory usage at each BDD garbage collection.
                            </p>
</li>
<li>
<b>Worklist Implementation</b> (q)
		<br>
			(default value: <span class="value">auto</span>)
		<p>
                                Select the implementation of worklists to be used in Paddle.
                            </p>
<table border="0">
<th colspan="2">
					Possible values:
				</th>
<tr>
<td class="value">auto</td><td>
                                    When the bdd option is true, the BDD-based worklist implementation will be used.
                                    When the bdd option is false, the Traditional worklist implementation will be used.
                                </td>
</tr>
<tr>
<td class="value">trad</td><td>
                                    Normal worklist queue implementation
                                </td>
</tr>
<tr>
<td class="value">bdd</td><td>
                                    BDD-based queue implementation
                                </td>
</tr>
<tr>
<td class="value">debug</td><td>
                                    An implementation of worklists that includes both traditional and BDD-based
                                    implementations, and signals an error whenever their contents differ.
                                </td>
</tr>
<tr>
<td class="value">trace</td><td>
                                    A worklist implementation that prints out all tuples added to every worklist.
                                </td>
</tr>
<tr>
<td class="value">numtrace</td><td>
                                    A worklist implementation that prints out the number of tuples added to
                                    each worklist after each operation.
                                </td>
</tr>
</table>
</li>
<li>
<b>Backend</b> (backend)
		<br>
			(default value: <span class="value">auto</span>)
		<p>
                                This option tells Paddle which implementation of BDDs to use.
                            </p>
<table border="0">
<th colspan="2">
					Possible values:
				</th>
<tr>
<td class="value">auto</td><td>
                                    When the bdd option is true, the BuDDy backend will be used.
                                    When the bdd option is false, the backend will be set to none, to avoid
                                    loading any BDD backend.
                                </td>
</tr>
<tr>
<td class="value">buddy</td><td>
                                    Use BuDDy implementation of BDDs.
                                </td>
</tr>
<tr>
<td class="value">cudd</td><td>
                                    Use CUDD implementation of BDDs.
                                </td>
</tr>
<tr>
<td class="value">sable</td><td>Use SableJBDD implementation of BDDs.</td>
</tr>
<tr>
<td class="value">javabdd</td><td>
                                    Use JavaBDD implementation of BDDs.
                                </td>
</tr>
<tr>
<td class="value">none</td><td>
                                    Don't use any BDD backend. Any attempted use of BDDs will cause Paddle to crash.
                                </td>
</tr>
</table>
</li>
<li>
<b>BDD Nodes</b> (bdd-nodes)
		<br>
			(default value: <span class="value">0</span>)
		<p>
                                This option specifies the number of BDD nodes to be used by the BDD backend.
                                A value of 0 causes the backend to start with one million nodes, and allocate
                                more as required. A value other than zero causes the backend to start with
                                the specified size, and prevents it from ever allocating any more nodes.
                            </p>
</li>
<li>
<b>Ignore Types Entirely</b> (ignore-types)
		<br>
			(default value: <span class="value">false</span>)
		<p>
                                When this option is set to true, all parts of Paddle completely ignore
                                declared types of variables and casts.
                            </p>
</li>
<li>
<b>Pre Jimplify</b> (pre-jimplify)
		<br>
			(default value: <span class="value">false</span>)
		<p>
                                When this option is set to true, Paddle converts all available methods to Jimple
                                before starting the points-to analysis. This allows the Jimplification
                                time to be separated from the points-to time. However, it increases the
                                total time and memory requirement, because all methods are Jimplified,
                                rather than only those deemed reachable by the points-to analysis.
                            </p>
</li>
<li>
<b>Context abstraction</b> (context)
		<br>
			(default value: <span class="value">insens</span>)
		<p>
                                This option tells Paddle which level of context-sensitivity to use in constructing the
                                call graph.
                            </p>
<table border="0">
<th colspan="2">
					Possible values:
				</th>
<tr>
<td class="value">insens</td><td>
                                    Builds a context-insensitive call graph.
                                </td>
</tr>
<tr>
<td class="value">1cfa</td><td>
                                    Builds a 1-CFA call graph.
                                </td>
</tr>
<tr>
<td class="value">kcfa</td><td>
                                    Builds a k-CFA call graph.
                                </td>
</tr>
<tr>
<td class="value">objsens</td><td>
                                    Builds an object-sensitive call graph.
                                </td>
</tr>
<tr>
<td class="value">kobjsens</td><td>
                                    Builds a context-sensitive call graph where the context is a string of up to
                                    k receiver objects.
                                </td>
</tr>
<tr>
<td class="value">uniqkobjsens</td><td>
                                    Builds a context-sensitive call graph where the context is a string of up to
                                    k unique receiver objects. If the receiver of a call already appears in the
                                    context string, the context string is just reused as is.
                                </td>
</tr>
<tr>
<td class="value">threadkobjsens</td><td>
                                    Experimental option for thread-entry-point sensitivity.
                                </td>
</tr>
</table>
</li>
<li>
<b>Context length (k)</b> (k)
		<br>
			(default value: <span class="value">2</span>)
		<p>
                                The maximum length of call string or receiver object string used as context.
                            </p>
</li>
<li>
<b>Context-sensitive Heap Locations</b> (context-heap)
		<br>
			(default value: <span class="value">false</span>)
		<p>
                                When this option is set to true, the context-sensitivity level that is set
                                for the context-sensitive call graph and for pointer variables is also used
                                to model heap locations context-sensitively. When this option is false,
                                heap locations are modelled context-insensitively regardless of the
                                context-sensitivity level.
                            </p>
</li>
<li>
<b>RTA</b> (rta)
		<br>
			(default value: <span class="value">false</span>)
		<p>
                                Setting RTA to true sets types-for-sites to true, and causes Paddle to use
                                a single points-to set for all variables, giving Rapid Type
                                Analysis.
                            </p>
</li>
<li>
<b>Field Based</b> (field-based)
		<br>
			(default value: <span class="value">false</span>)
		<p>
                                When this option is set to true, fields are represented by variable
                                (Green) nodes, and the object that the field belongs to is ignored
                                (all objects are lumped together), giving a field-based analysis. Otherwise, fields are
                                represented by
                                field reference (Red) nodes, and the objects that they belong to are
                                distinguished, giving a field-sensitive analysis.
                            </p>
</li>
<li>
<b>Types For Sites</b> (types-for-sites)
		<br>
			(default value: <span class="value">false</span>)
		<p>
                                When this option is set to true, types rather than allocation sites are
                                used as the elements of the points-to sets.
                            </p>
</li>
<li>
<b>Merge String Buffer</b> (merge-stringbuffer)
		<br>
			(default value: <span class="value">true</span>)
		<p>
                                When this option is set to true, all allocation sites creating
                                java.lang.StringBuffer
                                objects are grouped together as a single
                                allocation site. Allocation sites creating a
                                java.lang.StringBuilder
                                object are also grouped together as a single allocation site.
                            </p>
</li>
<li>
<b>Propagate All String Constants</b> (string-constants)
		<br>
			(default value: <span class="value">false</span>)
		<p>
                                When this option is set to false, Paddle only distinguishes string constants that
                                may be the name of a class loaded dynamically using reflection, and all other
                                string constants are lumped together into a single string constant node.
                                Setting this option to true causes all string constants to be propagated
                                individually.
                            </p>
</li>
<li>
<b>Simulate Natives</b> (simulate-natives)
		<br>
			(default value: <span class="value">true</span>)
		<p>
                                When this option is set to true, the effects of native methods in the standard Java
                                class library are simulated.
                            </p>
</li>
<li>
<b>Global Nodes in Simulated Natives</b> (global-nodes-in-natives)
		<br>
			(default value: <span class="value">false</span>)
		<p>
                                The simulations of native methods such as System.arraycopy() use
                                temporary local variable nodes. Setting this switch to true causes them
                                to use global variable nodes instead, reducing precision. The switch
                                exists only to make it possible to measure this effect on precision;
                                there is no other practical reason to set it to true.
                            </p>
</li>
<li>
<b>Simple Edges Bidirectional</b> (simple-edges-bidirectional)
		<br>
			(default value: <span class="value">false</span>)
		<p>
                                When this option is set to true, all edges connecting variable (Green)
                                nodes are made bidirectional, as in 
                                Steensgaard's analysis.
                            </p>
</li>
<li>
<b>this Pointer Assignment Edge</b> (this-edges)
		<br>
			(default value: <span class="value">false</span>)
		<p>
                                When constructing a call graph on-the-fly during points-to analysis, Paddle
                                normally propagates only those receivers that cause a method to be invoked
                                to the this pointer of the method. When this option is set to true, however,
                                Paddle instead models flow of receivers as an assignnment edge from the
                                receiver at the call site to the this pointer of the method, reducing
                                precision.
                            </p>
</li>
<li>
<b>Precise newInstance</b> (precise-newinstance)
		<br>
			(default value: <span class="value">true</span>)
		<p>
                                Normally, newInstance() calls are treated as if they may return an object
                                of any type. Setting this option to true causes them to be treated as if
                                they return only objects of the type of some dynamic class.
                            </p>
</li>
<li>
<b>Propagator</b> (propagator)
		<br>
			(default value: <span class="value">auto</span>)
		<p>
                                This option tells Paddle which propagation algorithm to use.
                            </p>
<table border="0">
<th colspan="2">
					Possible values:
				</th>
<tr>
<td class="value">auto</td><td>
                                    When the bdd option is true, the Incremental BDD propagation algorithm will be used.
                                    When the bdd option is false, the Worklist propagation algorithm will be used.
                                </td>
</tr>
<tr>
<td class="value">iter</td><td>
                                    Iter is a simple, iterative algorithm, which propagates everything until the
                                    graph does not change.
                                </td>
</tr>
<tr>
<td class="value">worklist</td><td>
                                    Worklist is a worklist-based algorithm that tries
                                    to do as little work as possible. This is currently the fastest algorithm.
                                </td>
</tr>
<tr>
<td class="value">alias</td><td>
                                    Alias is an alias-edge based algorithm. This algorithm tends to take
                                    the least memory for very large problems, because it does not represent
                                    explicitly points-to sets of fields of heap objects.
                                </td>
</tr>
<tr>
<td class="value">bdd</td><td>
                                    BDD is a propagator that stores points-to sets in binary decision diagrams.
                                </td>
</tr>
<tr>
<td class="value">incbdd</td><td>
                                    A propagator that stores points-to sets in binary decision diagrams, and propagates
                                    them incrementally.
                                </td>
</tr>
</table>
</li>
<li>
<b>Set Implementation</b> (set-impl)
		<br>
			(default value: <span class="value">double</span>)
		<p>
                                Select an implementation of points-to sets for Paddle to use.
                            </p>
<table border="0">
<th colspan="2">
					Possible values:
				</th>
<tr>
<td class="value">hash</td><td>
                                    Hash is an implementation based on Java's built-in hash-set.
                                </td>
</tr>
<tr>
<td class="value">bit</td><td>
                                    Bit is an implementation using a bit vector.
                                </td>
</tr>
<tr>
<td class="value">hybrid</td><td>
                                    Hybrid is an implementation that keeps an explicit list of up to
                                    16 elements, and switches to a bit-vector when the set gets
                                    larger than this.
                                </td>
</tr>
<tr>
<td class="value">array</td><td>
                                    Array is an implementation that keeps the elements of the
                                    points-to set in a sorted array. Set membership is tested using
                                    binary search, and set union and intersection are computed using
                                    an algorithm based on the merge step from merge sort.
                                </td>
</tr>
<tr>
<td class="value">heintze</td><td>Heintze's representation has elements represented by a bit-vector + a small
                                    'overflow' list of some maximum number of elements. The bit-vectors can be shared
                                    by multiple points-to sets, while the overflow lists are not.
                                </td>
</tr>
<tr>
<td class="value">double</td><td>
                                    Double is an implementation that itself uses a pair of sets for
                                    each points-to set. The first set in the pair stores new pointed-to
                                    objects that have not yet been propagated, while the second set stores
                                    old pointed-to objects that have been propagated and need not be
                                    reconsidered. This allows the propagation algorithms to be incremental,
                                    often speeding them up significantly.
                                </td>
</tr>
</table>
</li>
<li>
<b>Double Set Old</b> (double-set-old)
		<br>
			(default value: <span class="value">hybrid</span>)
		<p>
                                Select an implementation for sets of old objects in the double
                                points-to set implementation.

                                This option has no effect unless Set Implementation is set to double.
                            </p>
<table border="0">
<th colspan="2">
					Possible values:
				</th>
<tr>
<td class="value">hash</td><td>
                                    Hash is an implementation based on Java's built-in hash-set.
                                </td>
</tr>
<tr>
<td class="value">bit</td><td>
                                    Bit is an implementation using a bit vector.
                                </td>
</tr>
<tr>
<td class="value">hybrid</td><td>
                                    Hybrid is an implementation that keeps an explicit list of up to
                                    16 elements, and switches to a bit-vector when the set gets
                                    larger than this.
                                </td>
</tr>
<tr>
<td class="value">array</td><td>
                                    Array is an implementation that keeps the elements of the
                                    points-to set in a sorted array. Set membership is tested using
                                    binary search, and set union and intersection are computed using
                                    an algorithm based on the merge step from merge sort.
                                </td>
</tr>
<tr>
<td class="value">heintze</td><td>Heintze's representation has elements represented by a bit-vector + a small
                                    'overflow' list of some maximum number of elements. The bit-vectors can be shared
                                    by multiple points-to sets, while the overflow lists are not.
                                </td>
</tr>
</table>
</li>
<li>
<b>Double Set New</b> (double-set-new)
		<br>
			(default value: <span class="value">hybrid</span>)
		<p>
                                Select an implementation for sets of new objects in the double
                                points-to set implementation.

                                This option has no effect unless Set Implementation is set to double.
                            </p>
<table border="0">
<th colspan="2">
					Possible values:
				</th>
<tr>
<td class="value">hash</td><td>
                                    Hash is an implementation based on Java's built-in hash-set.
                                </td>
</tr>
<tr>
<td class="value">bit</td><td>
                                    Bit is an implementation using a bit vector.
                                </td>
</tr>
<tr>
<td class="value">hybrid</td><td>
                                    Hybrid is an implementation that keeps an explicit list of up to
                                    16 elements, and switches to a bit-vector when the set gets
                                    larger than this.
                                </td>
</tr>
<tr>
<td class="value">array</td><td>
                                    Array is an implementation that keeps the elements of the
                                    points-to set in a sorted array. Set membership is tested using
                                    binary search, and set union and intersection are computed using
                                    an algorithm based on the merge step from merge sort.
                                </td>
</tr>
<tr>
<td class="value">heintze</td><td>Heintze's representation has elements represented by a bit-vector + a small
                                    'overflow' list of some maximum number of elements. The bit-vectors can be shared
                                    by multiple points-to sets, while the overflow lists are not.
                                </td>
</tr>
</table>
</li>
<li>
<b>Print Context Counts</b> (context-counts)
		<br>
			(default value: <span class="value">false</span>)
		<p>
                                Causes Paddle to print the number of contexts for each method and
                                call edge, and the number of equivalence classes of contexts for
                                each variable node.
                            </p>
</li>
<li>
<b>Print Context Counts (Totals only)</b> (total-context-counts)
		<br>
			(default value: <span class="value">false</span>)
		<p>
                                Causes Paddle to print the number of contexts and number of context
                                equivalence classes.
                            </p>
</li>
<li>
<b>Method Context Counts (Totals only)</b> (method-context-counts)
		<br>
			(default value: <span class="value">false</span>)
		<p>
                                Causes Paddle to print the number of contexts and number of context
                                equivalence classes split out by method. Requires total-context-counts to also be turned
                                on.
                            </p>
</li>
<li>
<b>Calculate Set Mass</b> (set-mass)
		<br>
			(default value: <span class="value">false</span>)
		<p>
                                When this option is set to true, Paddle computes and prints various
                                cryptic statistics about the size of the points-to sets computed.
                            </p>
</li>
<li>
<b>Number nodes</b> (number-nodes)
		<br>
			(default value: <span class="value">true</span>)
		<p>
                                When printing debug information about nodes, this option causes the node number
                                of each node to be printed.
                            </p>
</li>
</ul>
<h2>
<a name="phase_6">Whole Shimple Transformation Pack (wstp)</a>
</h2>
<p>
                    
                        Soot can perform whole-program analyses. In whole-shimple mode, Soot
                        applies the contents of the Whole-Shimple Transformation Pack to the
                        scene as a whole after constructing a call graph for the program.
                    
                    
                        In an unmodified copy of Soot the Whole-Shimple Transformation
                        Pack is empty.
                    
                </p>
<h4>Accepted phase options:</h4>
<ul>
<li>
<b>Enabled</b> (enabled)
		<br>
			(default value: <span class="value">true</span>)
		<p></p>
</li>
</ul>
<h2>
<a name="phase_7">Whole Shimple Optimization Pack (wsop)</a>
</h2>
<p>
                    
                        If Soot is running in whole shimple mode and the Whole-Shimple
                        Optimization Pack is enabled, the pack's transformations are
                        applied to the scene as a whole after construction of the call
                        graph and application of any enabled Whole-Shimple
                        Transformations.
                    
                    
                        In an unmodified copy of Soot the Whole-Shimple Optimization
                        Pack is empty.
                    
                </p>
<h4>Accepted phase options:</h4>
<ul>
<li>
<b>Enabled</b> (enabled)
		<br>
			(default value: <span class="value">false</span>)
		<p></p>
</li>
</ul>
<h2>
<a name="phase_8">Whole-Jimple Transformation Pack (wjtp)</a>
</h2>
<p>
                    
                        Soot can perform whole-program analyses. In whole-program mode,
                        Soot applies the contents of the Whole-Jimple Transformation Pack
                        to the scene as a whole after constructing a call graph for the
                        program.
                    
                </p>
<h4>Accepted phase options:</h4>
<ul>
<li>
<b>Enabled</b> (enabled)
		<br>
			(default value: <span class="value">true</span>)
		<p></p>
</li>
</ul>
<h2>
<a name="phase_8_1">May Happen in Parallel Analyses (wjtp.mhp)</a>
</h2>
<p>
                        May Happen in Parallel (MHP) Analyses determine what program statements may
                        be run by different threads concurrently. This phase does not perform any
                        transformation.
                    </p>
<h4>Accepted phase options:</h4>
<ul>
<li>
<b>Enabled</b> (enabled)
		<br>
			(default value: <span class="value">false</span>)
		<p></p>
</li>
</ul>
<h2>
<a name="phase_8_2">Lock Allocator (wjtp.tn)</a>
</h2>
<p>
                        The Lock Allocator finds critical sections (synchronized regions)
                        in Java programs and assigns locks for execution on both
                        optimistic and pessimistic JVMs. It can also be used to analyze the existing
                        locks.
                    </p>
<h4>Accepted phase options:</h4>
<ul>
<li>
<b>Enabled</b> (enabled)
		<br>
			(default value: <span class="value">false</span>)
		<p></p>
</li>
<li>
<b>Locking Scheme</b> (locking-scheme)
		<br>
			(default value: <span class="value">medium-grained</span>)
		<p>Selects the granularity of the generated lock allocation</p>
<table border="0">
<th colspan="2">
					Possible values:
				</th>
<tr>
<td class="value">medium-grained</td><td>
                                Try to identify transactional regions that can employ a dynamic lock to
                                increase parallelism. All side effects must be protected by a single object.
                                This locking scheme aims to approximate typical Java Monitor usage.
                            </td>
</tr>
<tr>
<td class="value">coarse-grained</td><td>
                                Insert static objects into the program for synchronization. One object will be
                                used for each group of conflicting synchronized regions. This locking scheme
                                achieves code-level locking.
                            </td>
</tr>
<tr>
<td class="value">single-static</td><td>
                                Insert one static object into the program for synchronization for all
                                transactional regions. This locking scheme is for research purposes.
                            </td>
</tr>
<tr>
<td class="value">leave-original</td><td>
                                Analyse the existing lock structure of the program, but do not change it. With
                                one of the print options, this can be useful for comparison between the original
                                program and one of the generated locking schemes.
                            </td>
</tr>
</table>
</li>
<li>
<b>Perform Deadlock Avoidance</b> (avoid-deadlock)
		<br>
			(default value: <span class="value">true</span>)
		<p>
                            Perform Deadlock Avoidance by enforcing a lock ordering where necessary.
                        </p>
</li>
<li>
<b>Use Open Nesting</b> (open-nesting)
		<br>
			(default value: <span class="value">true</span>)
		<p>
                            Use an open nesting model, where inner transactions are allowed to commit
                            independently of any outer transaction.
                        </p>
</li>
<li>
<b>Perform May-Happen-in-Parallel Analysis</b> (do-mhp)
		<br>
			(default value: <span class="value">true</span>)
		<p>
                            Perform a May-Happen-in-Parallel analysis to assist in allocating locks.
                        </p>
</li>
<li>
<b>Perform Local Objects Analysis</b> (do-tlo)
		<br>
			(default value: <span class="value">true</span>)
		<p>
                            Perform a Local-Objects analysis to assist in allocating locks.
                        </p>
</li>
<li>
<b>Print Topological Graph</b> (print-graph)
		<br>
			(default value: <span class="value">false</span>)
		<p>
                            Print a topological graph of the program's transactions in the format used by the graphviz
                            package.
                        </p>
</li>
<li>
<b>Print Table</b> (print-table)
		<br>
			(default value: <span class="value">false</span>)
		<p>
                            Print a table of information about the program's transactions.
                        </p>
</li>
<li>
<b>Print Debugging Info</b> (print-debug)
		<br>
			(default value: <span class="value">false</span>)
		<p>
                            Print debugging info, including every statement visited.
                        </p>
</li>
</ul>
<h2>
<a name="phase_8_3">Rename duplicated classes (wjtp.rdc)</a>
</h2>
<p>
                        Rename duplicated classes when the file system is not case sensitive.
                        If the file system is case sensitive, this phase does nothing.
                    </p>
<h4>Accepted phase options:</h4>
<ul>
<li>
<b>Enabled</b> (enabled)
		<br>
			(default value: <span class="value">false</span>)
		<p></p>
</li>
<li>
<b>FixedClassNames</b> (fcn)
		<p>
                            Use this parameter to set some class names unchangable even they are duplicated.
                            The fixed class name list cannot contain duplicated class names.
                            Using '-' to split multiple class names (e.g., fcn:a.b.c-a.b.d).
                        </p>
</li>
</ul>
<h2>
<a name="phase_9">Whole-Jimple Optimization Pack (wjop)</a>
</h2>
<p>
                    
                        If Soot is running in whole program mode and the Whole-Jimple
                        Optimization Pack is enabled, the pack's transformations are
                        applied to the scene as a whole after construction of the call
                        graph and application of any enabled Whole-Jimple
                        Transformations.
                    
                </p>
<h4>Accepted phase options:</h4>
<ul>
<li>
<b>Enabled</b> (enabled)
		<br>
			(default value: <span class="value">false</span>)
		<p></p>
</li>
</ul>
<h2>
<a name="phase_9_1">Static Method Binder (wjop.smb)</a>
</h2>
<p>
                        The Static Method Binder statically binds monomorphic call
                        sites. That is, it searches the call graph for virtual method
                        invocations that can be determined statically to call only a single
                        implementation of the called method. Then it replaces such virtual
                        invocations with invocations of a static copy of the single called
                        implementation.
                    </p>
<h4>Accepted phase options:</h4>
<ul>
<li>
<b>Enabled</b> (enabled)
		<br>
			(default value: <span class="value">false</span>)
		<p></p>
</li>
<li>
<b>Insert Null Checks</b> (insert-null-checks)
		<br>
			(default value: <span class="value">true</span>)
		<p>
                            Insert a check that, before invoking the static copy of the
                            target method, throws a NullPointerException if the
                            receiver object is null. This ensures that static method binding does
                            not eliminate exceptions which would have occurred in its absence.
                        </p>
</li>
<li>
<b>Insert Redundant Casts</b> (insert-redundant-casts)
		<br>
			(default value: <span class="value">true</span>)
		<p>
                            
                                Insert extra casts for the Java bytecode verifier. If the target
                                method uses its this parameter, a reference to the
                                receiver object must be passed to the static copy of the target
                                method. The verifier may complain if the declared type of the
                                receiver parameter does not match the type implementing the
                                target method.
                            
                            
                                Say, for example, that Singer is an interface declaring
                                the sing() method and that the call graph shows all
                                receiver objects at a particular call site,
                                singer.sing()
                                (with singer declared as a
                                Singer) are in fact Bird objects (
                                Bird
                                being a class that implements Singer). The virtual call
                                singer.sing()
                                is effectively replaced with the static
                                call Bird.staticsing(singer).
                                Bird.staticsing()
                                may perform operations on its parameter which are only allowed on
                                Birds, rather than Singers. The Insert
                                Redundant Casts option inserts a cast of singer to the
                                Bird
                                type, to prevent complaints from the verifier.
                            
                        </p>
</li>
<li>
<b>Allowed Modifier Changes</b> (allowed-modifier-changes)
		<br>
			(default value: <span class="value">unsafe</span>)
		<p>
                            Specify which changes in visibility modifiers
                            are allowed.
                        </p>
<table border="0">
<th colspan="2">
					Possible values:
				</th>
<tr>
<td class="value">unsafe</td><td>
                                Modify the visibility on code so that all inlining is permitted.
                            </td>
</tr>
<tr>
<td class="value">safe</td><td>
                                Preserve the exact meaning of the analyzed program.
                            </td>
</tr>
<tr>
<td class="value">none</td><td>
                                Change no modifiers whatsoever.
                            </td>
</tr>
</table>
</li>
</ul>
<h2>
<a name="phase_9_2">Static Inliner (wjop.si)</a>
</h2>
<p>
                        The Static Inliner visits all call sites in the call graph in a
                        bottom-up fashion, replacing monomorphic calls with inlined
                        copies of the invoked methods.
                    </p>
<h4>Accepted phase options:</h4>
<ul>
<li>
<b>Enabled</b> (enabled)
		<br>
			(default value: <span class="value">true</span>)
		<p></p>
</li>
<li>
<b>Reconstruct Jimple body after inlining</b> (rerun-jb)
		<br>
			(default value: <span class="value">true</span>)
		<p>
                            When a method with array parameters is inlined, its variables may need to
                            be assigned different types than they had in the original method to produce
                            compilable code. When this option is set, Soot re-runs the Jimple Body pack
                            on each method body which has had another method inlined into it so that
                            the typing algorithm can reassign the types.
                        </p>
</li>
<li>
<b>Insert Null Checks</b> (insert-null-checks)
		<br>
			(default value: <span class="value">true</span>)
		<p>
                            Insert, before the inlined body of the target method, a check
                            that throws a NullPointerException if the receiver
                            object is null. This ensures that inlining will not eliminate
                            exceptions which would have occurred in its absence.
                        </p>
</li>
<li>
<b>Insert Redundant Casts</b> (insert-redundant-casts)
		<br>
			(default value: <span class="value">true</span>)
		<p>
                            
                                Insert extra casts for the Java bytecode verifier. The verifier
                                may complain if the inlined method uses this and the
                                declared type of the receiver of the call being inlined is
                                different from the type implementing the target method being
                                inlined.
                            
                            
                                Say, for example, that Singer is an interface declaring
                                the sing() method and that the call graph shows that all
                                receiver objects at a particular call site,
                                singer.sing()
                                (with singer declared as a
                                Singer) are in fact Bird objects (
                                Bird
                                being a class that implements Singer). The
                                implementation of Bird.sing() may perform operations on
                                this
                                which are only allowed on Birds, rather
                                than Singers. The Insert Redundant Casts option ensures that
                                this cannot lead to verification errors, by inserting a cast of
                                bird
                                to the Bird type before inlining the body
                                of Bird.sing().
                            
                        </p>
</li>
<li>
<b>Allowed Modifier Changes</b> (allowed-modifier-changes)
		<br>
			(default value: <span class="value">unsafe</span>)
		<p>
                            Specify which changes in visibility modifiers
                            are allowed.
                        </p>
<table border="0">
<th colspan="2">
					Possible values:
				</th>
<tr>
<td class="value">unsafe</td><td>
                                Modify the visibility on code so that all inlining is permitted.
                            </td>
</tr>
<tr>
<td class="value">safe</td><td>
                                Preserve the exact meaning of the analyzed program.
                            </td>
</tr>
<tr>
<td class="value">none</td><td>
                                Change no modifiers whatsoever.
                            </td>
</tr>
</table>
</li>
<li>
<b>Expansion Factor</b> (expansion-factor)
		<br>
			(default value: <span class="value">3</span>)
		<p>
                            Determines the maximum allowed expansion of a method. Inlining
                            will cause the method to grow by a factor of no more than
                            the Expansion Factor.
                        </p>
</li>
<li>
<b>Max Container Size</b> (max-container-size)
		<br>
			(default value: <span class="value">5000</span>)
		<p>
                            Determines the maximum number of Jimple statements for a container
                            method. If a method has more than this number of Jimple statements,
                            then no methods will be inlined into it.
                        </p>
</li>
<li>
<b>Max Inlinee Size</b> (max-inlinee-size)
		<br>
			(default value: <span class="value">20</span>)
		<p>
                            Determines the maximum number of Jimple statements for an inlinee
                            method. If a method has more than this number of Jimple statements,
                            then it will not be inlined into other methods.
                        </p>
</li>
</ul>
<h2>
<a name="phase_10">Whole-Jimple Annotation Pack (wjap)</a>
</h2>
<p>
                    
                        Some analyses do not transform Jimple body directly, but annotate
                        statements or values with tags. Whole-Jimple annotation pack provides
                        a place for annotation-oriented analyses in whole program mode.
                    
                </p>
<h4>Accepted phase options:</h4>
<ul>
<li>
<b>Enabled</b> (enabled)
		<br>
			(default value: <span class="value">true</span>)
		<p></p>
</li>
</ul>
<h2>
<a name="phase_10_1">Rectangular Array Finder (wjap.ra)</a>
</h2>
<p>
                        
                            The Rectangular Array Finder traverses Jimple statements
                            based on the static call graph, and finds array variables which always
                            hold rectangular two-dimensional array objects.
                        
                        
                            In Java, a multi-dimensional array is an array of arrays, which
                            means the shape of the array can be ragged. Nevertheless, many
                            applications use rectangular arrays. Knowing that an array is
                            rectangular can be very helpful in proving safe array bounds
                            checks.
                        
                        
                            The Rectangular Array Finder does not change the
                            program being analyzed. Its results are used by the Array Bound
                            Checker.
                        
                    </p>
<h4>Accepted phase options:</h4>
<ul>
<li>
<b>Enabled</b> (enabled)
		<br>
			(default value: <span class="value">false</span>)
		<p></p>
</li>
</ul>
<h2>
<a name="phase_10_2">Unreachable Method Tagger (wjap.umt)</a>
</h2>
<p>
                        Uses the call graph to determine which methods are unreachable and adds color tags so they
                            can be highlighted in a source browser.
                        
                    </p>
<h4>Accepted phase options:</h4>
<ul>
<li>
<b>Enabled</b> (enabled)
		<br>
			(default value: <span class="value">false</span>)
		<p></p>
</li>
</ul>
<h2>
<a name="phase_10_3">Unreachable Fields Tagger (wjap.uft)</a>
</h2>
<p>
                        Uses the call graph to determine which fields are unreachable and adds color tags so they can
                            be highlighted in a source browser.
                        
                    </p>
<h4>Accepted phase options:</h4>
<ul>
<li>
<b>Enabled</b> (enabled)
		<br>
			(default value: <span class="value">false</span>)
		<p></p>
</li>
</ul>
<h2>
<a name="phase_10_4">Tightest Qualifiers Tagger (wjap.tqt)</a>
</h2>
<p>
                        Determines which methods and fields have qualifiers that could be tightened. For example: if
                            a field or method has the qualifier of public but is only used within the declaring class it
                            could be private. This, this field or method is tagged with color tags so that the results
                            can be highlighted in a source browser.
                        
                    </p>
<h4>Accepted phase options:</h4>
<ul>
<li>
<b>Enabled</b> (enabled)
		<br>
			(default value: <span class="value">false</span>)
		<p></p>
</li>
</ul>
<h2>
<a name="phase_10_5">Call Graph Grapher (wjap.cgg)</a>
</h2>
<p>
                        Creates graphical call graph.
                    </p>
<h4>Accepted phase options:</h4>
<ul>
<li>
<b>Enabled</b> (enabled)
		<br>
			(default value: <span class="value">false</span>)
		<p></p>
</li>
<li>
<b>Show Library Methods</b> (show-lib-meths)
		<br>
			(default value: <span class="value">false</span>)
		<p></p>
</li>
</ul>
<h2>
<a name="phase_10_6">Purity Analysis [AM] (wjap.purity)</a>
</h2>
<p>
                        Purity anaysis implemented by Antoine Mine and based on the paper
                        A Combined Pointer and Purity Analysis for Java Programs by
                        Alexandru Salcianu and Martin Rinard.
                    </p>
<h4>Accepted phase options:</h4>
<ul>
<li>
<b>Enabled</b> (enabled)
		<br>
			(default value: <span class="value">false</span>)
		<p></p>
</li>
<li>
<b>Dump one .dot files for each method summary</b> (dump-summaries)
		<br>
			(default value: <span class="value">true</span>)
		<p></p>
</li>
<li>
<b>Dump .dot call-graph annotated with method summaries (huge)</b> (dump-cg)
		<br>
			(default value: <span class="value">false</span>)
		<p></p>
</li>
<li>
<b>Dump one .dot for each intra-procedural method analysis (long)</b> (dump-intra)
		<br>
			(default value: <span class="value">false</span>)
		<p></p>
</li>
<li>
<b>Print analysis results</b> (print)
		<br>
			(default value: <span class="value">true</span>)
		<p></p>
</li>
<li>
<b>Annotate class files</b> (annotate)
		<br>
			(default value: <span class="value">true</span>)
		<p></p>
</li>
<li>
<b>Be (quite) verbose</b> (verbose)
		<br>
			(default value: <span class="value">false</span>)
		<p></p>
</li>
</ul>
<h2>
<a name="phase_11">Shimple Control (shimple)</a>
</h2>
<p>
                    
                        Shimple Control sets parameters which apply throughout the
                        creation and manipulation of Shimple bodies. Shimple is Soot's
                        SSA representation.
                    
                </p>
<h4>Accepted phase options:</h4>
<ul>
<li>
<b>Enabled</b> (enabled)
		<br>
			(default value: <span class="value">true</span>)
		<p></p>
</li>
<li>
<b>Shimple Node Elimination Optimizations</b> (node-elim-opt)
		<br>
			(default value: <span class="value">true</span>)
		<p>
                        
                            Perform some optimizations, such as dead code elimination
                            and local aggregation, before/after eliminating nodes.
                        
                    </p>
</li>
<li>
<b>Local Name Standardization</b> (standard-local-names)
		<br>
			(default value: <span class="value">false</span>)
		<p>
                        If enabled, the Local Name Standardizer is applied whenever
                        Shimple creates new locals. Normally, Shimple will retain
                        the original local names as far as possible and use an
                        underscore notation to denote SSA subscripts. This
                        transformation does not otherwise affect Shimple
                        behaviour.
                    </p>
</li>
<li>
<b>Extended SSA (SSI)</b> (extended)
		<br>
			(default value: <span class="value">false</span>)
		<p>
                        If enabled, Shimple will created extended SSA (SSI) form.
                    </p>
</li>
<li>
<b>Debugging Output</b> (debug)
		<br>
			(default value: <span class="value">false</span>)
		<p>
                        If enabled, Soot may print out warnings and messages
                        useful for debugging the Shimple module. Automatically
                        enabled by the global debug switch.
                    </p>
</li>
</ul>
<h2>
<a name="phase_12">Shimple Transformation Pack (stp)</a>
</h2>
<p>
                    
                        When the Shimple representation is produced, Soot applies the
                        contents of the Shimple Transformation Pack to each method
                        under analysis. This pack contains no transformations in an
                        unmodified version of Soot.
                    
                </p>
<h4>Accepted phase options:</h4>
<ul>
<li>
<b>Enabled</b> (enabled)
		<br>
			(default value: <span class="value">true</span>)
		<p></p>
</li>
</ul>
<h2>
<a name="phase_13">Shimple Optimization Pack (sop)</a>
</h2>
<p>
                    
                        The Shimple Optimization Pack contains transformations that
                        perform optimizations on Shimple, Soot's SSA
                        representation.
                    
                </p>
<h4>Accepted phase options:</h4>
<ul>
<li>
<b>Enabled</b> (enabled)
		<br>
			(default value: <span class="value">false</span>)
		<p></p>
</li>
</ul>
<h2>
<a name="phase_13_1">Shimple Constant Propagator and Folder (sop.cpf)</a>
</h2>
<p>
                        
                            A powerful constant propagator and folder based on an
                            algorithm sketched by Cytron et al that takes
                            conditional control flow into account. This
                            optimization demonstrates some of the benefits of SSA
                            -- particularly the fact that Phi nodes represent
                            natural merge points in the control flow.
                        
                    </p>
<h4>Accepted phase options:</h4>
<ul>
<li>
<b>Enabled</b> (enabled)
		<br>
			(default value: <span class="value">true</span>)
		<p></p>
</li>
<li>
<b>Prune Control Flow Graph</b> (prune-cfg)
		<br>
			(default value: <span class="value">true</span>)
		<p>
                            
                                Conditional branching statements that are found to
                                branch unconditionally (or fall through) are replaced
                                with unconditional branches (or removed). This
                                transformation exposes more opportunities for dead
                                code removal.
                            
                        </p>
</li>
</ul>
<h2>
<a name="phase_14">Jimple Transformation Pack (jtp)</a>
</h2>
<p>
                    Soot applies the contents of the Jimple Transformation Pack to
                    each method under analysis. This pack contains no
                    transformations in an unmodified version of Soot.
                </p>
<h4>Accepted phase options:</h4>
<ul>
<li>
<b>Enabled</b> (enabled)
		<br>
			(default value: <span class="value">true</span>)
		<p></p>
</li>
</ul>
<h2>
<a name="phase_15">Jimple Optimization Pack (jop)</a>
</h2>
<p>
                    When Soot's Optimize option is on, Soot applies the
                    Jimple Optimization Pack to every JimpleBody in
                    application classes. This section lists the default
                    transformations in the Jimple Optimization Pack.
                </p>
<h4>Accepted phase options:</h4>
<ul>
<li>
<b>Enabled</b> (enabled)
		<br>
			(default value: <span class="value">false</span>)
		<p></p>
</li>
</ul>
<h2>
<a name="phase_15_1">Common Subexpression Eliminator (jop.cse)</a>
</h2>
<p>
                        
                            The Common Subexpression Eliminator runs an available expressions
                            analysis on the method body, then eliminates common
                            subexpressions.
                        
                        
                            This implementation is especially slow, as it runs on individual
                            statements rather than on basic blocks. A better implementation
                            (which would find most common subexpressions, but not all) would use
                            basic blocks instead.
                        
                        
                            This implementation is also slow because the flow universe is
                            explicitly created; it need not be. A better implementation
                            would implicitly compute the kill sets at every node.
                        
                        
                            Because of its current slowness, this transformation is not
                            enabled by default.
                        
                    </p>
<h4>Accepted phase options:</h4>
<ul>
<li>
<b>Enabled</b> (enabled)
		<br>
			(default value: <span class="value">false</span>)
		<p></p>
</li>
<li>
<b>Naive Side Effect Tester</b> (naive-side-effect)
		<br>
			(default value: <span class="value">false</span>)
		<p>
                            
                                If Naive Side Effect Tester is true, the Common
                                Subexpression Eliminator uses the conservative side effect
                                information provided by the NaiveSideEffectTester class,
                                even if interprocedural information about side effects is
                                available.
                            
                            
                                The naive side effect analysis is based solely on the information
                                available locally about a statement. It assumes, for example,
                                that any method call has the potential to write and read all
                                instance and static fields in the program.
                            
                            
                                If Naive Side Effect Tester is set to false and Soot is
                                in whole program mode, then the Common Subexpression
                                Eliminator uses the side effect information provided by the
                                PASideEffectTester
                                class.
                                PASideEffectTester
                                uses a points-to analysis to
                                determine which fields and statics may be written or read by a
                                given statement.
                            
                            
                                If whole program analysis is not performed, naive side effect
                                information is used regardless of the setting of
                                Naive Side Effect Tester.
                            
                        </p>
</li>
</ul>
<h2>
<a name="phase_15_2">Busy Code Motion (jop.bcm)</a>
</h2>
<p>
                        Busy Code Motion is a straightforward implementation of Partial
                        Redundancy Elimination. This implementation is not very
                        aggressive. Lazy Code Motion is an improved version which
                        should be used instead of Busy Code Motion.
                    </p>
<h4>Accepted phase options:</h4>
<ul>
<li>
<b>Enabled</b> (enabled)
		<br>
			(default value: <span class="value">false</span>)
		<p></p>
</li>
<li>
<b>Naive Side Effect Tester</b> (naive-side-effect)
		<br>
			(default value: <span class="value">false</span>)
		<p>
                            
                                If Naive Side Effect Tester is set to true, Busy Code
                                Motion uses the conservative side effect information provided by
                                the NaiveSideEffectTester class, even if interprocedural
                                information about side effects is available.
                            
                            
                                The naive side effect analysis is based solely on the information
                                available locally about a statement. It assumes, for example,
                                that any method call has the potential to write and read all
                                instance and static fields in the program.
                            
                            
                                If Naive Side Effect Tester is set to false and Soot is
                                in whole program mode, then Busy Code Motion uses the side effect
                                information provided by the
                                PASideEffectTester
                                class. PASideEffectTester uses a points-to analysis to
                                determine which fields and statics may be written or read by a
                                given statement.
                            
                            
                                If whole program analysis is not performed, naive side effect
                                information is used regardless of the setting of
                                Naive Side Effect Tester.
                            
                        </p>
</li>
</ul>
<h2>
<a name="phase_15_3">Lazy Code Motion (jop.lcm)</a>
</h2>
<p>
                        Lazy Code Motion is an enhanced version of Busy Code Motion, a
                        Partial Redundancy Eliminator. Before doing Partial Redundancy Elimination,
                        this optimization performs loop inversion (turning while loops
                        into do while loops inside an if statement).
                        This allows the Partial Redundancy Eliminator
                        to optimize loop invariants of while loops.
                    </p>
<h4>Accepted phase options:</h4>
<ul>
<li>
<b>Enabled</b> (enabled)
		<br>
			(default value: <span class="value">false</span>)
		<p></p>
</li>
<li>
<b>Safety</b> (safety)
		<br>
			(default value: <span class="value">safe</span>)
		<p>
                            This option controls which fields and statements are candidates
                            for code motion.
                        </p>
<table border="0">
<th colspan="2">
					Possible values:
				</th>
<tr>
<td class="value">safe</td><td>
                                Safe, but only considers moving additions,
                                subtractions and multiplications.
                            </td>
</tr>
<tr>
<td class="value">medium</td><td>
                                Unsafe in multi-threaded programs, as it may reuse the values
                                read from field accesses.
                            </td>
</tr>
<tr>
<td class="value">unsafe</td><td>
                                May violate Java's exception semantics, as it may move or reorder
                                exception-throwing statements, potentially outside of
                                try-catch
                                blocks.
                            </td>
</tr>
</table>
</li>
<li>
<b>Unroll</b> (unroll)
		<br>
			(default value: <span class="value">true</span>)
		<p>
                            If true, perform loop inversion before doing the
                            transformation.
                        </p>
</li>
<li>
<b>Naive Side Effect Tester</b> (naive-side-effect)
		<br>
			(default value: <span class="value">false</span>)
		<p>
                            
                                If Naive Side Effect Tester is set to true, Lazy Code
                                Motion uses the conservative side effect information provided by
                                the NaiveSideEffectTester class, even if interprocedural
                                information about side effects is available.
                            
                            
                                The naive side effect analysis is based solely on the information
                                available locally about a statement. It assumes, for example,
                                that any method call has the potential to write and read all
                                instance and static fields in the program.
                            
                            
                                If Naive Side Effect Tester is set to false and Soot is
                                in whole program mode, then Lazy Code Motion uses the side effect
                                information provided by the
                                PASideEffectTester
                                class. PASideEffectTester uses a points-to analysis to
                                determine which fields and statics may be written or read by a
                                given statement.
                            
                            
                                If whole program analysis is not performed, naive side effect
                                information is used regardless of the setting of
                                Naive Side Effect Tester.
                            
                        </p>
</li>
</ul>
<h2>
<a name="phase_15_4">Copy Propagator (jop.cp)</a>
</h2>
<p>
                        
                            This phase performs cascaded copy propagation.
                        
                    </p>
<h4>Accepted phase options:</h4>
<ul>
<li>
<b>Enabled</b> (enabled)
		<br>
			(default value: <span class="value">true</span>)
		<p></p>
</li>
<li>
<b>Only Regular Locals</b> (only-regular-locals)
		<br>
			(default value: <span class="value">false</span>)
		<p>
                            Only propagate copies through ``regular'' locals, that is,
                            those declared in the source bytecode.
                        </p>
</li>
<li>
<b>Only Stack Locals</b> (only-stack-locals)
		<br>
			(default value: <span class="value">false</span>)
		<p>
                            Only propagate copies through locals that represent stack locations in
                            the original bytecode.
                        </p>
</li>
</ul>
<h2>
<a name="phase_15_5">Jimple Constant Propagator and Folder (jop.cpf)</a>
</h2>
<p>
                        The Jimple Constant Propagator and Folder evaluates any expressions
                        consisting entirely of compile-time constants, for example 2
                        * 3, and replaces the expression with the constant result,
                        in this case 6.
                    </p>
<h4>Accepted phase options:</h4>
<ul>
<li>
<b>Enabled</b> (enabled)
		<br>
			(default value: <span class="value">true</span>)
		<p></p>
</li>
</ul>
<h2>
<a name="phase_15_6">Conditional Branch Folder (jop.cbf)</a>
</h2>
<p>
                        The Conditional Branch Folder statically evaluates the
                        conditional expression of Jimple if statements. If the
                        condition is identically true or
                        false, the Folder replaces the conditional branch
                        statement with an unconditional goto statement.
                    </p>
<h4>Accepted phase options:</h4>
<ul>
<li>
<b>Enabled</b> (enabled)
		<br>
			(default value: <span class="value">true</span>)
		<p></p>
</li>
</ul>
<h2>
<a name="phase_15_7">Dead Assignment Eliminator (jop.dae)</a>
</h2>
<p>
                        The Dead Assignment Eliminator eliminates assignment statements
                        to locals whose values are not subsequently used, unless
                        evaluating the right-hand side of the assignment may cause
                        side-effects.
                    </p>
<h4>Accepted phase options:</h4>
<ul>
<li>
<b>Enabled</b> (enabled)
		<br>
			(default value: <span class="value">true</span>)
		<p></p>
</li>
<li>
<b>Only Tag Dead Code</b> (only-tag)
		<br>
			(default value: <span class="value">false</span>)
		<p>
                            Only tag dead assignment statements instead of eliminaing them.
                        </p>
</li>
<li>
<b>Only Stack Locals</b> (only-stack-locals)
		<br>
			(default value: <span class="value">false</span>)
		<p>
                            Only eliminate dead assignments to locals that represent stack
                            locations in the original bytecode.
                        </p>
</li>
</ul>
<h2>
<a name="phase_15_8">Null Check Eliminator (jop.nce)</a>
</h2>
<p>
                        Replaces statements 'if(x!=null) goto y' with 'goto y' if x is
                        known to be non-null or with 'nop' if it is known to be null,
                        etc. Generates dead code and is hence followed by unreachable
                        code elimination. Disabled by default because it can be
                        expensive on methods with many locals.
                    </p>
<h4>Accepted phase options:</h4>
<ul>
<li>
<b>Enabled</b> (enabled)
		<br>
			(default value: <span class="value">false</span>)
		<p></p>
</li>
</ul>
<h2>
<a name="phase_15_9">Unreachable Code Eliminator 1 (jop.uce1)</a>
</h2>
<p>
                        The Unreachable Code Eliminator removes unreachable code and
                        traps whose catch blocks are empty.
                    </p>
<h4>Accepted phase options:</h4>
<ul>
<li>
<b>Enabled</b> (enabled)
		<br>
			(default value: <span class="value">true</span>)
		<p></p>
</li>
<li>
<b>Remove unreachable traps</b> (remove-unreachable-traps)
		<br>
			(default value: <span class="value">false</span>)
		<p>
                            Remove exception table entries when none of the protected instructions can
                            throw the exception being caught.
                        </p>
</li>
</ul>
<h2>
<a name="phase_15_10">Unconditional Branch Folder 1 (jop.ubf1)</a>
</h2>
<p>
                        
                            The Unconditional Branch Folder removes unnecessary `goto'
                            statements from a JimpleBody.
                        
                        
                            If a goto statement's target is the next instruction,
                            then the statement is removed. If a goto's target is
                            another goto, with target y, then the first
                            statement's target is changed to y.
                        
                        
                            If some if statement's target is a
                            goto
                            statement, then the if's target can be replaced with the
                            goto's target.
                        
                        
                            (These situations can result from other optimizations, and branch
                            folding may itself generate more unreachable code.)
                        
                    </p>
<h4>Accepted phase options:</h4>
<ul>
<li>
<b>Enabled</b> (enabled)
		<br>
			(default value: <span class="value">true</span>)
		<p></p>
</li>
</ul>
<h2>
<a name="phase_15_11">Unreachable Code Eliminator 2 (jop.uce2)</a>
</h2>
<p>
                        Another iteration of the Unreachable Code Eliminator.
                    </p>
<h4>Accepted phase options:</h4>
<ul>
<li>
<b>Enabled</b> (enabled)
		<br>
			(default value: <span class="value">true</span>)
		<p></p>
</li>
<li>
<b>Remove unreachable traps</b> (remove-unreachable-traps)
		<br>
			(default value: <span class="value">false</span>)
		<p>
                            Remove exception table entries when none of the protected instructions can
                            throw the exception being caught.
                        </p>
</li>
</ul>
<h2>
<a name="phase_15_12">Unconditional Branch Folder 2 (jop.ubf2)</a>
</h2>
<p>
                        Another iteration of the Unconditional Branch Folder.
                    </p>
<h4>Accepted phase options:</h4>
<ul>
<li>
<b>Enabled</b> (enabled)
		<br>
			(default value: <span class="value">true</span>)
		<p></p>
</li>
</ul>
<h2>
<a name="phase_15_13">Unused Local Eliminator (jop.ule)</a>
</h2>
<p>
                        The Unused Local Eliminator phase removes any unused locals from
                        the method.
                    </p>
<h4>Accepted phase options:</h4>
<ul>
<li>
<b>Enabled</b> (enabled)
		<br>
			(default value: <span class="value">true</span>)
		<p></p>
</li>
</ul>
<h2>
<a name="phase_16">Jimple Annotation Pack (jap)</a>
</h2>
<p>
                    The Jimple Annotation Pack contains phases which add annotations
                    to Jimple bodies individually (as opposed to the Whole-Jimple
                    Annotation Pack, which adds annotations based on the analysis of
                    the whole program).
                </p>
<h4>Accepted phase options:</h4>
<ul>
<li>
<b>Enabled</b> (enabled)
		<br>
			(default value: <span class="value">true</span>)
		<p></p>
</li>
</ul>
<h2>
<a name="phase_16_1">Null Pointer Checker (jap.npc)</a>
</h2>
<p>
                        The Null Pointer Checker finds instruction which have the potential
                        to throw NullPointerExceptions and adds annotations
                        indicating whether or not the pointer being dereferenced can be
                        determined statically not to be null.
                    </p>
<h4>Accepted phase options:</h4>
<ul>
<li>
<b>Enabled</b> (enabled)
		<br>
			(default value: <span class="value">false</span>)
		<p></p>
</li>
<li>
<b>Only Array Ref</b> (only-array-ref)
		<br>
			(default value: <span class="value">false</span>)
		<p>
                            Annotate only array-referencing instructions, instead of all
                            instructions that need null pointer checks.
                        </p>
</li>
<li>
<b>Profiling</b> (profiling)
		<br>
			(default value: <span class="value">false</span>)
		<p>
                            
                                Insert profiling instructions that at runtime count the number of
                                eliminated safe null pointer checks. The inserted profiling code
                                assumes the existence of a MultiCounter class
                                implementing the methods invoked. For details, see the
                                NullPointerChecker
                                source code.
                            
                        </p>
</li>
</ul>
<h2>
<a name="phase_16_2">Null Pointer Colourer (jap.npcolorer)</a>
</h2>
<p>
                        Produce colour tags that the Soot plug-in for Eclipse can use to
                        highlight null and non-null references.
                    </p>
<h4>Accepted phase options:</h4>
<ul>
<li>
<b>Enabled</b> (enabled)
		<br>
			(default value: <span class="value">false</span>)
		<p></p>
</li>
</ul>
<h2>
<a name="phase_16_3">Array Bound Checker (jap.abc)</a>
</h2>
<p>
                        
                            The Array Bound Checker performs a static analysis to determine
                            which array bounds checks may safely be eliminated and then annotates
                            statements with the results of the analysis.
                        
                        
                            If Soot is in whole-program mode, the Array Bound Checker can
                            use the results provided by the Rectangular Array Finder.
                        
                    </p>
<h4>Accepted phase options:</h4>
<ul>
<li>
<b>Enabled</b> (enabled)
		<br>
			(default value: <span class="value">false</span>)
		<p></p>
</li>
<li>
<b>With All</b> (with-all)
		<br>
			(default value: <span class="value">false</span>)
		<p>
                            
                                Setting the With All option to true is equivalent to setting each
                                of With CSE, With Array Ref, With Field Ref,
                                With Class Field, and With Rectangular Array to true.
                            
                        </p>
</li>
<li>
<b>With Common Sub-expressions</b> (with-cse)
		<br>
			(default value: <span class="value">false</span>)
		<p>
                            
                                The analysis will consider common subexpressions. For example,
                                consider the situation where r1 is assigned
                                a*b; later, r2 is assigned a*b, where
                                neither a nor b have changed between the two
                                statements. The analysis can conclude that r2 has the
                                same value as r1. Experiments show that this option can
                                improve the result slightly.
                            
                        </p>
</li>
<li>
<b>With Array References</b> (with-arrayref)
		<br>
			(default value: <span class="value">false</span>)
		<p>
                            
                                With this option enabled, array references can be considered as
                                common subexpressions; however, we are more conservative when
                                writing into an array, because array objects may be aliased. We
                                also assume that the application is single-threaded or that the
                                array references occur in a synchronized block. That is, we
                                assume that an array element may not be changed by other threads
                                between two array references.
                            
                        </p>
</li>
<li>
<b>With Field References</b> (with-fieldref)
		<br>
			(default value: <span class="value">false</span>)
		<p>
                            
                                The analysis treats field references (static and instance) as
                                common subexpressions; however, we are more conservative when
                                writing to a field, because the base of the field reference may
                                be aliased. We also assume that the application is
                                single-threaded or that the field references occur in a
                                synchronized block. That is, we assume that a field may
                                not be changed by other threads between two field references.
                            
                        </p>
</li>
<li>
<b>With Class Field</b> (with-classfield)
		<br>
			(default value: <span class="value">false</span>)
		<p>
                            
                                This option makes the analysis work on the class level. The
                                algorithm analyzes final or private class
                                fields first. It can recognize the fields that hold array objects
                                of constant length. In an application using lots of array
                                fields, this option can improve the analysis results
                                dramatically.
                            
                        </p>
</li>
<li>
<b>With Rectangular Array</b> (with-rectarray)
		<br>
			(default value: <span class="value">false</span>)
		<p>
                            This option is used together with wjap.ra to make Soot run the whole-program
                            analysis for rectangular array objects. This analysis is based on the
                            call graph, and it usually takes a long time. If the application uses
                            rectangular arrays, these options can improve the analysis
                            result.
                        </p>
</li>
<li>
<b>Profiling</b> (profiling)
		<br>
			(default value: <span class="value">false</span>)
		<p>
                            
                                Profile the results of array bounds check analysis. The inserted
                                profiling code assumes the existence of a
                                MultiCounter
                                class implementing the methods invoked. For details, see the
                                ArrayBoundsChecker
                                source code.
                            
                        </p>
</li>
<li>
<b>Add Color Tags</b> (add-color-tags)
		<br>
			(default value: <span class="value">false</span>)
		<p>Add color tags to the results of the array bounds check analysis.</p>
</li>
</ul>
<h2>
<a name="phase_16_4">Profiling Generator (jap.profiling)</a>
</h2>
<p>
                        
                            The Profiling Generator inserts the method invocations required
                            to initialize and to report the results of any profiling
                            performed by the Null Pointer Checker and Array Bound
                            Checker. Users of the Profiling Generator must provide a
                            MultiCounter
                            class implementing the methods invoked. For
                            details, see the ProfilingGenerator source code.
                        
                    </p>
<h4>Accepted phase options:</h4>
<ul>
<li>
<b>Enabled</b> (enabled)
		<br>
			(default value: <span class="value">false</span>)
		<p></p>
</li>
<li>
<b>Not Main Entry</b> (notmainentry)
		<br>
			(default value: <span class="value">false</span>)
		<p>
                            
                                Insert the calls to the MultiCounter at the
                                beginning and end of methods with the signature
                                long runBenchmark(java.lang.String[])
                                instead of the signature
                                void main(java.lang.String[]).
                            
                        </p>
</li>
</ul>
<h2>
<a name="phase_16_5">Side Effect tagger (jap.sea)</a>
</h2>
<p>
                        
                            The Side Effect Tagger
                            uses the active invoke graph to produce side-effect attributes, as
                            described in the Spark
                            thesis, chapter 6.
                        
                    </p>
<h4>Accepted phase options:</h4>
<ul>
<li>
<b>Enabled</b> (enabled)
		<br>
			(default value: <span class="value">false</span>)
		<p></p>
</li>
<li>
<b>Build naive dependence graph</b> (naive)
		<br>
			(default value: <span class="value">false</span>)
		<p>
                            
                                When set to true, the dependence graph is built with a node for
                                each statement, without merging the nodes for equivalent
                                statements. This makes it possible to measure the effect of
                                merging nodes for equivalent statements on the size of the
                                dependence graph.
                            
                        </p>
</li>
</ul>
<h2>
<a name="phase_16_6">Field Read/Write Tagger (jap.fieldrw)</a>
</h2>
<p>
                        
                            The Field Read/Write Tagger uses the active invoke graph to
                            produce tags indicating which fields may be read or written by
                            each statement, including invoke statements.
                        
                    </p>
<h4>Accepted phase options:</h4>
<ul>
<li>
<b>Enabled</b> (enabled)
		<br>
			(default value: <span class="value">false</span>)
		<p></p>
</li>
<li>
<b>Maximum number of fields</b> (threshold)
		<br>
			(default value: <span class="value">100</span>)
		<p>
                            If a statement reads/writes more than this number of fields, no tag will be
                            produced for it, in order to keep the size of the tags reasonable.
                        </p>
</li>
</ul>
<h2>
<a name="phase_16_7">Call Graph Tagger (jap.cgtagger)</a>
</h2>
<p>
                        The Call Graph Tagger produces LinkTags based on the call
                        graph. The Eclipse plugin uses these tags to produce
                        linked popup lists which indicate the source and target methods
                        of the statement. Selecting a link from the list moves the
                        cursor to the indicated method.
                    </p>
<h4>Accepted phase options:</h4>
<ul>
<li>
<b>Enabled</b> (enabled)
		<br>
			(default value: <span class="value">false</span>)
		<p></p>
</li>
</ul>
<h2>
<a name="phase_16_8">Parity Tagger (jap.parity)</a>
</h2>
<p>
                        The Parity Tagger produces StringTags and ColorTags indicating
                        the parity of a variable (even, odd, top, or bottom). The eclipse
                        plugin can use tooltips and variable colouring to display the
                        information in these tags. For example, even variables (such as
                        x
                        in x = 2) are coloured yellow.
                    </p>
<h4>Accepted phase options:</h4>
<ul>
<li>
<b>Enabled</b> (enabled)
		<br>
			(default value: <span class="value">false</span>)
		<p></p>
</li>
</ul>
<h2>
<a name="phase_16_9">Parameter Alias Tagger (jap.pat)</a>
</h2>
<p>For each method with parameters of reference type, this tagger indicates the aliasing
                        relationships between the parameters using colour tags. Parameters that may be aliased are the
                        same colour. Parameters that may not be aliased are in different colours.
                    </p>
<h4>Accepted phase options:</h4>
<ul>
<li>
<b>Enabled</b> (enabled)
		<br>
			(default value: <span class="value">false</span>)
		<p></p>
</li>
</ul>
<h2>
<a name="phase_16_10">Live Variables Tagger (jap.lvtagger)</a>
</h2>
<p>Colors live variables.</p>
<h4>Accepted phase options:</h4>
<ul>
<li>
<b>Enabled</b> (enabled)
		<br>
			(default value: <span class="value">false</span>)
		<p></p>
</li>
</ul>
<h2>
<a name="phase_16_11">Reaching Defs Tagger (jap.rdtagger)</a>
</h2>
<p>For each use of a local in a stmt creates a link to the reaching def.</p>
<h4>Accepted phase options:</h4>
<ul>
<li>
<b>Enabled</b> (enabled)
		<br>
			(default value: <span class="value">false</span>)
		<p></p>
</li>
</ul>
<h2>
<a name="phase_16_12">Cast Elimination Check Tagger (jap.che)</a>
</h2>
<p>Indicates whether cast checks can be eliminated.</p>
<h4>Accepted phase options:</h4>
<ul>
<li>
<b>Enabled</b> (enabled)
		<br>
			(default value: <span class="value">false</span>)
		<p></p>
</li>
</ul>
<h2>
<a name="phase_16_13">Unreachable Method Transformer (jap.umt)</a>
</h2>
<p>When the whole-program analysis determines a method to be unreachable, this transformer
                        inserts an assertion into the method to check that it is indeed unreachable.
                    </p>
<h4>Accepted phase options:</h4>
<ul>
<li>
<b>Enabled</b> (enabled)
		<br>
			(default value: <span class="value">false</span>)
		<p></p>
</li>
</ul>
<h2>
<a name="phase_16_14">Loop Invariant Tagger (jap.lit)</a>
</h2>
<p>An expression whose operands are constant or have reaching definitions from outside the
                        loop body are tagged as loop invariant.
                    </p>
<h4>Accepted phase options:</h4>
<ul>
<li>
<b>Enabled</b> (enabled)
		<br>
			(default value: <span class="value">false</span>)
		<p></p>
</li>
</ul>
<h2>
<a name="phase_16_15">Available Expressions Tagger (jap.aet)</a>
</h2>
<p>A each statement a set of available expressions is after the statement is added as a
                        tag.
                    </p>
<h4>Accepted phase options:</h4>
<ul>
<li>
<b>Enabled</b> (enabled)
		<br>
			(default value: <span class="value">false</span>)
		<p></p>
</li>
<li>
<b>Kind</b> (kind)
		<br>
			(default value: <span class="value">optimistic</span>)
		<p></p>
<table border="0">
<th colspan="2">
					Possible values:
				</th>
<tr>
<td class="value">optimistic</td><td></td>
</tr>
<tr>
<td class="value">pessimistic</td><td></td>
</tr>
</table>
</li>
</ul>
<h2>
<a name="phase_16_16">Dominators Tagger (jap.dmt)</a>
</h2>
<p>Provides link tags at a statement to all of the satements dominators.</p>
<h4>Accepted phase options:</h4>
<ul>
<li>
<b>Enabled</b> (enabled)
		<br>
			(default value: <span class="value">false</span>)
		<p></p>
</li>
</ul>
<h2>
<a name="phase_17">Grimp Body Creation (gb)</a>
</h2>
<p>
                    The Grimp Body Creation phase creates a GrimpBody for
                    each source method. It is run only if the output format is
                    grimp
                    or grimple, or if class files are being
                    output and the Via Grimp option has been specified.
                </p>
<h4>Accepted phase options:</h4>
<ul>
<li>
<b>Enabled</b> (enabled)
		<br>
			(default value: <span class="value">true</span>)
		<p></p>
</li>
</ul>
<h2>
<a name="phase_17_1">Grimp Pre-folding Aggregator (gb.a1)</a>
</h2>
<p>
                        The Grimp Pre-folding Aggregator combines some local variables,
                        finding definitions with only a single use and removing the
                        definition after replacing the use with the definition's
                        right-hand side, if it is safe to do so. While the mechanism is
                        the same as that employed by the Jimple Local Aggregator, there
                        is more scope for aggregation because of Grimp's more complicated
                        expressions.
                    </p>
<h4>Accepted phase options:</h4>
<ul>
<li>
<b>Enabled</b> (enabled)
		<br>
			(default value: <span class="value">true</span>)
		<p></p>
</li>
<li>
<b>Only Stack Locals</b> (only-stack-locals)
		<br>
			(default value: <span class="value">true</span>)
		<p>
                            Aggregate only values stored in stack locals.
                        </p>
</li>
</ul>
<h2>
<a name="phase_17_2">Grimp Constructor Folder (gb.cf)</a>
</h2>
<p>
                        The Grimp Constructor Folder combines new statements
                        with the specialinvoke statement that calls the new
                        object's constructor. For example, it turns
                        
                            r2 = new java.util.ArrayList;
                            r2.init();
                        
                        into
                        
                            r2 = new java.util.ArrayList();
                        
                    </p>
<h4>Accepted phase options:</h4>
<ul>
<li>
<b>Enabled</b> (enabled)
		<br>
			(default value: <span class="value">true</span>)
		<p></p>
</li>
</ul>
<h2>
<a name="phase_17_3">Grimp Post-folding Aggregator (gb.a2)</a>
</h2>
<p>
                        The Grimp Post-folding Aggregator combines local variables after
                        constructors have been folded. Constructor folding typically
                        introduces new opportunities for aggregation, since when a
                        sequence of instructions like
                        
                            r2 = new java.util.ArrayList;
                            r2.init();
                            r3 = r2
                        
                        is replaced by
                        
                            r2 = new java.util.ArrayList();
                            r3 = r2
                        the invocation of
                        init
                            
                        
                        no longer represents a potential side-effect
                        separating the two definitions, so they can be combined into
                        
                            r3 = new java.util.ArrayList();
                        (assuming there are no subsequent uses of r2).
                    </p>
<h4>Accepted phase options:</h4>
<ul>
<li>
<b>Enabled</b> (enabled)
		<br>
			(default value: <span class="value">true</span>)
		<p></p>
</li>
<li>
<b>Only Stack Locals</b> (only-stack-locals)
		<br>
			(default value: <span class="value">true</span>)
		<p>
                            Aggregate only values stored in stack locals.
                        </p>
</li>
</ul>
<h2>
<a name="phase_17_4">Grimp Unused Local Eliminator (gb.ule)</a>
</h2>
<p>
                        This phase removes any locals that are unused after constructor
                        folding and aggregation.
                    </p>
<h4>Accepted phase options:</h4>
<ul>
<li>
<b>Enabled</b> (enabled)
		<br>
			(default value: <span class="value">true</span>)
		<p></p>
</li>
</ul>
<h2>
<a name="phase_18">Grimp Optimization (gop)</a>
</h2>
<p>
                    The Grimp Optimization pack performs optimizations on
                    GrimpBodys (currently there are no optimizations
                    performed specifically on GrimpBodys, and the pack is
                    empty). It is run only if the output format is grimp or
                    grimple, or if class files are being output and the Via
                    Grimp option has been specified.
                </p>
<h4>Accepted phase options:</h4>
<ul>
<li>
<b>Enabled</b> (enabled)
		<br>
			(default value: <span class="value">false</span>)
		<p></p>
</li>
</ul>
<h2>
<a name="phase_19">Baf Body Creation (bb)</a>
</h2>
<p>
                    The Baf Body Creation phase creates a
                    BafBody
                    from each source method. It is
                    run if the output format is baf or b or asm or a, or
                    if class files are being output and the Via Grimp option
                    has not been specified.
                </p>
<h4>Accepted phase options:</h4>
<ul>
<li>
<b>Enabled</b> (enabled)
		<br>
			(default value: <span class="value">true</span>)
		<p></p>
</li>
</ul>
<h2>
<a name="phase_19_1">Load Store Optimizer (bb.lso)</a>
</h2>
<p>
                        The Load Store Optimizer replaces some combinations of loads to and stores from local variables
                        with stack instructions. A simple example would be the replacement of
                        
                            store.r $r2;
                            load.r $r2;
                        
                        with
                        
                            dup1.r
                        
                        in cases where the value of
                        r2
                        
                        is not used subsequently.
                    </p>
<h4>Accepted phase options:</h4>
<ul>
<li>
<b>Enabled</b> (enabled)
		<br>
			(default value: <span class="value">true</span>)
		<p></p>
</li>
<li>
<b>Debug</b> (debug)
		<br>
			(default value: <span class="value">false</span>)
		<p>
                            Produces voluminous debugging output describing the progress of
                            the load store optimizer.
                        </p>
</li>
<li>
<b>Inter</b> (inter)
		<br>
			(default value: <span class="value">false</span>)
		<p>
                            Enables two simple inter-block optimizations which attempt to
                            keep some variables on the stack between blocks. Both are
                            intended to catch if-like constructions where control
                            flow branches temporarily into two paths that converge at a later
                            point.
                        </p>
</li>
<li>
<b>sl</b> (sl)
		<br>
			(default value: <span class="value">true</span>)
		<p>
                            Enables an optimization which attempts to eliminate
                            store/load pairs.
                        </p>
</li>
<li>
<b>sl2</b> (sl2)
		<br>
			(default value: <span class="value">false</span>)
		<p>
                            Enables an a second pass of the optimization which attempts to
                            eliminate store/load pairs.
                        </p>
</li>
<li>
<b>sll</b> (sll)
		<br>
			(default value: <span class="value">true</span>)
		<p>
                            Enables an optimization which attempts to eliminate
                            store/load/
                            load
                            trios with some variant of dup.
                        </p>
</li>
<li>
<b>sll2</b> (sll2)
		<br>
			(default value: <span class="value">false</span>)
		<p>
                            Enables an a second pass of the optimization which attempts to
                            eliminate store/load/load trios with
                            some variant of dup.
                        </p>
</li>
</ul>
<h2>
<a name="phase_19_2">Store Chain Optimizer (bb.sco)</a>
</h2>
<p>
                        The store chain optimizer detects chains of push/store pairs that write to the same variable and
                        only retains the last store. It removes the unnecessary previous push/stores that are
                        subsequently overwritten.
                    </p>
<h4>Accepted phase options:</h4>
<ul>
<li>
<b>Enabled</b> (enabled)
		<br>
			(default value: <span class="value">true</span>)
		<p></p>
</li>
</ul>
<h2>
<a name="phase_19_3">Peephole Optimizer (bb.pho)</a>
</h2>
<p>
                        Applies peephole optimizations to the Baf intermediate
                        representation. Individual optimizations must be implemented by
                        classes implementing the Peephole interface. The
                        Peephole Optimizer reads the names of the
                        Peephole
                        classes at runtime from the file peephole.dat and loads
                        them dynamically. Then it continues to apply the
                        Peepholes repeatedly until none of them are able to
                        perform any further optimizations.
                        
                            Soot provides only one Peephole, named
                            ExamplePeephole, which is not enabled by the delivered
                            peephole.dat
                            file.
                            ExamplePeephole
                            removes all
                            checkcast
                            instructions.
                        
                    </p>
<h4>Accepted phase options:</h4>
<ul>
<li>
<b>Enabled</b> (enabled)
		<br>
			(default value: <span class="value">true</span>)
		<p></p>
</li>
</ul>
<h2>
<a name="phase_19_4">Unused Local Eliminator (bb.ule)</a>
</h2>
<p>
                        This phase removes any locals that are unused after load store optimization
                        and peephole optimization.
                    </p>
<h4>Accepted phase options:</h4>
<ul>
<li>
<b>Enabled</b> (enabled)
		<br>
			(default value: <span class="value">true</span>)
		<p></p>
</li>
</ul>
<h2>
<a name="phase_19_5">Local Packer (bb.lp)</a>
</h2>
<p>
                        The Local Packer attempts to minimize the number of local
                        variables required in a method by reusing the same variable for
                        disjoint DU-UD webs. Conceptually, it is the inverse of the
                        Local Splitter.
                    </p>
<h4>Accepted phase options:</h4>
<ul>
<li>
<b>Enabled</b> (enabled)
		<br>
			(default value: <span class="value">true</span>)
		<p></p>
</li>
<li>
<b>Unsplit Original Locals</b> (unsplit-original-locals)
		<br>
			(default value: <span class="value">false</span>)
		<p>
                            Use the variable names in the original source as a guide when
                            determining how to share local variables across non-interfering
                            variable usages. This recombines named locals which were split by
                            the Local Splitter.
                        </p>
</li>
</ul>
<h2>
<a name="phase_20">Baf Optimization (bop)</a>
</h2>
<p>
                    The Baf Optimization pack performs optimizations on
                    BafBodys (currently there are no optimizations performed
                    specifically on BafBodys, and the pack is empty). It is
                    run only if the output format is baf or b or asm or a, or
                    if class files are being output and the Via Grimp option
                    has not been specified.
                </p>
<h4>Accepted phase options:</h4>
<ul>
<li>
<b>Enabled</b> (enabled)
		<br>
			(default value: <span class="value">false</span>)
		<p></p>
</li>
</ul>
<h2>
<a name="phase_21">Tag Aggregator (tag)</a>
</h2>
<p>
                    
                        The Tag Aggregator pack aggregates tags attached to individual units
                        into a code attribute for each method, so that these attributes can be
                        encoded in Java class files.
                    
                </p>
<h4>Accepted phase options:</h4>
<ul>
<li>
<b>Enabled</b> (enabled)
		<br>
			(default value: <span class="value">true</span>)
		<p></p>
</li>
</ul>
<h2>
<a name="phase_21_1">Line Number Tag Aggregator (tag.ln)</a>
</h2>
<p>
                        
                            The Line Number Tag Aggregator aggregates line number
                            tags.
                        
                    </p>
<h4>Accepted phase options:</h4>
<ul>
<li>
<b>Enabled</b> (enabled)
		<br>
			(default value: <span class="value">true</span>)
		<p></p>
</li>
</ul>
<h2>
<a name="phase_21_2">Array Bounds and Null Pointer Check Tag Aggregator (tag.an)</a>
</h2>
<p>
                        
                            The Array Bounds and Null Pointer Tag Aggregator aggregates
                            tags produced by the Array Bound Checker and Null Pointer Checker.
                        
                    </p>
<h4>Accepted phase options:</h4>
<ul>
<li>
<b>Enabled</b> (enabled)
		<br>
			(default value: <span class="value">false</span>)
		<p></p>
</li>
</ul>
<h2>
<a name="phase_21_3">Dependence Tag Aggregator (tag.dep)</a>
</h2>
<p>
                        
                            The Dependence Tag Aggregator aggregates
                            tags produced by the Side Effect Tagger.
                        
                    </p>
<h4>Accepted phase options:</h4>
<ul>
<li>
<b>Enabled</b> (enabled)
		<br>
			(default value: <span class="value">false</span>)
		<p></p>
</li>
</ul>
<h2>
<a name="phase_21_4">Field Read/Write Tag Aggregator (tag.fieldrw)</a>
</h2>
<p>
                        The Field Read/Write Tag Aggregator aggregates field read/write
                        tags produced by the Field Read/Write Tagger, phase
                        jap.fieldrw.
                    </p>
<h4>Accepted phase options:</h4>
<ul>
<li>
<b>Enabled</b> (enabled)
		<br>
			(default value: <span class="value">false</span>)
		<p></p>
</li>
</ul>
<h2>
<a name="phase_22">Dava Body Creation (db)</a>
</h2>
<p>
                    The decompile (Dava) option is set using the -f dava options in Soot.
                    Options provided by Dava are added to this dummy phase so as not to clutter the soot general
                    arguments.
                    -p db (option name):(value) will be used to set all required values for Dava.
                </p>
<h4>Accepted phase options:</h4>
<ul>
<li>
<b>Enabled</b> (enabled)
		<br>
			(default value: <span class="value">true</span>)
		<p></p>
</li>
<li>
<b>Source</b> (source-is-javac)
		<br>
			(default value: <span class="value">true</span>)
		<p>
                        check out soot.dava.toolkits.base.misc.ThrowFinder
                        In short we want to ensure that if there are throw exception info in the class file dava uses
                        this info.
                    </p>
</li>
</ul>
<h2>
<a name="phase_22_1">Transformations (db.transformations)</a>
</h2>
<p>
                        The transformations implemented using AST Traversal and structural flow analses on Dava's AST
                    </p>
<h4>Accepted phase options:</h4>
<ul>
<li>
<b>Enabled</b> (enabled)
		<br>
			(default value: <span class="value">true</span>)
		<p></p>
</li>
</ul>
<h2>
<a name="phase_22_2">Renamer (db.renamer)</a>
</h2>
<p>If set, the renaming analyses implemented in Dava are applied to each method body being
                        decompiled. The analyses use heuristics to choose potentially better names for local variables.
                        (As of February 14th 2006, work is still under progress on these analyses
                        (dava.toolkits.base.renamer).
                    </p>
<h4>Accepted phase options:</h4>
<ul>
<li>
<b>Enabled</b> (enabled)
		<br>
			(default value: <span class="value">false</span>)
		<p></p>
</li>
</ul>
<h2>
<a name="phase_22_3">De-obfuscate (db.deobfuscate)</a>
</h2>
<p>Certain analyses make sense only when the bytecode is obfuscated code.
                        There are plans to implement such analyses and apply them on methods only if this flag is set.
                        Dead Code elimination which includes removing code guarded by some condition which is always
                        false or always true is one such
                        analysis. Another suggested analysis is giving default names to classes and fields. Onfuscators
                        love to use weird names
                        for fields and classes and even a simple re-naming of these could be a good help to the user.
                        Another more advanced analysis would be to check for redundant constant fields added by
                        obfuscators and then remove uses
                        of these constant fields from the code.
                    </p>
<h4>Accepted phase options:</h4>
<ul>
<li>
<b>Enabled</b> (enabled)
		<br>
			(default value: <span class="value">true</span>)
		<p></p>
</li>
</ul>
<h2>
<a name="phase_22_4">Force Recompilability (db.force-recompile)</a>
</h2>
<p>While decompiling we have to be clear what our aim is: do we want to convert bytecode
                        to Java syntax and stay as close to the actual execution of bytecode or do we want recompilably
                        Java source representing
                        the bytecode. This distinction is important because some restrictions present in Java source are
                        absent from the bytecode.
                        Examples of this include that fact that in Java a call to a constructor or super needs to be the
                        first statement in
                        a constructors body. This restriction is absent from the bytecode. Similarly final fields HAVE
                        to be initialized
                        once and only once in either the static initializer (static fields) or all the constructors
                        (non-static fields). Additionally
                        the fields should be initialized on all possible execution paths. These restrictions are again
                        absent from the bytecode.
                        In doing a one-one conversion of bytecode to Java source then no attempt should be made to fix
                        any of these and similar problems
                        in the Java source. However, if the aim is to get recompilable code then these and similar
                        issues need to be fixed.
                        Setting the force-recompilability flag will ensure that the decompiler tries its best to produce
                        recompilable Java source.
                    </p>
<h4>Accepted phase options:</h4>
<ul>
<li>
<b>Enabled</b> (enabled)
		<br>
			(default value: <span class="value">true</span>)
		<p></p>
</li>
</ul>
</body>
=======
            
         </P>
         
         
         <P>
            To add a transformer to some <TT>Pack</TT> without modifying Soot itself,
            create your own class which changes the contents of the <TT>Pack</TT>s to
            meet your requirements and then calls <TT>soot.Main</TT>.
            
         </P>
         
         
         <P>
            The remainder of this document describes the transformations belonging
            to Soot's various <TT>Pack</TT>s and their corresponding phase
            options.
            
         </P>
         
      </phaseintro>
      <h2><a name="phase_1">Jimple Body Creation (jb)
            </a></h2>
      <p>
         Jimple Body Creation creates a JimpleBody for each input
         method, using either coffi, to read .class files, or the
         jimple parser, to read .jimple files.
         
      </p>
      <h4>Accepted phase options:</h4>
      <ul>
         <li><b>Enabled</b>
            (enabled)
            <br>
            (default value:
            <span class="value">true</span>
            )
            
            <p></p>
         </li>
         <li><b>Use Original Names</b>
            (use-original-names)
            <br>
            (default value:
            <span class="value">false</span>
            )
            
            <p>
               Retain the original names for local variables when the source
               includes those names. Otherwise, Soot gives variables generic
               names based on their types.
               
            </p>
         </li>
         <li><b>Preserve source-level annotations</b>
            (preserve-source-annotations)
            <br>
            (default value:
            <span class="value">false</span>
            )
            
            <p>
               Preserves annotations of retention type SOURCE. (for
               everything but package and local variable annotations)
               
            </p>
         </li>
         <li><b>Stabilize local names</b>
            (stabilize-local-names)
            <br>
            (default value:
            <span class="value">false</span>
            )
            
            <p>
               Make sure that local names are stable between runs. This requires re-normalizing all
               local names after the standard transformations and then sorting them which can negatively
               impact performance. This option automatically sets "sort-locals" in "jb.lns" during
               the
               second re-normalization pass.
               
            </p>
         </li>
      </ul>
      <h2><a name="phase_1_1">Duplicate CatchAll Trap Remover (jb.dtr)
            </a></h2>
      <p>
         This transformer detects cases in which the same code block is covered by two different
         catch all traps with different exception handlers (A and B), and if there is at the
         same time a third catch all trap that covers the second handler B and jumps to A,
         then
         the second trap is unnecessary, because it is already covered by a combination of
         the
         other two traps. This transformer removes the unnecessary trap.
         
      </p>
      <h4>Accepted phase options:</h4>
      <ul>
         <li><b>Enabled</b>
            (enabled)
            <br>
            (default value:
            <span class="value">true</span>
            )
            
            <p></p>
         </li>
      </ul>
      <h2><a name="phase_1_2">Empty Switch Eliminator (jb.ese)
            </a></h2>
      <p>
         The Empty Switch Eliminator detects and removes switch statements that have no data
         labels.
         Instead, the code is transformed to contain a single jump statement to the default
         label.
         
      </p>
      <h4>Accepted phase options:</h4>
      <ul>
         <li><b>Enabled</b>
            (enabled)
            <br>
            (default value:
            <span class="value">true</span>
            )
            
            <p></p>
         </li>
      </ul>
      <h2><a name="phase_1_3">Local Splitter (jb.ls)
            </a></h2>
      <p>
         The Local Splitter identifies DU-UD webs for local variables and
         introduces new variables so that each disjoint web is associated
         with a single local.
         
      </p>
      <h4>Accepted phase options:</h4>
      <ul>
         <li><b>Enabled</b>
            (enabled)
            <br>
            (default value:
            <span class="value">true</span>
            )
            
            <p></p>
         </li>
      </ul>
      <h2><a name="phase_1_4">Jimple Local Aggregator (jb.a)
            </a></h2>
      <p>
         
         The Jimple Local Aggregator removes some unnecessary copies by
         combining local variables. Essentially, it finds definitions
         which have only a single use and, if it is safe to do so, removes
         the original definition after replacing the use with the
         definition's right-hand side.
         
         
         At this stage in JimpleBody construction, local
         aggregation serves largely to remove the copies to and from stack
         variables which simulate load and store instructions in the
         original bytecode.
         
         
      </p>
      <h4>Accepted phase options:</h4>
      <ul>
         <li><b>Enabled</b>
            (enabled)
            <br>
            (default value:
            <span class="value">true</span>
            )
            
            <p></p>
         </li>
         <li><b>Only Stack Locals</b>
            (only-stack-locals)
            <br>
            (default value:
            <span class="value">true</span>
            )
            
            <p>
               Only aggregate locals that represent stack locations in the
               original bytecode. (Stack locals can be distinguished in Jimple
               by the
               
               character with which their names begin.)
               
            </p>
         </li>
      </ul>
      <h2><a name="phase_1_5">Unused Local Eliminator (jb.ule)
            </a></h2>
      <p>
         The Unused Local Eliminator removes any unused locals from the
         method.
         
      </p>
      <h4>Accepted phase options:</h4>
      <ul>
         <li><b>Enabled</b>
            (enabled)
            <br>
            (default value:
            <span class="value">true</span>
            )
            
            <p></p>
         </li>
      </ul>
      <h2><a name="phase_1_6">Type Assigner (jb.tr)
            </a></h2>
      <p>
         The Type Assigner gives local variables types which will
         accommodate the values stored in them over the course of the
         method.
         
      </p>
      <h4>Accepted phase options:</h4>
      <ul>
         <li><b>Enabled</b>
            (enabled)
            <br>
            (default value:
            <span class="value">true</span>
            )
            
            <p></p>
         </li>
         <li><b>Use older type assigner</b>
            (use-older-type-assigner)
            <br>
            (default value:
            <span class="value">false</span>
            )
            
            <p>
               This enables the older type assigner that was in use until May 2008.
               The current type assigner is a reimplementation by Ben Bellamy
               that uses an entirely new and faster algorithm which always assigns
               the most narrow type possible. If compare-type-assigners is on,
               this option causes the older type assigner to execute first.
               (Otherwise the newer one is executed first.)
               
            </p>
         </li>
         <li><b>Compare type assigners</b>
            (compare-type-assigners)
            <br>
            (default value:
            <span class="value">false</span>
            )
            
            <p>
               Enables comparison (both runtime and results) of Ben Bellamy's type assigner with
               the
               older type assigner that was in Soot.
               
            </p>
         </li>
         <li><b>Ignore Nullpointer Dereferences</b>
            (ignore-nullpointer-dereferences)
            <br>
            (default value:
            <span class="value">false</span>
            )
            
            <p>
               If this option is enabled, Soot wiil not check whether the base object of a virtual
               method
               call can only be null. This will lead to the null_type pseudo type being used in your
               Jimple
               code.
               
            </p>
         </li>
      </ul>
      <h2><a name="phase_1_7">Unsplit-originals Local Packer (jb.ulp)
            </a></h2>
      <p>
         The Unsplit-originals Local Packer executes only when the
         `use-original-names' option is chosen for the
         `jb' phase. The Local Packer attempts to minimize
         the number of local variables required in a method by reusing the
         same variable for disjoint DU-UD webs. Conceptually, it is the
         inverse of the Local Splitter.
         
      </p>
      <h4>Accepted phase options:</h4>
      <ul>
         <li><b>Enabled</b>
            (enabled)
            <br>
            (default value:
            <span class="value">true</span>
            )
            
            <p></p>
         </li>
         <li><b>Unsplit Original Locals</b>
            (unsplit-original-locals)
            <br>
            (default value:
            <span class="value">true</span>
            )
            
            <p>
               Use the variable names in the original source as a guide when
               determining how to share local variables among non-interfering
               variable usages. This recombines named locals which were split by
               the Local Splitter.
               
            </p>
         </li>
      </ul>
      <h2><a name="phase_1_8">Local Name Standardizer (jb.lns)
            </a></h2>
      <p>
         The Local Name Standardizer assigns generic names to local variables.
         
      </p>
      <h4>Accepted phase options:</h4>
      <ul>
         <li><b>Enabled</b>
            (enabled)
            <br>
            (default value:
            <span class="value">true</span>
            )
            
            <p></p>
         </li>
         <li><b>Only Stack Locals</b>
            (only-stack-locals)
            <br>
            (default value:
            <span class="value">false</span>
            )
            
            <p>
               Only standardizes the names of variables that represent stack
               locations in the original bytecode. This becomes the default when
               the `use-original-names' option is specified for
               the `jb' phase.
               
            </p>
         </li>
         <li><b>Sort Locals</b>
            (sort-locals)
            <br>
            (default value:
            <span class="value">false</span>
            )
            
            <p>
               First sorts the locals alphabetically by the string representation of
               their type. Then if there are two locals with the same type, it uses
               the only other source of structurally stable information (i.e. the
               instructions themselves) to produce an ordering for the locals
               that remains consistent between different soot instances. It achieves
               this by determining the position of a local's first occurrence in the
               instruction's list of definition statements. This position is then used
               to sort the locals with the same type in an ascending order.
               
            </p>
         </li>
      </ul>
      <h2><a name="phase_1_9">Copy Propagator (jb.cp)
            </a></h2>
      <p>
         This phase performs cascaded copy propagation.
         
         If the propagator encounters situations of the form:
         
         A: a = ...;
         ...
         B: x = a;
         ...
         C: ... = ... x;
         
         where a and x are each defined only once (at
         A
         and B, respectively), then it can propagate
         immediately without checking between B and
         C
         for redefinitions of a. In
         this case the propagator is global.
         
         Otherwise, if a has multiple definitions then the
         propagator checks for redefinitions and propagates copies
         only within extended basic blocks.
         
      </p>
      <h4>Accepted phase options:</h4>
      <ul>
         <li><b>Enabled</b>
            (enabled)
            <br>
            (default value:
            <span class="value">true</span>
            )
            
            <p></p>
         </li>
         <li><b>Only Regular Locals</b>
            (only-regular-locals)
            <br>
            (default value:
            <span class="value">false</span>
            )
            
            <p>
               Only propagate copies through ``regular'' locals, that is,
               those declared in the source bytecode.
               
            </p>
         </li>
         <li><b>Only Stack Locals</b>
            (only-stack-locals)
            <br>
            (default value:
            <span class="value">true</span>
            )
            
            <p>
               Only propagate copies through locals that represent stack locations in
               the original bytecode.
               
            </p>
         </li>
      </ul>
      <h2><a name="phase_1_10">Dead Assignment Eliminator (jb.dae)
            </a></h2>
      <p>
         The Dead Assignment Eliminator eliminates assignment statements
         to locals whose values are not subsequently used, unless
         evaluating the right-hand side of the assignment may cause
         side-effects.
         
      </p>
      <h4>Accepted phase options:</h4>
      <ul>
         <li><b>Enabled</b>
            (enabled)
            <br>
            (default value:
            <span class="value">true</span>
            )
            
            <p></p>
         </li>
         <li><b>Only Stack Locals</b>
            (only-stack-locals)
            <br>
            (default value:
            <span class="value">true</span>
            )
            
            <p>
               Only eliminate dead assignments to locals that represent stack
               locations in the original bytecode.
               
            </p>
         </li>
      </ul>
      <h2><a name="phase_1_11">Post-copy propagation Unused Local Eliminator (jb.cp-ule)
            </a></h2>
      <p>
         This phase removes any locals that are unused after copy propagation.
         
      </p>
      <h4>Accepted phase options:</h4>
      <ul>
         <li><b>Enabled</b>
            (enabled)
            <br>
            (default value:
            <span class="value">true</span>
            )
            
            <p></p>
         </li>
      </ul>
      <h2><a name="phase_1_12">Local Packer (jb.lp)
            </a></h2>
      <p>
         The Local Packer attempts to minimize the number of local
         variables required in a method by reusing the same variable for
         disjoint DU-UD webs. Conceptually, it is the inverse of the
         Local Splitter.
         
      </p>
      <h4>Accepted phase options:</h4>
      <ul>
         <li><b>Enabled</b>
            (enabled)
            <br>
            (default value:
            <span class="value">false</span>
            )
            
            <p></p>
         </li>
         <li><b>Unsplit Original Locals</b>
            (unsplit-original-locals)
            <br>
            (default value:
            <span class="value">false</span>
            )
            
            <p>
               Use the variable names in the original source as a guide when
               determining how to share local variables across non-interfering
               variable usages. This recombines named locals which were split by
               the Local Splitter.
               
            </p>
         </li>
      </ul>
      <h2><a name="phase_1_13">Nop Eliminator (jb.ne)
            </a></h2>
      <p>
         The Nop Eliminator removes nop statements from the method.
         
      </p>
      <h4>Accepted phase options:</h4>
      <ul>
         <li><b>Enabled</b>
            (enabled)
            <br>
            (default value:
            <span class="value">true</span>
            )
            
            <p></p>
         </li>
      </ul>
      <h2><a name="phase_1_14">Unreachable Code Eliminator (jb.uce)
            </a></h2>
      <p>
         The Unreachable Code Eliminator removes unreachable code and
         traps whose catch blocks are empty.
         
      </p>
      <h4>Accepted phase options:</h4>
      <ul>
         <li><b>Enabled</b>
            (enabled)
            <br>
            (default value:
            <span class="value">true</span>
            )
            
            <p></p>
         </li>
         <li><b>Remove unreachable traps</b>
            (remove-unreachable-traps)
            <br>
            (default value:
            <span class="value">true</span>
            )
            
            <p>
               Remove exception table entries when none of the protected instructions can
               throw the exception being caught.
               
            </p>
         </li>
      </ul>
      <h2><a name="phase_1_15">Trap Tightener (jb.tt)
            </a></h2>
      <p>
         The Trap Tightener changes the area protected by each exception handler,
         so that it begins with the first instruction in the old protected
         area which is actually capable of throwing an exception caught by the
         handler, and ends just after the last instruction in the old
         protected area which can throw an exception caught by the
         handler. This reduces the chance of producing unverifiable code
         as a byproduct of pruning exceptional control flow within CFGs.
         
      </p>
      <h4>Accepted phase options:</h4>
      <ul>
         <li><b>Enabled</b>
            (enabled)
            <br>
            (default value:
            <span class="value">false</span>
            )
            
            <p></p>
         </li>
      </ul>
      <h2><a name="phase_2">Java To Jimple Body Creation (jj)
            </a></h2>
      <p>
         Jimple Body Creation creates a JimpleBody for each input
         method, using polyglot, to read .java files.
         
      </p>
      <h4>Accepted phase options:</h4>
      <ul>
         <li><b>Enabled</b>
            (enabled)
            <br>
            (default value:
            <span class="value">true</span>
            )
            
            <p></p>
         </li>
         <li><b>Use Original Names</b>
            (use-original-names)
            <br>
            (default value:
            <span class="value">true</span>
            )
            
            <p>
               Retain the original names for local variables when the source
               includes those names. Otherwise, Soot gives variables generic
               names based on their types.
               
            </p>
         </li>
      </ul>
      <h2><a name="phase_2_1">Local Splitter (jj.ls)
            </a></h2>
      <p>
         The Local Splitter identifies DU-UD webs for local variables and
         introduces new variables so that each disjoint web is associated
         with a single local.
         
      </p>
      <h4>Accepted phase options:</h4>
      <ul>
         <li><b>Enabled</b>
            (enabled)
            <br>
            (default value:
            <span class="value">false</span>
            )
            
            <p></p>
         </li>
      </ul>
      <h2><a name="phase_2_2">Jimple Local Aggregator (jj.a)
            </a></h2>
      <p>
         
         The Jimple Local Aggregator removes some unnecessary copies by
         combining local variables. Essentially, it finds definitions
         which have only a single use and, if it is safe to do so, removes
         the original definition after replacing the use with the
         definition's right-hand side.
         
         
         At this stage in JimpleBody construction, local
         aggregation serves largely to remove the copies to and from stack
         variables which simulate load and store instructions in the
         original bytecode.
         
         
      </p>
      <h4>Accepted phase options:</h4>
      <ul>
         <li><b>Enabled</b>
            (enabled)
            <br>
            (default value:
            <span class="value">true</span>
            )
            
            <p></p>
         </li>
         <li><b>Only Stack Locals</b>
            (only-stack-locals)
            <br>
            (default value:
            <span class="value">true</span>
            )
            
            <p>
               Only aggregate locals that represent stack locations in the
               original bytecode. (Stack locals can be distinguished in Jimple
               by the
               
               character with which their names begin.)
               
            </p>
         </li>
      </ul>
      <h2><a name="phase_2_3">Unused Local Eliminator (jj.ule)
            </a></h2>
      <p>
         The Unused Local Eliminator removes any unused locals from the
         method.
         
      </p>
      <h4>Accepted phase options:</h4>
      <ul>
         <li><b>Enabled</b>
            (enabled)
            <br>
            (default value:
            <span class="value">true</span>
            )
            
            <p></p>
         </li>
      </ul>
      <h2><a name="phase_2_4">Type Assigner (jj.tr)
            </a></h2>
      <p>
         The Type Assigner gives local variables types which will
         accommodate the values stored in them over the course of the
         method.
         
      </p>
      <h4>Accepted phase options:</h4>
      <ul>
         <li><b>Enabled</b>
            (enabled)
            <br>
            (default value:
            <span class="value">false</span>
            )
            
            <p></p>
         </li>
      </ul>
      <h2><a name="phase_2_5">Unsplit-originals Local Packer (jj.ulp)
            </a></h2>
      <p>
         The Unsplit-originals Local Packer executes only when the
         `use-original-names' option is chosen for the
         `jb' phase. The Local Packer attempts to minimize
         the number of local variables required in a method by reusing the
         same variable for disjoint DU-UD webs. Conceptually, it is the
         inverse of the Local Splitter.
         
      </p>
      <h4>Accepted phase options:</h4>
      <ul>
         <li><b>Enabled</b>
            (enabled)
            <br>
            (default value:
            <span class="value">false</span>
            )
            
            <p></p>
         </li>
         <li><b>Unsplit Original Locals</b>
            (unsplit-original-locals)
            <br>
            (default value:
            <span class="value">false</span>
            )
            
            <p>
               Use the variable names in the original source as a guide when
               determining how to share local variables among non-interfering
               variable usages. This recombines named locals which were split by
               the Local Splitter.
               
            </p>
         </li>
      </ul>
      <h2><a name="phase_2_6">Local Name Standardizer (jj.lns)
            </a></h2>
      <p>
         The Local Name Standardizer assigns generic names to local variables.
         
      </p>
      <h4>Accepted phase options:</h4>
      <ul>
         <li><b>Enabled</b>
            (enabled)
            <br>
            (default value:
            <span class="value">true</span>
            )
            
            <p></p>
         </li>
         <li><b>Only Stack Locals</b>
            (only-stack-locals)
            <br>
            (default value:
            <span class="value">false</span>
            )
            
            <p>
               Only standardizes the names of variables that represent stack
               locations in the original bytecode. This becomes the default when
               the `use-original-names' option is specified for
               the `jb' phase.
               
            </p>
         </li>
      </ul>
      <h2><a name="phase_2_7">Copy Propagator (jj.cp)
            </a></h2>
      <p>
         This phase performs cascaded copy propagation.
         
         If the propagator encounters situations of the form:
         
         A: a = ...;
         ...
         B: x = a;
         ...
         C: ... = ... x;
         
         where a and x are each defined only once (at
         A
         and B, respectively), then it can propagate
         immediately without checking between B and
         C
         for redefinitions of a. In
         this case the propagator is global.
         
         Otherwise, if a has multiple definitions then the
         propagator checks for redefinitions and propagates copies
         only within extended basic blocks.
         
      </p>
      <h4>Accepted phase options:</h4>
      <ul>
         <li><b>Enabled</b>
            (enabled)
            <br>
            (default value:
            <span class="value">true</span>
            )
            
            <p></p>
         </li>
         <li><b>Only Regular Locals</b>
            (only-regular-locals)
            <br>
            (default value:
            <span class="value">false</span>
            )
            
            <p>
               Only propagate copies through ``regular'' locals, that is,
               those declared in the source bytecode.
               
            </p>
         </li>
         <li><b>Only Stack Locals</b>
            (only-stack-locals)
            <br>
            (default value:
            <span class="value">true</span>
            )
            
            <p>
               Only propagate copies through locals that represent stack locations in
               the original bytecode.
               
            </p>
         </li>
      </ul>
      <h2><a name="phase_2_8">Dead Assignment Eliminator (jj.dae)
            </a></h2>
      <p>
         The Dead Assignment Eliminator eliminates assignment statements
         to locals whose values are not subsequently used, unless
         evaluating the right-hand side of the assignment may cause
         side-effects.
         
      </p>
      <h4>Accepted phase options:</h4>
      <ul>
         <li><b>Enabled</b>
            (enabled)
            <br>
            (default value:
            <span class="value">true</span>
            )
            
            <p></p>
         </li>
         <li><b>Only Stack Locals</b>
            (only-stack-locals)
            <br>
            (default value:
            <span class="value">true</span>
            )
            
            <p>
               Only eliminate dead assignments to locals that represent stack
               locations in the original bytecode.
               
            </p>
         </li>
      </ul>
      <h2><a name="phase_2_9">Post-copy propagation Unused Local Eliminator (jj.cp-ule)
            </a></h2>
      <p>
         This phase removes any locals that are unused after copy propagation.
         
      </p>
      <h4>Accepted phase options:</h4>
      <ul>
         <li><b>Enabled</b>
            (enabled)
            <br>
            (default value:
            <span class="value">true</span>
            )
            
            <p></p>
         </li>
      </ul>
      <h2><a name="phase_2_10">Local Packer (jj.lp)
            </a></h2>
      <p>
         The Local Packer attempts to minimize the number of local
         variables required in a method by reusing the same variable for
         disjoint DU-UD webs. Conceptually, it is the inverse of the
         Local Splitter.
         
      </p>
      <h4>Accepted phase options:</h4>
      <ul>
         <li><b>Enabled</b>
            (enabled)
            <br>
            (default value:
            <span class="value">false</span>
            )
            
            <p></p>
         </li>
         <li><b>Unsplit Original Locals</b>
            (unsplit-original-locals)
            <br>
            (default value:
            <span class="value">false</span>
            )
            
            <p>
               Use the variable names in the original source as a guide when
               determining how to share local variables across non-interfering
               variable usages. This recombines named locals which were split by
               the Local Splitter.
               
            </p>
         </li>
      </ul>
      <h2><a name="phase_2_11">Nop Eliminator (jj.ne)
            </a></h2>
      <p>
         The Nop Eliminator removes nop statements from the method.
         
      </p>
      <h4>Accepted phase options:</h4>
      <ul>
         <li><b>Enabled</b>
            (enabled)
            <br>
            (default value:
            <span class="value">true</span>
            )
            
            <p></p>
         </li>
      </ul>
      <h2><a name="phase_2_12">Unreachable Code Eliminator (jj.uce)
            </a></h2>
      <p>
         The Unreachable Code Eliminator removes unreachable code and
         traps whose catch blocks are empty.
         
      </p>
      <h4>Accepted phase options:</h4>
      <ul>
         <li><b>Enabled</b>
            (enabled)
            <br>
            (default value:
            <span class="value">true</span>
            )
            
            <p></p>
         </li>
      </ul>
      <h2><a name="phase_3">Whole Jimple Pre-processing Pack (wjpp)
            </a></h2>
      <p>
         
         This pack allows you to insert pre-processors that are run before
         call-graph construction. Only enabled in whole-program mode.
         
         
      </p>
      <h4>Accepted phase options:</h4>
      <ul>
         <li><b>Enabled</b>
            (enabled)
            <br>
            (default value:
            <span class="value">true</span>
            )
            
            <p></p>
         </li>
      </ul>
      <h2><a name="phase_3_1">Constant reflective method invocation base transformer (wjpp.cimbt)
            </a></h2>
      <p>When using the types-for-invoke option of the cg phase, problems might
         occur if the base object of a call to Method.invoke() (the first argument) is a string
         constant.
         This option replaces all
         string constants of such calls by locals and, therefore, allows the
         static resolution of reflective call targets on constant string objects.
         
      </p>
      <h4>Accepted phase options:</h4>
      <ul>
         <li><b>Enabled</b>
            (enabled)
            <br>
            (default value:
            <span class="value">false</span>
            )
            
            <p></p>
         </li>
         <li><b>Verbose</b>
            (verbose)
            <br>
            (default value:
            <span class="value">false</span>
            )
            
            <p></p>
         </li>
      </ul>
      <h2><a name="phase_4">Whole Shimple Pre-processing Pack (wspp)
            </a></h2>
      <p>
         
         This pack allows you to insert pre-processors that are run before
         call-graph construction. Only enabled in whole-program Shimple mode.
         
         
         In an unmodified copy of Soot, this pack is empty.
         
         
      </p>
      <h4>Accepted phase options:</h4>
      <ul>
         <li><b>Enabled</b>
            (enabled)
            <br>
            (default value:
            <span class="value">true</span>
            )
            
            <p></p>
         </li>
      </ul>
      <h2><a name="phase_5">Call Graph Constructor (cg)
            </a></h2>
      <p>
         The Call Graph Constructor computes a call graph for whole
         program analysis. When this pack finishes, a call graph is
         available in the Scene. The different phases in this pack are
         different ways to construct the call graph. Exactly one phase in
         this pack must be enabled; Soot will raise an error otherwise.
         
      </p>
      <h4>Accepted phase options:</h4>
      <ul>
         <li><b>Enabled</b>
            (enabled)
            <br>
            (default value:
            <span class="value">true</span>
            )
            
            <p></p>
         </li>
         <li><b>Safe forName</b>
            (safe-forname)
            <br>
            (default value:
            <span class="value">false</span>
            )
            
            <p>When a program calls
               Class.forName(), the named class is resolved, and its static initializer
               executed. In many cases, it cannot be determined statically which
               class will be loaded, and which static initializer executed. When this
               option is set to true, Soot will conservatively assume that any static
               initializer could be executed. This may make the call graph very large.
               When this option is set to false, any calls to Class.forName() for which
               the class cannot be determined statically are assumed to call no
               static initializers.
               
            </p>
         </li>
         <li><b>Safe newInstance</b>
            (safe-newinstance)
            <br>
            (default value:
            <span class="value">false</span>
            )
            
            <p>When a program calls
               Class.newInstance(), a new object is created and its constructor
               executed. Soot does not determine statically which
               type of object will be created, and which constructor executed. When this
               option is set to true, Soot will conservatively assume that any constructor
               could be executed. This may make the call graph very large.
               When this option is set to false, any calls to Class.newInstance()
               are assumed not to call the constructor of the created object.
               
            </p>
         </li>
         <li><b>Library mode</b>
            (library)
            <br>
            (default value:
            <span class="value">disabled</span>
            )
            
            <p>
               Specifies whether the target classes should be treated as an application or a library.
               If library mode is disabled (default), the call graph construction assumes that
               the target is an application and
               starts the construction from the specified entry points (main method by
               default).
               Under the assumption that the target is a library, possible call edges might be missing
               in the
               call graph.
               The two different library modes add theses missing calls to the call graph and
               differ only in the view of the class hierachy
               (hierachy of target library or possible extended hierachy).
               If simulate-natives is also set, the results of native methods are also set to any
               sub type of
               the declared return type.
               
            </p>
            <table border="0">
               <th colspan="2">
                  Possible values:
                  
               </th>
               <tr>
                  <td class="value">disabled</td>
                  <td>
                     Call(and pointer assignment) graph construction treat the target classes as application
                     starting from the entry points.
                     
                  </td>
               </tr>
               <tr>
                  <td class="value">any-subtype</td>
                  <td>
                     On library analysis it has to be assumed, that a possible client can call
                     any method or access any field,
                     to which he has the access rights (default public/protected but can be set with
                     soot.Scene#setClientAccessibilityOracle).
                     In this mode types of any accessible field, method parameter, this local, or
                     caugth exception is set to any possible sub type
                     according to the class hierachy of the target library.
                     If simulate-natives is also set, the results of native methods are also set to any
                     sub type
                     of the declared return type.
                     
                  </td>
               </tr>
               <tr>
                  <td class="value">signature-resolution</td>
                  <td>
                     On library analysis it has to be assumed, that a possible client can call
                     any method or access any field,
                     to which he has the access rights (default public/protected but can be set with
                     soot.Scene#setClientAccessibilityOracle).
                     In this mode types of any accessible field, method parameter, this local, or
                     caugth exception is set to any possible sub type
                     according to a possible extended class hierarchy of the target library.
                     Whenever any sub type of a specific type is considered as
                     receiver for a method to call and the base type is an interface, calls to
                     existing methods with matching signature (possible implementation
                     of method to call) are also added. As Javas' subtyping allows
                     contra-variance for return types and co-variance for parameters when
                     overriding
                     a method, these cases are also considered here.
                     
                     Example: Classes A, B (B sub type of A), interface I with method public A foo(B b);
                     and a
                     class C with method public B foo(A a) { ... }.
                     The extended class hierachy will contain C as possible implementation of I.
                     
                     If simulate-natives is also set, the results of native methods are also set to any
                     possible
                     sub type of the declared return type.
                     
                  </td>
               </tr>
            </table>
         </li>
         <li><b>Verbose</b>
            (verbose)
            <br>
            (default value:
            <span class="value">false</span>
            )
            
            <p>Due to the effects of native methods and reflection, it may not always be possible
               to
               construct a fully conservative call graph. Setting this option to true causes Soot
               to point out
               the parts of the call graph that may be incomplete, so that they can be checked by
               hand.
               
            </p>
         </li>
         <li><b>JDK version</b>
            (jdkver)
            <br>
            (default value:
            <span class="value">3</span>
            )
            
            <p>This option sets the JDK version of the standard library being analyzed so that Soot
               can
               simulate the native methods in the specific version of the library. The default, 3,
               refers to
               Java 1.3.x.
               
            </p>
         </li>
         <li><b>All Application Class Methods Reachable</b>
            (all-reachable)
            <br>
            (default value:
            <span class="value">false</span>
            )
            
            <p>When this option is false, the call graph is built starting at a set of entry points,
               and
               only methods reachable from those entry points are processed. Unreachable methods
               will not have
               any call graph edges generated out of them. Setting this option to true makes Soot
               consider all
               methods of application classes to be reachable, so call edges are generated for all
               of them.
               This leads to a larger call graph. For program visualization purposes, it is sometimes
               desirable
               to include edges from unreachable methods; although these methods are unreachable
               in the version
               being analyzed, they may become reachable if the program is modified.
               
            </p>
         </li>
         <li><b>Implicit Entry Points</b>
            (implicit-entry)
            <br>
            (default value:
            <span class="value">true</span>
            )
            
            <p>When this option is true, methods that are called implicitly by the VM are considered
               entry points of the call graph. When it is false, these methods are not considered
               entry points,
               leading to a possibly incomplete call graph.
               
            </p>
         </li>
         <li><b>Trim Static Initializer Edges</b>
            (trim-clinit)
            <br>
            (default value:
            <span class="value">true</span>
            )
            
            <p>The call graph contains an edge
               from each statement that could trigger execution of a static initializer to that
               static initializer. However, each static initializer is triggered only once.
               When this option is enabled, after the call graph is built, an intra-procedural
               analysis is performed to detect static initializer edges leading to methods
               that must have already been executed. Since these static initializers cannot be
               executed again, the corresponding call graph edges are removed from the call graph.
               
            </p>
         </li>
         <li><b>Reflection Log</b>
            (reflection-log)
            
            <p>Load a reflection log
               from the given file and use this log to resolve reflective call sites. Note that
               when a log is given, the following other options have no effect: safe-forname,
               safe-newinstance.
               
            </p>
         </li>
         <li><b>Guarding strategy</b>
            (guards)
            <br>
            (default value:
            <span class="value">ignore</span>
            )
            
            <p>Using a reflection log is only sound for method executions that were logged.
               Executing the program differently may be unsound. Soot can insert guards at program
               points for
               which the reflection log
               contains no information. When these points are reached (because the program is executed
               differently) then the follwing will happen,
               depending on the value of this flag. ignore: no guard is inserted, the program executes
               normally
               but under unsound assumptions.
               print: the program prints a stack trace when reaching a porgram location that was
               not traced but
               continues to run. throw (default):
               the program throws an Error instead.
               
            </p>
         </li>
         <li><b>Types for invoke</b>
            (types-for-invoke)
            <br>
            (default value:
            <span class="value">false</span>
            )
            
            <p>For each call to Method.invoke(), use the possible types of the first receiver
               argument and the possible types stored in the second argument array to resolve calls
               to
               Method.invoke(). This strategy makes no attempt to resolve reflectively invoked static
               methods.
               Currently only works for context insensitive pointer analyses.
               
            </p>
         </li>
      </ul>
      <h2><a name="phase_5_1">Class Hierarchy Analysis (cg.cha)
            </a></h2>
      <p>This phase uses Class Hierarchy Analysis to generate a call graph.</p>
      <h4>Accepted phase options:</h4>
      <ul>
         <li><b>Enabled</b>
            (enabled)
            <br>
            (default value:
            <span class="value">true</span>
            )
            
            <p></p>
         </li>
         <li><b>Verbose</b>
            (verbose)
            <br>
            (default value:
            <span class="value">false</span>
            )
            
            <p>Setting this option to true causes Soot to print out statistics about the call graph
               computed by this phase, such as the number of methods determined to be reachable.
               
            </p>
         </li>
         <li><b>AppOnly</b>
            (apponly)
            <br>
            (default value:
            <span class="value">false</span>
            )
            
            <p>Setting this option to true causes Soot to only consider application classes when
               building the callgraph. The resulting callgraph will be inherently unsound. Still,
               this
               option can make sense if performance optimization and memory reduction are your primary
               goal.
               
            </p>
         </li>
      </ul>
      <h2><a name="phase_5_2">Spark (cg.spark)
            </a></h2>
      <p>Spark is a flexible points-to analysis framework. Aside from building a call graph,
         it
         also generates information about the targets of pointers. For details about Spark,
         please see Ondrej
         Lhotak's M.Sc. thesis.
         
      </p>
      <h4>Accepted phase options:</h4>
      <ul>
         <li><b>Enabled</b>
            (enabled)
            <br>
            (default value:
            <span class="value">false</span>
            )
            
            <p></p>
         </li>
         <li><b>Verbose</b>
            (verbose)
            <br>
            (default value:
            <span class="value">false</span>
            )
            
            <p>
               When this option is set to true, Spark prints detailed information about its execution.
               
            </p>
         </li>
         <li><b>Ignore Types Entirely</b>
            (ignore-types)
            <br>
            (default value:
            <span class="value">false</span>
            )
            
            <p>
               When this option is set to true, all parts of Spark completely ignore
               declared types of variables and casts.
               
            </p>
         </li>
         <li><b>Force Garbage Collections</b>
            (force-gc)
            <br>
            (default value:
            <span class="value">false</span>
            )
            
            <p>
               When this option is set to true, calls to System.gc() will be made at
               various points to allow memory usage to be measured.
               
            </p>
         </li>
         <li><b>Pre Jimplify</b>
            (pre-jimplify)
            <br>
            (default value:
            <span class="value">false</span>
            )
            
            <p>
               When this option is set to true, Spark converts all available methods to Jimple
               before starting the points-to analysis. This allows the Jimplification
               time to be separated from the points-to time. However, it increases the
               total time and memory requirement, because all methods are Jimplified,
               rather than only those deemed reachable by the points-to analysis.
               
            </p>
         </li>
         <li><b>AppOnly</b>
            (apponly)
            <br>
            (default value:
            <span class="value">false</span>
            )
            
            <p>Setting this option to true causes Soot to only consider application classes when
               building the callgraph. The resulting callgraph will be inherently unsound. Still,
               this
               option can make sense if performance optimization and memory reduction are your primary
               goal.
               
            </p>
         </li>
         <li><b>VTA</b>
            (vta)
            <br>
            (default value:
            <span class="value">false</span>
            )
            
            <p>
               Setting VTA to true has the effect of setting field-based,
               types-for-sites, and simplify-sccs to true, and on-fly-cg to false,
               to simulate Variable Type
               Analysis, described in our OOPSLA 2000
               paper. Note that the
               algorithm differs from the original VTA in that it handles array
               elements more precisely.
               
            </p>
         </li>
         <li><b>RTA</b>
            (rta)
            <br>
            (default value:
            <span class="value">false</span>
            )
            
            <p>
               Setting RTA to true sets types-for-sites to true, and causes Spark to use
               a single points-to set for all variables, giving Rapid Type
               Analysis.
               
            </p>
         </li>
         <li><b>Field Based</b>
            (field-based)
            <br>
            (default value:
            <span class="value">false</span>
            )
            
            <p>
               When this option is set to true, fields are represented by variable
               (Green) nodes, and the object that the field belongs to is ignored
               (all objects are lumped together), giving a field-based analysis. Otherwise, fields
               are
               represented by
               field reference (Red) nodes, and the objects that they belong to are
               distinguished, giving a field-sensitive analysis.
               
            </p>
         </li>
         <li><b>Types For Sites</b>
            (types-for-sites)
            <br>
            (default value:
            <span class="value">false</span>
            )
            
            <p>
               When this option is set to true, types rather than allocation sites are
               used as the elements of the points-to sets.
               
            </p>
         </li>
         <li><b>Merge String Buffer</b>
            (merge-stringbuffer)
            <br>
            (default value:
            <span class="value">true</span>
            )
            
            <p>
               When this option is set to true, all allocation sites creating
               java.lang.StringBuffer
               objects are grouped together as a single
               allocation site.
               
            </p>
         </li>
         <li><b>Propagate All String Constants</b>
            (string-constants)
            <br>
            (default value:
            <span class="value">false</span>
            )
            
            <p>
               When this option is set to false, Spark only distinguishes string constants that
               may be the name of a class loaded dynamically using reflection, and all other
               string constants are lumped together into a single string constant node.
               Setting this option to true causes all string constants to be propagated
               individually.
               
            </p>
         </li>
         <li><b>Simulate Natives</b>
            (simulate-natives)
            <br>
            (default value:
            <span class="value">true</span>
            )
            
            <p>
               When this option is set to true, the effects of native methods in the standard Java
               class library are simulated.
               
            </p>
         </li>
         <li><b>Treat EMPTY as Alloc</b>
            (empties-as-allocs)
            <br>
            (default value:
            <span class="value">false</span>
            )
            
            <p>
               When this option is set to true, Spark treats references to 
               EMPTYSET, EMPTYMAP, and
               EMPTYLIST
               as allocation sites for HashSet, HashMap and 
               LinkedList
               objects respectively, and references to Hashtable.emptyIterator as
               allocation sites for Hashtable.EmptyIterator. This enables subsequent
               analyses to differentiate different uses of Java's immutable empty collections.
               
            </p>
         </li>
         <li><b>Simple Edges Bidirectional</b>
            (simple-edges-bidirectional)
            <br>
            (default value:
            <span class="value">false</span>
            )
            
            <p>
               When this option is set to true, all edges connecting variable (Green)
               nodes are made bidirectional, as in 
               Steensgaard's analysis.
               
            </p>
         </li>
         <li><b>On Fly Call Graph</b>
            (on-fly-cg)
            <br>
            (default value:
            <span class="value">true</span>
            )
            
            <p>
               When this option is set to true, the call graph is computed on-the-fly
               as points-to information is computed. Otherwise, an initial
               CHA approximation to the call graph is used.
               
            </p>
         </li>
         <li><b>Simplify Offline</b>
            (simplify-offline)
            <br>
            (default value:
            <span class="value">false</span>
            )
            
            <p>
               When this option is set to true, variable (Green) nodes which form
               single-entry subgraphs (so they must have the same points-to set) are
               merged before propagation begins.
               
            </p>
         </li>
         <li><b>Simplify SCCs</b>
            (simplify-sccs)
            <br>
            (default value:
            <span class="value">false</span>
            )
            
            <p>
               When this option is set to true, variable (Green) nodes which form
               strongly-connected components (so they must have the same points-to set)
               are merged before propagation begins.
               
            </p>
         </li>
         <li><b>Ignore Types For SCCs</b>
            (ignore-types-for-sccs)
            <br>
            (default value:
            <span class="value">false</span>
            )
            
            <p>
               When this option is set to true, when collapsing strongly-connected
               components, nodes forming SCCs are collapsed regardless of their declared type.
               The collapsed SCC is given the most general type of all the nodes in the
               component.
               
               When this option is set to false, only edges connecting nodes of the
               same type are considered when detecting SCCs.
               
               This option has no effect unless simplify-sccs is true.
               
            </p>
         </li>
         <li><b>Propagator</b>
            (propagator)
            <br>
            (default value:
            <span class="value">worklist</span>
            )
            
            <p>
               This option tells Spark which propagation algorithm to use.
               
            </p>
            <table border="0">
               <th colspan="2">
                  Possible values:
                  
               </th>
               <tr>
                  <td class="value">iter</td>
                  <td>
                     Iter is a simple, iterative algorithm, which propagates everything until the
                     graph does not change.
                     
                  </td>
               </tr>
               <tr>
                  <td class="value">worklist</td>
                  <td>
                     Worklist is a worklist-based algorithm that tries
                     to do as little work as possible. This is currently the fastest algorithm.
                     
                  </td>
               </tr>
               <tr>
                  <td class="value">cycle</td>
                  <td>This algorithm finds cycles in the PAG on-the-fly. It is not yet finished.
                     
                  </td>
               </tr>
               <tr>
                  <td class="value">merge</td>
                  <td>
                     Merge is an algorithm that merges all concrete field (yellow) nodes with their
                     corresponding
                     field reference (red) nodes. This algorithm is not yet finished.
                     
                  </td>
               </tr>
               <tr>
                  <td class="value">alias</td>
                  <td>
                     Alias is an alias-edge based algorithm. This algorithm tends to take
                     the least memory for very large problems, because it does not represent
                     explicitly points-to sets of fields of heap objects.
                     
                  </td>
               </tr>
               <tr>
                  <td class="value">none</td>
                  <td>
                     None means that propagation is not done; the graph is only built and
                     simplified. This is useful if an external solver is being used to perform the
                     propagation.
                     
                  </td>
               </tr>
            </table>
         </li>
         <li><b>Set Implementation</b>
            (set-impl)
            <br>
            (default value:
            <span class="value">double</span>
            )
            
            <p>
               Select an implementation of points-to sets for Spark to use.
               
            </p>
            <table border="0">
               <th colspan="2">
                  Possible values:
                  
               </th>
               <tr>
                  <td class="value">hash</td>
                  <td>
                     Hash is an implementation based on Java's built-in hash-set.
                     
                  </td>
               </tr>
               <tr>
                  <td class="value">bit</td>
                  <td>
                     Bit is an implementation using a bit vector.
                     
                  </td>
               </tr>
               <tr>
                  <td class="value">hybrid</td>
                  <td>
                     Hybrid is an implementation that keeps an explicit list of up to
                     16 elements, and switches to a bit-vector when the set gets
                     larger than this.
                     
                  </td>
               </tr>
               <tr>
                  <td class="value">array</td>
                  <td>
                     Array is an implementation that keeps the elements of the
                     points-to set in a sorted array. Set membership is tested using
                     binary search, and set union and intersection are computed using
                     an algorithm based on the merge step from merge sort.
                     
                  </td>
               </tr>
               <tr>
                  <td class="value">heintze</td>
                  <td>Heintze's representation has elements represented by a bit-vector + a small
                     'overflow' list of some maximum number of elements. The bit-vectors can be shared
                     by multiple points-to sets, while the overflow lists are not.
                     
                  </td>
               </tr>
               <tr>
                  <td class="value">sharedlist</td>
                  <td>Shared List stores its elements in a linked list, and might share
                     its tail with other similar points-to sets.
                     
                  </td>
               </tr>
               <tr>
                  <td class="value">double</td>
                  <td>
                     Double is an implementation that itself uses a pair of sets for
                     each points-to set. The first set in the pair stores new pointed-to
                     objects that have not yet been propagated, while the second set stores
                     old pointed-to objects that have been propagated and need not be
                     reconsidered. This allows the propagation algorithms to be incremental,
                     often speeding them up significantly.
                     
                  </td>
               </tr>
            </table>
         </li>
         <li><b>Double Set Old</b>
            (double-set-old)
            <br>
            (default value:
            <span class="value">hybrid</span>
            )
            
            <p>
               Select an implementation for sets of old objects in the double
               points-to set implementation.
               
               This option has no effect unless Set Implementation is set to double.
               
            </p>
            <table border="0">
               <th colspan="2">
                  Possible values:
                  
               </th>
               <tr>
                  <td class="value">hash</td>
                  <td>
                     Hash is an implementation based on Java's built-in hash-set.
                     
                  </td>
               </tr>
               <tr>
                  <td class="value">bit</td>
                  <td>
                     Bit is an implementation using a bit vector.
                     
                  </td>
               </tr>
               <tr>
                  <td class="value">hybrid</td>
                  <td>
                     Hybrid is an implementation that keeps an explicit list of up to
                     16 elements, and switches to a bit-vector when the set gets
                     larger than this.
                     
                  </td>
               </tr>
               <tr>
                  <td class="value">array</td>
                  <td>
                     Array is an implementation that keeps the elements of the
                     points-to set in a sorted array. Set membership is tested using
                     binary search, and set union and intersection are computed using
                     an algorithm based on the merge step from merge sort.
                     
                  </td>
               </tr>
               <tr>
                  <td class="value">heintze</td>
                  <td>Heintze's representation has elements represented by a bit-vector + a small
                     'overflow' list of some maximum number of elements. The bit-vectors can be shared
                     by multiple points-to sets, while the overflow lists are not.
                     
                  </td>
               </tr>
               <tr>
                  <td class="value">sharedlist</td>
                  <td>Shared List stores its elements in a linked list, and might share
                     its tail with other similar points-to sets.
                     
                  </td>
               </tr>
            </table>
         </li>
         <li><b>Double Set New</b>
            (double-set-new)
            <br>
            (default value:
            <span class="value">hybrid</span>
            )
            
            <p>
               Select an implementation for sets of new objects in the double
               points-to set implementation.
               
               This option has no effect unless Set Implementation is set to double.
               
            </p>
            <table border="0">
               <th colspan="2">
                  Possible values:
                  
               </th>
               <tr>
                  <td class="value">hash</td>
                  <td>
                     Hash is an implementation based on Java's built-in hash-set.
                     
                  </td>
               </tr>
               <tr>
                  <td class="value">bit</td>
                  <td>
                     Bit is an implementation using a bit vector.
                     
                  </td>
               </tr>
               <tr>
                  <td class="value">hybrid</td>
                  <td>
                     Hybrid is an implementation that keeps an explicit list of up to
                     16 elements, and switches to a bit-vector when the set gets
                     larger than this.
                     
                  </td>
               </tr>
               <tr>
                  <td class="value">array</td>
                  <td>
                     Array is an implementation that keeps the elements of the
                     points-to set in a sorted array. Set membership is tested using
                     binary search, and set union and intersection are computed using
                     an algorithm based on the merge step from merge sort.
                     
                  </td>
               </tr>
               <tr>
                  <td class="value">heintze</td>
                  <td>Heintze's representation has elements represented by a bit-vector + a small
                     'overflow' list of some maximum number of elements. The bit-vectors can be shared
                     by multiple points-to sets, while the overflow lists are not.
                     
                  </td>
               </tr>
               <tr>
                  <td class="value">sharedlist</td>
                  <td>Shared List stores its elements in a linked list, and might share
                     its tail with other similar points-to sets.
                     
                  </td>
               </tr>
            </table>
         </li>
         <li><b>Dump HTML</b>
            (dump-html)
            <br>
            (default value:
            <span class="value">false</span>
            )
            
            <p>
               When this option is set to true, a browseable HTML representation of the
               pointer assignment graph is output to a file called pag.jar after the analysis
               completes. Note
               that this representation is typically very large.
               
            </p>
         </li>
         <li><b>Dump PAG</b>
            (dump-pag)
            <br>
            (default value:
            <span class="value">false</span>
            )
            
            <p>
               When this option is set to true, a representation of the pointer assignment graph
               suitable for processing with other solvers (such as the BDD-based solver) is
               output before the analysis begins.
               
            </p>
         </li>
         <li><b>Dump Solution</b>
            (dump-solution)
            <br>
            (default value:
            <span class="value">false</span>
            )
            
            <p>
               When this option is set to true, a representation of the resulting points-to
               sets is dumped. The format is similar to that of the Dump PAG
               option, and is therefore suitable for comparison with the results of other
               solvers.
               
            </p>
         </li>
         <li><b>Topological Sort</b>
            (topo-sort)
            <br>
            (default value:
            <span class="value">false</span>
            )
            
            <p>
               When this option is set to true, the representation dumped by the
               Dump PAG option
               is dumped with the variable (green) nodes in (pseudo-)topological order.
               
               This option has no effect unless Dump PAG is true.
               
            </p>
         </li>
         <li><b>Dump Types</b>
            (dump-types)
            <br>
            (default value:
            <span class="value">true</span>
            )
            
            <p>
               When this option is set to true, the representation dumped by the
               Dump PAG option
               includes type information for all nodes.
               
               This option has no effect unless Dump PAG is true.
               
            </p>
         </li>
         <li><b>Class Method Var</b>
            (class-method-var)
            <br>
            (default value:
            <span class="value">true</span>
            )
            
            <p>
               When this option is set to true, the representation dumped by the
               Dump PAG option
               represents nodes by numbering each class, method, and variable within
               the method separately, rather than assigning a single integer to each
               node.
               
               This option has no effect unless Dump PAG is true. Setting Class
               Method Var to true has the effect of setting Topological Sort to
               false.
               
            </p>
         </li>
         <li><b>Dump Answer</b>
            (dump-answer)
            <br>
            (default value:
            <span class="value">false</span>
            )
            
            <p>
               When this option is set to true, the computed reaching types for each variable are
               dumped to a file, so that they can be compared with the results of
               other analyses (such as the old VTA).
               
            </p>
         </li>
         <li><b>Add Tags</b>
            (add-tags)
            <br>
            (default value:
            <span class="value">false</span>
            )
            
            <p>
               When this option is set to true, the results of the analysis are encoded within
               tags and printed with the resulting Jimple code.
               
               
            </p>
         </li>
         <li><b>Calculate Set Mass</b>
            (set-mass)
            <br>
            (default value:
            <span class="value">false</span>
            )
            
            <p>
               When this option is set to true, Spark computes and prints various
               cryptic statistics about the size of the points-to sets computed.
               
            </p>
         </li>
         <li><b>Demand-driven refinement-based context-sensitive points-to analysis</b>
            (cs-demand)
            <br>
            (default value:
            <span class="value">false</span>
            )
            
            <p>
               When this option is set to true, Manu Sridharan's demand-driven,
               refinement-based points-to analysis (PLDI 06) is applied after Spark
               was run.
               
            </p>
         </li>
         <li><b>Create lazy points-to sets</b>
            (lazy-pts)
            <br>
            (default value:
            <span class="value">true</span>
            )
            
            <p>
               When this option is disabled, context information is computed for every query to the
               reachingObjects method.
               When it is enabled, a call to reachingObjects returns a lazy wrapper object that
               contains a context-insensitive
               points-to set. This set is then automatically refined with context information when
               necessary, i.e.
               when we try to determine the intersection with another points-to set and this
               intersection seems to be
               non-empty.
               
            </p>
         </li>
         <li><b>Maximal traversal</b>
            (traversal)
            <br>
            (default value:
            <span class="value">75000</span>
            )
            
            <p>
               Make the analysis traverse at most this number of nodes per query.
               This quota is evenly shared between multiple passes (see next option).
               
            </p>
         </li>
         <li><b>Maximal number of passes</b>
            (passes)
            <br>
            (default value:
            <span class="value">10</span>
            )
            
            <p>
               Perform at most this number of refinement iterations.
               Each iteration traverses at most ( traverse / passes ) nodes.
               
            </p>
         </li>
         <li><b>Geometric, context-sensitive points-to analysis</b>
            (geom-pta)
            <br>
            (default value:
            <span class="value">false</span>
            )
            
            <p>
               This switch enables/disables the geometric analysis.
               
            </p>
         </li>
         <li><b>Encoding methodology used</b>
            (geom-encoding)
            <br>
            (default value:
            <span class="value">Geom</span>
            )
            
            <p>
               This switch specifies the encoding methodology used in the analysis.
               All possible options are: Geom, HeapIns, PtIns. The efficiency order
               is (from slow to fast) Geom - HeapIns - PtIns, but the precision order is
               the reverse.
               
            </p>
            <table border="0">
               <th colspan="2">
                  Possible values:
                  
               </th>
               <tr>
                  <td class="value">Geom</td>
                  <td>
                     Geometric Encoding.
                     
                  </td>
               </tr>
               <tr>
                  <td class="value">HeapIns</td>
                  <td>
                     Heap Insensitive Encoding. Omit the heap context range term in the encoded
                     representation, and in turn, we assume all the contexts for this heap object are
                     used.
                     
                  </td>
               </tr>
               <tr>
                  <td class="value">PtIns</td>
                  <td>
                     Pointer Insensitive Encoding. Similar to HeapIns, but we omit the pointer context
                     range term.
                     
                  </td>
               </tr>
            </table>
         </li>
         <li><b>Worklist type</b>
            (geom-worklist)
            <br>
            (default value:
            <span class="value">PQ</span>
            )
            
            <p>
               Specifies the worklist used for selecting the next propagation pointer. All possible
               options are: PQ, FIFO. They stand for the priority queue (sorted by the last fire
               time
               and topology order) and FIFO queue.
               
            </p>
            <table border="0">
               <th colspan="2">
                  Possible values:
                  
               </th>
               <tr>
                  <td class="value">PQ</td>
                  <td>
                     Priority Queue (sorted by the last fire time and topology order)
                     
                  </td>
               </tr>
               <tr>
                  <td class="value">FIFO</td>
                  <td>
                     FIFO Queue
                     
                  </td>
               </tr>
            </table>
         </li>
         <li><b>Verbose dump file</b>
            (geom-dump-verbose)
            <br>
            (default value:
            <span class="value"></span>
            )
            
            <p>
               If you want to save the geomPTA analysis information for future analysis, please provide
               a file name.
               
            </p>
         </li>
         <li><b>Verification file</b>
            (geom-verify-name)
            <br>
            (default value:
            <span class="value"></span>
            )
            
            <p>
               If you want to compare the precision of the points-to results with other solvers (e.g.
               Paddle), you can use the 'verify-file' to specify the list of methods (soot method
               signature format) that are reachable by that solver. During the internal evaluations
               (see the option geom-eval), we only consider the methods that are common to both
               solvers.
               
            </p>
         </li>
         <li><b>Precision evaluation methodologies</b>
            (geom-eval)
            <br>
            (default value:
            <span class="value">0</span>
            )
            
            <p>
               We internally provide some precision evaluation methodologies and classify the
               evaluation strength into three levels. If level is 0, we do nothing. If level is 1,
               we
               report the statistical information about the points-to result. If level is 2, we perform
               the virtual callsite resolution, static cast safety and all-pairs alias evaluations.
               
            </p>
         </li>
         <li><b>Transform to context-insensitive result</b>
            (geom-trans)
            <br>
            (default value:
            <span class="value">false</span>
            )
            
            <p>
               If you stick to working with SPARK, you can use this option to transform the context
               sensitive result to insensitive result. After the transformation, the context sensitive
               points-to quries cannot be answered.
               
            </p>
         </li>
         <li><b>Fractional parameter</b>
            (geom-frac-base)
            <br>
            (default value:
            <span class="value">40</span>
            )
            
            <p>
               This option specifies the fractional parameter, which manually balances the precision
               and the performance. Smaller value means better performance and worse precision.
               
            </p>
         </li>
         <li><b>Blocking strategy for recursive calls</b>
            (geom-blocking)
            <br>
            (default value:
            <span class="value">true</span>
            )
            
            <p>
               Blocking strategy is a 1CFA model for recursive calls. This model significantly improves
               the precision.
               
            </p>
         </li>
         <li><b>Iterations</b>
            (geom-runs)
            <br>
            (default value:
            <span class="value">1</span>
            )
            
            <p>
               We can run multiple times of the geometric analysis to continuously improve the analysis
               precision.
               
            </p>
         </li>
         <li><b>Pointers processed by geomPTA</b>
            (geom-app-only)
            <br>
            (default value:
            <span class="value">true</span>
            )
            
            <p>
               When this option is true, geomPTA only processes the pointers in library functions
               (
               java.*, sun.*, and etc.) that potentially impact the points-to information of pointers
               in application code, the pointers in application code, and the base pointers at virtual
               callsites.
               
            </p>
         </li>
      </ul>
      <h2><a name="phase_5_3">Paddle (cg.paddle)
            </a></h2>
      <p>Paddle is a BDD-based interprocedural analysis framework. It includes points-to analysis,
         call graph construction, and various client analyses.
         
      </p>
      <h4>Accepted phase options:</h4>
      <ul>
         <li><b>Enabled</b>
            (enabled)
            <br>
            (default value:
            <span class="value">false</span>
            )
            
            <p></p>
         </li>
         <li><b>Verbose</b>
            (verbose)
            <br>
            (default value:
            <span class="value">false</span>
            )
            
            <p>
               When this option is set to true, Paddle prints detailed information about its execution.
               
            </p>
         </li>
         <li><b>Configuration</b>
            (conf)
            <br>
            (default value:
            <span class="value">ofcg</span>
            )
            
            <p>
               Selects the configuration of points-to analysis and call graph construction
               to be used in Paddle.
               
            </p>
            <table border="0">
               <th colspan="2">
                  Possible values:
                  
               </th>
               <tr>
                  <td class="value">ofcg</td>
                  <td>
                     Performs points-to analysis and builds call graph together, on-the-fly.
                     
                  </td>
               </tr>
               <tr>
                  <td class="value">cha</td>
                  <td>
                     Builds only a call graph using Class Hieararchy Analysis, and performs no
                     points-to analysis.
                     
                  </td>
               </tr>
               <tr>
                  <td class="value">cha-aot</td>
                  <td>
                     First builds a call graph using CHA, then uses the call graph in a fixed-call-graph
                     points-to analysis.
                     
                  </td>
               </tr>
               <tr>
                  <td class="value">ofcg-aot</td>
                  <td>
                     First builds a call graph on-the-fly during a points-to analysis, then
                     uses the resulting call graph to perform a second points-to analysis
                     with a fixed call graph.
                     
                  </td>
               </tr>
               <tr>
                  <td class="value">cha-context-aot</td>
                  <td>
                     First builds a call graph using CHA, then makes it context-sensitive using
                     the technique described by Calman and Zhu in PLDI 04,
                     then uses the call graph in a fixed-call-graph points-to analysis.
                     
                  </td>
               </tr>
               <tr>
                  <td class="value">ofcg-context-aot</td>
                  <td>
                     First builds a call graph on-the-fly during a points-to analysis, then
                     makes it context-sensitive using the technique described by Calman and
                     Zhu in PLDI 04, then uses the resulting call graph to perform a second
                     points-to analysis with a fixed call graph.
                     
                  </td>
               </tr>
               <tr>
                  <td class="value">cha-context</td>
                  <td>
                     First builds a call graph using CHA, then makes it context-sensitive using
                     the technique described by Calman and Zhu in PLDI 04. Does not produce
                     points-to information.
                     
                  </td>
               </tr>
               <tr>
                  <td class="value">ofcg-context</td>
                  <td>
                     First builds a call graph on-the-fly during a points-to analysis, then
                     makes it context-sensitive using the technique described by Calman and
                     Zhu in PLDI 04. Does not perform a subsequent points-to analysis.
                     
                  </td>
               </tr>
            </table>
         </li>
         <li><b>Use BDDs</b>
            (bdd)
            <br>
            (default value:
            <span class="value">false</span>
            )
            
            <p>
               Causes Paddle to use BDD versions of its components
               
            </p>
         </li>
         <li><b>Variable ordering</b>
            (order)
            <br>
            (default value:
            <span class="value">32</span>
            )
            
            <p>
               Selects one of the BDD variable orderings hard-coded in Paddle.
               
            </p>
         </li>
         <li><b>Dynamic reordering</b>
            (dynamic-order)
            
            <p>
               Allows the BDD package to perform dynamic variable ordering.
               
            </p>
         </li>
         <li><b>Profile</b>
            (profile)
            <br>
            (default value:
            <span class="value">false</span>
            )
            
            <p>
               Turns on JeddProfiler for profiling BDD operations.
               
            </p>
         </li>
         <li><b>Verbose GC</b>
            (verbosegc)
            <br>
            (default value:
            <span class="value">false</span>
            )
            
            <p>
               Print memory usage at each BDD garbage collection.
               
            </p>
         </li>
         <li><b>Worklist Implementation</b>
            (q)
            <br>
            (default value:
            <span class="value">auto</span>
            )
            
            <p>
               Select the implementation of worklists to be used in Paddle.
               
            </p>
            <table border="0">
               <th colspan="2">
                  Possible values:
                  
               </th>
               <tr>
                  <td class="value">auto</td>
                  <td>
                     When the bdd option is true, the BDD-based worklist implementation will be used.
                     When the bdd option is false, the Traditional worklist implementation will be used.
                     
                  </td>
               </tr>
               <tr>
                  <td class="value">trad</td>
                  <td>
                     Normal worklist queue implementation
                     
                  </td>
               </tr>
               <tr>
                  <td class="value">bdd</td>
                  <td>
                     BDD-based queue implementation
                     
                  </td>
               </tr>
               <tr>
                  <td class="value">debug</td>
                  <td>
                     An implementation of worklists that includes both traditional and BDD-based
                     implementations, and signals an error whenever their contents differ.
                     
                  </td>
               </tr>
               <tr>
                  <td class="value">trace</td>
                  <td>
                     A worklist implementation that prints out all tuples added to every worklist.
                     
                  </td>
               </tr>
               <tr>
                  <td class="value">numtrace</td>
                  <td>
                     A worklist implementation that prints out the number of tuples added to
                     each worklist after each operation.
                     
                  </td>
               </tr>
            </table>
         </li>
         <li><b>Backend</b>
            (backend)
            <br>
            (default value:
            <span class="value">auto</span>
            )
            
            <p>
               This option tells Paddle which implementation of BDDs to use.
               
            </p>
            <table border="0">
               <th colspan="2">
                  Possible values:
                  
               </th>
               <tr>
                  <td class="value">auto</td>
                  <td>
                     When the bdd option is true, the BuDDy backend will be used.
                     When the bdd option is false, the backend will be set to none, to avoid
                     loading any BDD backend.
                     
                  </td>
               </tr>
               <tr>
                  <td class="value">buddy</td>
                  <td>
                     Use BuDDy implementation of BDDs.
                     
                  </td>
               </tr>
               <tr>
                  <td class="value">cudd</td>
                  <td>
                     Use CUDD implementation of BDDs.
                     
                  </td>
               </tr>
               <tr>
                  <td class="value">sable</td>
                  <td>Use SableJBDD implementation of BDDs.</td>
               </tr>
               <tr>
                  <td class="value">javabdd</td>
                  <td>
                     Use JavaBDD implementation of BDDs.
                     
                  </td>
               </tr>
               <tr>
                  <td class="value">none</td>
                  <td>
                     Don't use any BDD backend. Any attempted use of BDDs will cause Paddle to crash.
                     
                  </td>
               </tr>
            </table>
         </li>
         <li><b>BDD Nodes</b>
            (bdd-nodes)
            <br>
            (default value:
            <span class="value">0</span>
            )
            
            <p>
               This option specifies the number of BDD nodes to be used by the BDD backend.
               A value of 0 causes the backend to start with one million nodes, and allocate
               more as required. A value other than zero causes the backend to start with
               the specified size, and prevents it from ever allocating any more nodes.
               
            </p>
         </li>
         <li><b>Ignore Types Entirely</b>
            (ignore-types)
            <br>
            (default value:
            <span class="value">false</span>
            )
            
            <p>
               When this option is set to true, all parts of Paddle completely ignore
               declared types of variables and casts.
               
            </p>
         </li>
         <li><b>Pre Jimplify</b>
            (pre-jimplify)
            <br>
            (default value:
            <span class="value">false</span>
            )
            
            <p>
               When this option is set to true, Paddle converts all available methods to Jimple
               before starting the points-to analysis. This allows the Jimplification
               time to be separated from the points-to time. However, it increases the
               total time and memory requirement, because all methods are Jimplified,
               rather than only those deemed reachable by the points-to analysis.
               
            </p>
         </li>
         <li><b>Context abstraction</b>
            (context)
            <br>
            (default value:
            <span class="value">insens</span>
            )
            
            <p>
               This option tells Paddle which level of context-sensitivity to use in constructing
               the
               call graph.
               
            </p>
            <table border="0">
               <th colspan="2">
                  Possible values:
                  
               </th>
               <tr>
                  <td class="value">insens</td>
                  <td>
                     Builds a context-insensitive call graph.
                     
                  </td>
               </tr>
               <tr>
                  <td class="value">1cfa</td>
                  <td>
                     Builds a 1-CFA call graph.
                     
                  </td>
               </tr>
               <tr>
                  <td class="value">kcfa</td>
                  <td>
                     Builds a k-CFA call graph.
                     
                  </td>
               </tr>
               <tr>
                  <td class="value">objsens</td>
                  <td>
                     Builds an object-sensitive call graph.
                     
                  </td>
               </tr>
               <tr>
                  <td class="value">kobjsens</td>
                  <td>
                     Builds a context-sensitive call graph where the context is a string of up to
                     k receiver objects.
                     
                  </td>
               </tr>
               <tr>
                  <td class="value">uniqkobjsens</td>
                  <td>
                     Builds a context-sensitive call graph where the context is a string of up to
                     k unique receiver objects. If the receiver of a call already appears in the
                     context string, the context string is just reused as is.
                     
                  </td>
               </tr>
               <tr>
                  <td class="value">threadkobjsens</td>
                  <td>
                     Experimental option for thread-entry-point sensitivity.
                     
                  </td>
               </tr>
            </table>
         </li>
         <li><b>Context length (k)</b>
            (k)
            <br>
            (default value:
            <span class="value">2</span>
            )
            
            <p>
               The maximum length of call string or receiver object string used as context.
               
            </p>
         </li>
         <li><b>Context-sensitive Heap Locations</b>
            (context-heap)
            <br>
            (default value:
            <span class="value">false</span>
            )
            
            <p>
               When this option is set to true, the context-sensitivity level that is set
               for the context-sensitive call graph and for pointer variables is also used
               to model heap locations context-sensitively. When this option is false,
               heap locations are modelled context-insensitively regardless of the
               context-sensitivity level.
               
            </p>
         </li>
         <li><b>RTA</b>
            (rta)
            <br>
            (default value:
            <span class="value">false</span>
            )
            
            <p>
               Setting RTA to true sets types-for-sites to true, and causes Paddle to use
               a single points-to set for all variables, giving Rapid Type
               Analysis.
               
            </p>
         </li>
         <li><b>Field Based</b>
            (field-based)
            <br>
            (default value:
            <span class="value">false</span>
            )
            
            <p>
               When this option is set to true, fields are represented by variable
               (Green) nodes, and the object that the field belongs to is ignored
               (all objects are lumped together), giving a field-based analysis. Otherwise, fields
               are
               represented by
               field reference (Red) nodes, and the objects that they belong to are
               distinguished, giving a field-sensitive analysis.
               
            </p>
         </li>
         <li><b>Types For Sites</b>
            (types-for-sites)
            <br>
            (default value:
            <span class="value">false</span>
            )
            
            <p>
               When this option is set to true, types rather than allocation sites are
               used as the elements of the points-to sets.
               
            </p>
         </li>
         <li><b>Merge String Buffer</b>
            (merge-stringbuffer)
            <br>
            (default value:
            <span class="value">true</span>
            )
            
            <p>
               When this option is set to true, all allocation sites creating
               java.lang.StringBuffer
               objects are grouped together as a single
               allocation site. Allocation sites creating a
               java.lang.StringBuilder
               object are also grouped together as a single allocation site.
               
            </p>
         </li>
         <li><b>Propagate All String Constants</b>
            (string-constants)
            <br>
            (default value:
            <span class="value">false</span>
            )
            
            <p>
               When this option is set to false, Paddle only distinguishes string constants that
               may be the name of a class loaded dynamically using reflection, and all other
               string constants are lumped together into a single string constant node.
               Setting this option to true causes all string constants to be propagated
               individually.
               
            </p>
         </li>
         <li><b>Simulate Natives</b>
            (simulate-natives)
            <br>
            (default value:
            <span class="value">true</span>
            )
            
            <p>
               When this option is set to true, the effects of native methods in the standard Java
               class library are simulated.
               
            </p>
         </li>
         <li><b>Global Nodes in Simulated Natives</b>
            (global-nodes-in-natives)
            <br>
            (default value:
            <span class="value">false</span>
            )
            
            <p>
               The simulations of native methods such as System.arraycopy() use
               temporary local variable nodes. Setting this switch to true causes them
               to use global variable nodes instead, reducing precision. The switch
               exists only to make it possible to measure this effect on precision;
               there is no other practical reason to set it to true.
               
            </p>
         </li>
         <li><b>Simple Edges Bidirectional</b>
            (simple-edges-bidirectional)
            <br>
            (default value:
            <span class="value">false</span>
            )
            
            <p>
               When this option is set to true, all edges connecting variable (Green)
               nodes are made bidirectional, as in 
               Steensgaard's analysis.
               
            </p>
         </li>
         <li><b>this Pointer Assignment Edge</b>
            (this-edges)
            <br>
            (default value:
            <span class="value">false</span>
            )
            
            <p>
               When constructing a call graph on-the-fly during points-to analysis, Paddle
               normally propagates only those receivers that cause a method to be invoked
               to the this pointer of the method. When this option is set to true, however,
               Paddle instead models flow of receivers as an assignnment edge from the
               receiver at the call site to the this pointer of the method, reducing
               precision.
               
            </p>
         </li>
         <li><b>Precise newInstance</b>
            (precise-newinstance)
            <br>
            (default value:
            <span class="value">true</span>
            )
            
            <p>
               Normally, newInstance() calls are treated as if they may return an object
               of any type. Setting this option to true causes them to be treated as if
               they return only objects of the type of some dynamic class.
               
            </p>
         </li>
         <li><b>Propagator</b>
            (propagator)
            <br>
            (default value:
            <span class="value">auto</span>
            )
            
            <p>
               This option tells Paddle which propagation algorithm to use.
               
            </p>
            <table border="0">
               <th colspan="2">
                  Possible values:
                  
               </th>
               <tr>
                  <td class="value">auto</td>
                  <td>
                     When the bdd option is true, the Incremental BDD propagation algorithm will be used.
                     When the bdd option is false, the Worklist propagation algorithm will be used.
                     
                  </td>
               </tr>
               <tr>
                  <td class="value">iter</td>
                  <td>
                     Iter is a simple, iterative algorithm, which propagates everything until the
                     graph does not change.
                     
                  </td>
               </tr>
               <tr>
                  <td class="value">worklist</td>
                  <td>
                     Worklist is a worklist-based algorithm that tries
                     to do as little work as possible. This is currently the fastest algorithm.
                     
                  </td>
               </tr>
               <tr>
                  <td class="value">alias</td>
                  <td>
                     Alias is an alias-edge based algorithm. This algorithm tends to take
                     the least memory for very large problems, because it does not represent
                     explicitly points-to sets of fields of heap objects.
                     
                  </td>
               </tr>
               <tr>
                  <td class="value">bdd</td>
                  <td>
                     BDD is a propagator that stores points-to sets in binary decision diagrams.
                     
                  </td>
               </tr>
               <tr>
                  <td class="value">incbdd</td>
                  <td>
                     A propagator that stores points-to sets in binary decision diagrams, and propagates
                     them incrementally.
                     
                  </td>
               </tr>
            </table>
         </li>
         <li><b>Set Implementation</b>
            (set-impl)
            <br>
            (default value:
            <span class="value">double</span>
            )
            
            <p>
               Select an implementation of points-to sets for Paddle to use.
               
            </p>
            <table border="0">
               <th colspan="2">
                  Possible values:
                  
               </th>
               <tr>
                  <td class="value">hash</td>
                  <td>
                     Hash is an implementation based on Java's built-in hash-set.
                     
                  </td>
               </tr>
               <tr>
                  <td class="value">bit</td>
                  <td>
                     Bit is an implementation using a bit vector.
                     
                  </td>
               </tr>
               <tr>
                  <td class="value">hybrid</td>
                  <td>
                     Hybrid is an implementation that keeps an explicit list of up to
                     16 elements, and switches to a bit-vector when the set gets
                     larger than this.
                     
                  </td>
               </tr>
               <tr>
                  <td class="value">array</td>
                  <td>
                     Array is an implementation that keeps the elements of the
                     points-to set in a sorted array. Set membership is tested using
                     binary search, and set union and intersection are computed using
                     an algorithm based on the merge step from merge sort.
                     
                  </td>
               </tr>
               <tr>
                  <td class="value">heintze</td>
                  <td>Heintze's representation has elements represented by a bit-vector + a small
                     'overflow' list of some maximum number of elements. The bit-vectors can be shared
                     by multiple points-to sets, while the overflow lists are not.
                     
                  </td>
               </tr>
               <tr>
                  <td class="value">double</td>
                  <td>
                     Double is an implementation that itself uses a pair of sets for
                     each points-to set. The first set in the pair stores new pointed-to
                     objects that have not yet been propagated, while the second set stores
                     old pointed-to objects that have been propagated and need not be
                     reconsidered. This allows the propagation algorithms to be incremental,
                     often speeding them up significantly.
                     
                  </td>
               </tr>
            </table>
         </li>
         <li><b>Double Set Old</b>
            (double-set-old)
            <br>
            (default value:
            <span class="value">hybrid</span>
            )
            
            <p>
               Select an implementation for sets of old objects in the double
               points-to set implementation.
               
               This option has no effect unless Set Implementation is set to double.
               
            </p>
            <table border="0">
               <th colspan="2">
                  Possible values:
                  
               </th>
               <tr>
                  <td class="value">hash</td>
                  <td>
                     Hash is an implementation based on Java's built-in hash-set.
                     
                  </td>
               </tr>
               <tr>
                  <td class="value">bit</td>
                  <td>
                     Bit is an implementation using a bit vector.
                     
                  </td>
               </tr>
               <tr>
                  <td class="value">hybrid</td>
                  <td>
                     Hybrid is an implementation that keeps an explicit list of up to
                     16 elements, and switches to a bit-vector when the set gets
                     larger than this.
                     
                  </td>
               </tr>
               <tr>
                  <td class="value">array</td>
                  <td>
                     Array is an implementation that keeps the elements of the
                     points-to set in a sorted array. Set membership is tested using
                     binary search, and set union and intersection are computed using
                     an algorithm based on the merge step from merge sort.
                     
                  </td>
               </tr>
               <tr>
                  <td class="value">heintze</td>
                  <td>Heintze's representation has elements represented by a bit-vector + a small
                     'overflow' list of some maximum number of elements. The bit-vectors can be shared
                     by multiple points-to sets, while the overflow lists are not.
                     
                  </td>
               </tr>
            </table>
         </li>
         <li><b>Double Set New</b>
            (double-set-new)
            <br>
            (default value:
            <span class="value">hybrid</span>
            )
            
            <p>
               Select an implementation for sets of new objects in the double
               points-to set implementation.
               
               This option has no effect unless Set Implementation is set to double.
               
            </p>
            <table border="0">
               <th colspan="2">
                  Possible values:
                  
               </th>
               <tr>
                  <td class="value">hash</td>
                  <td>
                     Hash is an implementation based on Java's built-in hash-set.
                     
                  </td>
               </tr>
               <tr>
                  <td class="value">bit</td>
                  <td>
                     Bit is an implementation using a bit vector.
                     
                  </td>
               </tr>
               <tr>
                  <td class="value">hybrid</td>
                  <td>
                     Hybrid is an implementation that keeps an explicit list of up to
                     16 elements, and switches to a bit-vector when the set gets
                     larger than this.
                     
                  </td>
               </tr>
               <tr>
                  <td class="value">array</td>
                  <td>
                     Array is an implementation that keeps the elements of the
                     points-to set in a sorted array. Set membership is tested using
                     binary search, and set union and intersection are computed using
                     an algorithm based on the merge step from merge sort.
                     
                  </td>
               </tr>
               <tr>
                  <td class="value">heintze</td>
                  <td>Heintze's representation has elements represented by a bit-vector + a small
                     'overflow' list of some maximum number of elements. The bit-vectors can be shared
                     by multiple points-to sets, while the overflow lists are not.
                     
                  </td>
               </tr>
            </table>
         </li>
         <li><b>Print Context Counts</b>
            (context-counts)
            <br>
            (default value:
            <span class="value">false</span>
            )
            
            <p>
               Causes Paddle to print the number of contexts for each method and
               call edge, and the number of equivalence classes of contexts for
               each variable node.
               
            </p>
         </li>
         <li><b>Print Context Counts (Totals only)</b>
            (total-context-counts)
            <br>
            (default value:
            <span class="value">false</span>
            )
            
            <p>
               Causes Paddle to print the number of contexts and number of context
               equivalence classes.
               
            </p>
         </li>
         <li><b>Method Context Counts (Totals only)</b>
            (method-context-counts)
            <br>
            (default value:
            <span class="value">false</span>
            )
            
            <p>
               Causes Paddle to print the number of contexts and number of context
               equivalence classes split out by method. Requires total-context-counts to also be
               turned
               on.
               
            </p>
         </li>
         <li><b>Calculate Set Mass</b>
            (set-mass)
            <br>
            (default value:
            <span class="value">false</span>
            )
            
            <p>
               When this option is set to true, Paddle computes and prints various
               cryptic statistics about the size of the points-to sets computed.
               
            </p>
         </li>
         <li><b>Number nodes</b>
            (number-nodes)
            <br>
            (default value:
            <span class="value">true</span>
            )
            
            <p>
               When printing debug information about nodes, this option causes the node number
               of each node to be printed.
               
            </p>
         </li>
      </ul>
      <h2><a name="phase_6">Whole Shimple Transformation Pack (wstp)
            </a></h2>
      <p>
         
         Soot can perform whole-program analyses. In whole-shimple mode, Soot
         applies the contents of the Whole-Shimple Transformation Pack to the
         scene as a whole after constructing a call graph for the program.
         
         
         In an unmodified copy of Soot the Whole-Shimple Transformation
         Pack is empty.
         
         
      </p>
      <h4>Accepted phase options:</h4>
      <ul>
         <li><b>Enabled</b>
            (enabled)
            <br>
            (default value:
            <span class="value">true</span>
            )
            
            <p></p>
         </li>
      </ul>
      <h2><a name="phase_7">Whole Shimple Optimization Pack (wsop)
            </a></h2>
      <p>
         
         If Soot is running in whole shimple mode and the Whole-Shimple
         Optimization Pack is enabled, the pack's transformations are
         applied to the scene as a whole after construction of the call
         graph and application of any enabled Whole-Shimple
         Transformations.
         
         
         In an unmodified copy of Soot the Whole-Shimple Optimization
         Pack is empty.
         
         
      </p>
      <h4>Accepted phase options:</h4>
      <ul>
         <li><b>Enabled</b>
            (enabled)
            <br>
            (default value:
            <span class="value">false</span>
            )
            
            <p></p>
         </li>
      </ul>
      <h2><a name="phase_8">Whole-Jimple Transformation Pack (wjtp)
            </a></h2>
      <p>
         
         Soot can perform whole-program analyses. In whole-program mode,
         Soot applies the contents of the Whole-Jimple Transformation Pack
         to the scene as a whole after constructing a call graph for the
         program.
         
         
      </p>
      <h4>Accepted phase options:</h4>
      <ul>
         <li><b>Enabled</b>
            (enabled)
            <br>
            (default value:
            <span class="value">true</span>
            )
            
            <p></p>
         </li>
      </ul>
      <h2><a name="phase_8_1">May Happen in Parallel Analyses (wjtp.mhp)
            </a></h2>
      <p>
         May Happen in Parallel (MHP) Analyses determine what program statements may
         be run by different threads concurrently. This phase does not perform any
         transformation.
         
      </p>
      <h4>Accepted phase options:</h4>
      <ul>
         <li><b>Enabled</b>
            (enabled)
            <br>
            (default value:
            <span class="value">false</span>
            )
            
            <p></p>
         </li>
      </ul>
      <h2><a name="phase_8_2">Lock Allocator (wjtp.tn)
            </a></h2>
      <p>
         The Lock Allocator finds critical sections (synchronized regions)
         in Java programs and assigns locks for execution on both
         optimistic and pessimistic JVMs. It can also be used to analyze the existing
         locks.
         
      </p>
      <h4>Accepted phase options:</h4>
      <ul>
         <li><b>Enabled</b>
            (enabled)
            <br>
            (default value:
            <span class="value">false</span>
            )
            
            <p></p>
         </li>
         <li><b>Locking Scheme</b>
            (locking-scheme)
            <br>
            (default value:
            <span class="value">medium-grained</span>
            )
            
            <p>Selects the granularity of the generated lock allocation</p>
            <table border="0">
               <th colspan="2">
                  Possible values:
                  
               </th>
               <tr>
                  <td class="value">medium-grained</td>
                  <td>
                     Try to identify transactional regions that can employ a dynamic lock to
                     increase parallelism. All side effects must be protected by a single object.
                     This locking scheme aims to approximate typical Java Monitor usage.
                     
                  </td>
               </tr>
               <tr>
                  <td class="value">coarse-grained</td>
                  <td>
                     Insert static objects into the program for synchronization. One object will be
                     used for each group of conflicting synchronized regions. This locking scheme
                     achieves code-level locking.
                     
                  </td>
               </tr>
               <tr>
                  <td class="value">single-static</td>
                  <td>
                     Insert one static object into the program for synchronization for all
                     transactional regions. This locking scheme is for research purposes.
                     
                  </td>
               </tr>
               <tr>
                  <td class="value">leave-original</td>
                  <td>
                     Analyse the existing lock structure of the program, but do not change it. With
                     one of the print options, this can be useful for comparison between the original
                     program and one of the generated locking schemes.
                     
                  </td>
               </tr>
            </table>
         </li>
         <li><b>Perform Deadlock Avoidance</b>
            (avoid-deadlock)
            <br>
            (default value:
            <span class="value">true</span>
            )
            
            <p>
               Perform Deadlock Avoidance by enforcing a lock ordering where necessary.
               
            </p>
         </li>
         <li><b>Use Open Nesting</b>
            (open-nesting)
            <br>
            (default value:
            <span class="value">true</span>
            )
            
            <p>
               Use an open nesting model, where inner transactions are allowed to commit
               independently of any outer transaction.
               
            </p>
         </li>
         <li><b>Perform May-Happen-in-Parallel Analysis</b>
            (do-mhp)
            <br>
            (default value:
            <span class="value">true</span>
            )
            
            <p>
               Perform a May-Happen-in-Parallel analysis to assist in allocating locks.
               
            </p>
         </li>
         <li><b>Perform Local Objects Analysis</b>
            (do-tlo)
            <br>
            (default value:
            <span class="value">true</span>
            )
            
            <p>
               Perform a Local-Objects analysis to assist in allocating locks.
               
            </p>
         </li>
         <li><b>Print Topological Graph</b>
            (print-graph)
            <br>
            (default value:
            <span class="value">false</span>
            )
            
            <p>
               Print a topological graph of the program's transactions in the format used by the
               graphviz
               package.
               
            </p>
         </li>
         <li><b>Print Table</b>
            (print-table)
            <br>
            (default value:
            <span class="value">false</span>
            )
            
            <p>
               Print a table of information about the program's transactions.
               
            </p>
         </li>
         <li><b>Print Debugging Info</b>
            (print-debug)
            <br>
            (default value:
            <span class="value">false</span>
            )
            
            <p>
               Print debugging info, including every statement visited.
               
            </p>
         </li>
      </ul>
      <h2><a name="phase_8_3">Rename duplicated classes (wjtp.rdc)
            </a></h2>
      <p>
         Rename duplicated classes when the file system is not case sensitive.
         If the file system is case sensitive, this phase does nothing.
         
      </p>
      <h4>Accepted phase options:</h4>
      <ul>
         <li><b>Enabled</b>
            (enabled)
            <br>
            (default value:
            <span class="value">false</span>
            )
            
            <p></p>
         </li>
         <li><b>FixedClassNames</b>
            (fcn)
            
            <p>
               Use this parameter to set some class names unchangable even they are duplicated.
               The fixed class name list cannot contain duplicated class names.
               Using '-' to split multiple class names (e.g., fcn:a.b.c-a.b.d).
               
            </p>
         </li>
      </ul>
      <h2><a name="phase_9">Whole-Jimple Optimization Pack (wjop)
            </a></h2>
      <p>
         
         If Soot is running in whole program mode and the Whole-Jimple
         Optimization Pack is enabled, the pack's transformations are
         applied to the scene as a whole after construction of the call
         graph and application of any enabled Whole-Jimple
         Transformations.
         
         
      </p>
      <h4>Accepted phase options:</h4>
      <ul>
         <li><b>Enabled</b>
            (enabled)
            <br>
            (default value:
            <span class="value">false</span>
            )
            
            <p></p>
         </li>
      </ul>
      <h2><a name="phase_9_1">Static Method Binder (wjop.smb)
            </a></h2>
      <p>
         The Static Method Binder statically binds monomorphic call
         sites. That is, it searches the call graph for virtual method
         invocations that can be determined statically to call only a single
         implementation of the called method. Then it replaces such virtual
         invocations with invocations of a static copy of the single called
         implementation.
         
      </p>
      <h4>Accepted phase options:</h4>
      <ul>
         <li><b>Enabled</b>
            (enabled)
            <br>
            (default value:
            <span class="value">false</span>
            )
            
            <p></p>
         </li>
         <li><b>Insert Null Checks</b>
            (insert-null-checks)
            <br>
            (default value:
            <span class="value">true</span>
            )
            
            <p>
               Insert a check that, before invoking the static copy of the
               target method, throws a NullPointerException if the
               receiver object is null. This ensures that static method binding does
               not eliminate exceptions which would have occurred in its absence.
               
            </p>
         </li>
         <li><b>Insert Redundant Casts</b>
            (insert-redundant-casts)
            <br>
            (default value:
            <span class="value">true</span>
            )
            
            <p>
               
               Insert extra casts for the Java bytecode verifier. If the target
               method uses its this parameter, a reference to the
               receiver object must be passed to the static copy of the target
               method. The verifier may complain if the declared type of the
               receiver parameter does not match the type implementing the
               target method.
               
               
               Say, for example, that Singer is an interface declaring
               the sing() method and that the call graph shows all
               receiver objects at a particular call site,
               singer.sing()
               (with singer declared as a
               Singer) are in fact Bird objects (
               Bird
               being a class that implements Singer). The virtual call
               singer.sing()
               is effectively replaced with the static
               call Bird.staticsing(singer).
               Bird.staticsing()
               may perform operations on its parameter which are only allowed on
               Birds, rather than Singers. The Insert
               Redundant Casts option inserts a cast of singer to the
               Bird
               type, to prevent complaints from the verifier.
               
               
            </p>
         </li>
         <li><b>Allowed Modifier Changes</b>
            (allowed-modifier-changes)
            <br>
            (default value:
            <span class="value">unsafe</span>
            )
            
            <p>
               Specify which changes in visibility modifiers
               are allowed.
               
            </p>
            <table border="0">
               <th colspan="2">
                  Possible values:
                  
               </th>
               <tr>
                  <td class="value">unsafe</td>
                  <td>
                     Modify the visibility on code so that all inlining is permitted.
                     
                  </td>
               </tr>
               <tr>
                  <td class="value">safe</td>
                  <td>
                     Preserve the exact meaning of the analyzed program.
                     
                  </td>
               </tr>
               <tr>
                  <td class="value">none</td>
                  <td>
                     Change no modifiers whatsoever.
                     
                  </td>
               </tr>
            </table>
         </li>
      </ul>
      <h2><a name="phase_9_2">Static Inliner (wjop.si)
            </a></h2>
      <p>
         The Static Inliner visits all call sites in the call graph in a
         bottom-up fashion, replacing monomorphic calls with inlined
         copies of the invoked methods.
         
      </p>
      <h4>Accepted phase options:</h4>
      <ul>
         <li><b>Enabled</b>
            (enabled)
            <br>
            (default value:
            <span class="value">true</span>
            )
            
            <p></p>
         </li>
         <li><b>Reconstruct Jimple body after inlining</b>
            (rerun-jb)
            <br>
            (default value:
            <span class="value">true</span>
            )
            
            <p>
               When a method with array parameters is inlined, its variables may need to
               be assigned different types than they had in the original method to produce
               compilable code. When this option is set, Soot re-runs the Jimple Body pack
               on each method body which has had another method inlined into it so that
               the typing algorithm can reassign the types.
               
            </p>
         </li>
         <li><b>Insert Null Checks</b>
            (insert-null-checks)
            <br>
            (default value:
            <span class="value">true</span>
            )
            
            <p>
               Insert, before the inlined body of the target method, a check
               that throws a NullPointerException if the receiver
               object is null. This ensures that inlining will not eliminate
               exceptions which would have occurred in its absence.
               
            </p>
         </li>
         <li><b>Insert Redundant Casts</b>
            (insert-redundant-casts)
            <br>
            (default value:
            <span class="value">true</span>
            )
            
            <p>
               
               Insert extra casts for the Java bytecode verifier. The verifier
               may complain if the inlined method uses this and the
               declared type of the receiver of the call being inlined is
               different from the type implementing the target method being
               inlined.
               
               
               Say, for example, that Singer is an interface declaring
               the sing() method and that the call graph shows that all
               receiver objects at a particular call site,
               singer.sing()
               (with singer declared as a
               Singer) are in fact Bird objects (
               Bird
               being a class that implements Singer). The
               implementation of Bird.sing() may perform operations on
               this
               which are only allowed on Birds, rather
               than Singers. The Insert Redundant Casts option ensures that
               this cannot lead to verification errors, by inserting a cast of
               bird
               to the Bird type before inlining the body
               of Bird.sing().
               
               
            </p>
         </li>
         <li><b>Allowed Modifier Changes</b>
            (allowed-modifier-changes)
            <br>
            (default value:
            <span class="value">unsafe</span>
            )
            
            <p>
               Specify which changes in visibility modifiers
               are allowed.
               
            </p>
            <table border="0">
               <th colspan="2">
                  Possible values:
                  
               </th>
               <tr>
                  <td class="value">unsafe</td>
                  <td>
                     Modify the visibility on code so that all inlining is permitted.
                     
                  </td>
               </tr>
               <tr>
                  <td class="value">safe</td>
                  <td>
                     Preserve the exact meaning of the analyzed program.
                     
                  </td>
               </tr>
               <tr>
                  <td class="value">none</td>
                  <td>
                     Change no modifiers whatsoever.
                     
                  </td>
               </tr>
            </table>
         </li>
         <li><b>Expansion Factor</b>
            (expansion-factor)
            <br>
            (default value:
            <span class="value">3</span>
            )
            
            <p>
               Determines the maximum allowed expansion of a method. Inlining
               will cause the method to grow by a factor of no more than
               the Expansion Factor.
               
            </p>
         </li>
         <li><b>Max Container Size</b>
            (max-container-size)
            <br>
            (default value:
            <span class="value">5000</span>
            )
            
            <p>
               Determines the maximum number of Jimple statements for a container
               method. If a method has more than this number of Jimple statements,
               then no methods will be inlined into it.
               
            </p>
         </li>
         <li><b>Max Inlinee Size</b>
            (max-inlinee-size)
            <br>
            (default value:
            <span class="value">20</span>
            )
            
            <p>
               Determines the maximum number of Jimple statements for an inlinee
               method. If a method has more than this number of Jimple statements,
               then it will not be inlined into other methods.
               
            </p>
         </li>
      </ul>
      <h2><a name="phase_10">Whole-Jimple Annotation Pack (wjap)
            </a></h2>
      <p>
         
         Some analyses do not transform Jimple body directly, but annotate
         statements or values with tags. Whole-Jimple annotation pack provides
         a place for annotation-oriented analyses in whole program mode.
         
         
      </p>
      <h4>Accepted phase options:</h4>
      <ul>
         <li><b>Enabled</b>
            (enabled)
            <br>
            (default value:
            <span class="value">true</span>
            )
            
            <p></p>
         </li>
      </ul>
      <h2><a name="phase_10_1">Rectangular Array Finder (wjap.ra)
            </a></h2>
      <p>
         
         The Rectangular Array Finder traverses Jimple statements
         based on the static call graph, and finds array variables which always
         hold rectangular two-dimensional array objects.
         
         
         In Java, a multi-dimensional array is an array of arrays, which
         means the shape of the array can be ragged. Nevertheless, many
         applications use rectangular arrays. Knowing that an array is
         rectangular can be very helpful in proving safe array bounds
         checks.
         
         
         The Rectangular Array Finder does not change the
         program being analyzed. Its results are used by the Array Bound
         Checker.
         
         
      </p>
      <h4>Accepted phase options:</h4>
      <ul>
         <li><b>Enabled</b>
            (enabled)
            <br>
            (default value:
            <span class="value">false</span>
            )
            
            <p></p>
         </li>
      </ul>
      <h2><a name="phase_10_2">Unreachable Method Tagger (wjap.umt)
            </a></h2>
      <p>
         Uses the call graph to determine which methods are unreachable and adds color tags
         so they
         can be highlighted in a source browser.
         
         
      </p>
      <h4>Accepted phase options:</h4>
      <ul>
         <li><b>Enabled</b>
            (enabled)
            <br>
            (default value:
            <span class="value">false</span>
            )
            
            <p></p>
         </li>
      </ul>
      <h2><a name="phase_10_3">Unreachable Fields Tagger (wjap.uft)
            </a></h2>
      <p>
         Uses the call graph to determine which fields are unreachable and adds color tags
         so they can
         be highlighted in a source browser.
         
         
      </p>
      <h4>Accepted phase options:</h4>
      <ul>
         <li><b>Enabled</b>
            (enabled)
            <br>
            (default value:
            <span class="value">false</span>
            )
            
            <p></p>
         </li>
      </ul>
      <h2><a name="phase_10_4">Tightest Qualifiers Tagger (wjap.tqt)
            </a></h2>
      <p>
         Determines which methods and fields have qualifiers that could be tightened. For example:
         if
         a field or method has the qualifier of public but is only used within the declaring
         class it
         could be private. This, this field or method is tagged with color tags so that the
         results
         can be highlighted in a source browser.
         
         
      </p>
      <h4>Accepted phase options:</h4>
      <ul>
         <li><b>Enabled</b>
            (enabled)
            <br>
            (default value:
            <span class="value">false</span>
            )
            
            <p></p>
         </li>
      </ul>
      <h2><a name="phase_10_5">Call Graph Grapher (wjap.cgg)
            </a></h2>
      <p>
         Creates graphical call graph.
         
      </p>
      <h4>Accepted phase options:</h4>
      <ul>
         <li><b>Enabled</b>
            (enabled)
            <br>
            (default value:
            <span class="value">false</span>
            )
            
            <p></p>
         </li>
         <li><b>Show Library Methods</b>
            (show-lib-meths)
            <br>
            (default value:
            <span class="value">false</span>
            )
            
            <p></p>
         </li>
      </ul>
      <h2><a name="phase_10_6">Purity Analysis [AM] (wjap.purity)
            </a></h2>
      <p>
         Purity anaysis implemented by Antoine Mine and based on the paper
         A Combined Pointer and Purity Analysis for Java Programs by
         Alexandru Salcianu and Martin Rinard.
         
      </p>
      <h4>Accepted phase options:</h4>
      <ul>
         <li><b>Enabled</b>
            (enabled)
            <br>
            (default value:
            <span class="value">false</span>
            )
            
            <p></p>
         </li>
         <li><b>Dump one .dot files for each method summary</b>
            (dump-summaries)
            <br>
            (default value:
            <span class="value">true</span>
            )
            
            <p></p>
         </li>
         <li><b>Dump .dot call-graph annotated with method summaries (huge)</b>
            (dump-cg)
            <br>
            (default value:
            <span class="value">false</span>
            )
            
            <p></p>
         </li>
         <li><b>Dump one .dot for each intra-procedural method analysis (long)</b>
            (dump-intra)
            <br>
            (default value:
            <span class="value">false</span>
            )
            
            <p></p>
         </li>
         <li><b>Print analysis results</b>
            (print)
            <br>
            (default value:
            <span class="value">true</span>
            )
            
            <p></p>
         </li>
         <li><b>Annotate class files</b>
            (annotate)
            <br>
            (default value:
            <span class="value">true</span>
            )
            
            <p></p>
         </li>
         <li><b>Be (quite) verbose</b>
            (verbose)
            <br>
            (default value:
            <span class="value">false</span>
            )
            
            <p></p>
         </li>
      </ul>
      <h2><a name="phase_11">Shimple Control (shimple)
            </a></h2>
      <p>
         
         Shimple Control sets parameters which apply throughout the
         creation and manipulation of Shimple bodies. Shimple is Soot's
         SSA representation.
         
         
      </p>
      <h4>Accepted phase options:</h4>
      <ul>
         <li><b>Enabled</b>
            (enabled)
            <br>
            (default value:
            <span class="value">true</span>
            )
            
            <p></p>
         </li>
         <li><b>Shimple Node Elimination Optimizations</b>
            (node-elim-opt)
            <br>
            (default value:
            <span class="value">true</span>
            )
            
            <p>
               
               Perform some optimizations, such as dead code elimination
               and local aggregation, before/after eliminating nodes.
               
               
            </p>
         </li>
         <li><b>Local Name Standardization</b>
            (standard-local-names)
            <br>
            (default value:
            <span class="value">false</span>
            )
            
            <p>
               If enabled, the Local Name Standardizer is applied whenever
               Shimple creates new locals. Normally, Shimple will retain
               the original local names as far as possible and use an
               underscore notation to denote SSA subscripts. This
               transformation does not otherwise affect Shimple
               behaviour.
               
            </p>
         </li>
         <li><b>Extended SSA (SSI)</b>
            (extended)
            <br>
            (default value:
            <span class="value">false</span>
            )
            
            <p>
               If enabled, Shimple will created extended SSA (SSI) form.
               
            </p>
         </li>
         <li><b>Debugging Output</b>
            (debug)
            <br>
            (default value:
            <span class="value">false</span>
            )
            
            <p>
               If enabled, Soot may print out warnings and messages
               useful for debugging the Shimple module. Automatically
               enabled by the global debug switch.
               
            </p>
         </li>
      </ul>
      <h2><a name="phase_12">Shimple Transformation Pack (stp)
            </a></h2>
      <p>
         
         When the Shimple representation is produced, Soot applies the
         contents of the Shimple Transformation Pack to each method
         under analysis. This pack contains no transformations in an
         unmodified version of Soot.
         
         
      </p>
      <h4>Accepted phase options:</h4>
      <ul>
         <li><b>Enabled</b>
            (enabled)
            <br>
            (default value:
            <span class="value">true</span>
            )
            
            <p></p>
         </li>
      </ul>
      <h2><a name="phase_13">Shimple Optimization Pack (sop)
            </a></h2>
      <p>
         
         The Shimple Optimization Pack contains transformations that
         perform optimizations on Shimple, Soot's SSA
         representation.
         
         
      </p>
      <h4>Accepted phase options:</h4>
      <ul>
         <li><b>Enabled</b>
            (enabled)
            <br>
            (default value:
            <span class="value">false</span>
            )
            
            <p></p>
         </li>
      </ul>
      <h2><a name="phase_13_1">Shimple Constant Propagator and Folder (sop.cpf)
            </a></h2>
      <p>
         
         A powerful constant propagator and folder based on an
         algorithm sketched by Cytron et al that takes
         conditional control flow into account. This
         optimization demonstrates some of the benefits of SSA
         -- particularly the fact that Phi nodes represent
         natural merge points in the control flow.
         
         
      </p>
      <h4>Accepted phase options:</h4>
      <ul>
         <li><b>Enabled</b>
            (enabled)
            <br>
            (default value:
            <span class="value">true</span>
            )
            
            <p></p>
         </li>
         <li><b>Prune Control Flow Graph</b>
            (prune-cfg)
            <br>
            (default value:
            <span class="value">true</span>
            )
            
            <p>
               
               Conditional branching statements that are found to
               branch unconditionally (or fall through) are replaced
               with unconditional branches (or removed). This
               transformation exposes more opportunities for dead
               code removal.
               
               
            </p>
         </li>
      </ul>
      <h2><a name="phase_14">Jimple Transformation Pack (jtp)
            </a></h2>
      <p>
         Soot applies the contents of the Jimple Transformation Pack to
         each method under analysis. This pack contains no
         transformations in an unmodified version of Soot.
         
      </p>
      <h4>Accepted phase options:</h4>
      <ul>
         <li><b>Enabled</b>
            (enabled)
            <br>
            (default value:
            <span class="value">true</span>
            )
            
            <p></p>
         </li>
      </ul>
      <h2><a name="phase_15">Jimple Optimization Pack (jop)
            </a></h2>
      <p>
         When Soot's Optimize option is on, Soot applies the
         Jimple Optimization Pack to every JimpleBody in
         application classes. This section lists the default
         transformations in the Jimple Optimization Pack.
         
      </p>
      <h4>Accepted phase options:</h4>
      <ul>
         <li><b>Enabled</b>
            (enabled)
            <br>
            (default value:
            <span class="value">false</span>
            )
            
            <p></p>
         </li>
      </ul>
      <h2><a name="phase_15_1">Common Subexpression Eliminator (jop.cse)
            </a></h2>
      <p>
         
         The Common Subexpression Eliminator runs an available expressions
         analysis on the method body, then eliminates common
         subexpressions.
         
         
         This implementation is especially slow, as it runs on individual
         statements rather than on basic blocks. A better implementation
         (which would find most common subexpressions, but not all) would use
         basic blocks instead.
         
         
         This implementation is also slow because the flow universe is
         explicitly created; it need not be. A better implementation
         would implicitly compute the kill sets at every node.
         
         
         Because of its current slowness, this transformation is not
         enabled by default.
         
         
      </p>
      <h4>Accepted phase options:</h4>
      <ul>
         <li><b>Enabled</b>
            (enabled)
            <br>
            (default value:
            <span class="value">false</span>
            )
            
            <p></p>
         </li>
         <li><b>Naive Side Effect Tester</b>
            (naive-side-effect)
            <br>
            (default value:
            <span class="value">false</span>
            )
            
            <p>
               
               If Naive Side Effect Tester is true, the Common
               Subexpression Eliminator uses the conservative side effect
               information provided by the NaiveSideEffectTester class,
               even if interprocedural information about side effects is
               available.
               
               
               The naive side effect analysis is based solely on the information
               available locally about a statement. It assumes, for example,
               that any method call has the potential to write and read all
               instance and static fields in the program.
               
               
               If Naive Side Effect Tester is set to false and Soot is
               in whole program mode, then the Common Subexpression
               Eliminator uses the side effect information provided by the
               PASideEffectTester
               class.
               PASideEffectTester
               uses a points-to analysis to
               determine which fields and statics may be written or read by a
               given statement.
               
               
               If whole program analysis is not performed, naive side effect
               information is used regardless of the setting of
               Naive Side Effect Tester.
               
               
            </p>
         </li>
      </ul>
      <h2><a name="phase_15_2">Busy Code Motion (jop.bcm)
            </a></h2>
      <p>
         Busy Code Motion is a straightforward implementation of Partial
         Redundancy Elimination. This implementation is not very
         aggressive. Lazy Code Motion is an improved version which
         should be used instead of Busy Code Motion.
         
      </p>
      <h4>Accepted phase options:</h4>
      <ul>
         <li><b>Enabled</b>
            (enabled)
            <br>
            (default value:
            <span class="value">false</span>
            )
            
            <p></p>
         </li>
         <li><b>Naive Side Effect Tester</b>
            (naive-side-effect)
            <br>
            (default value:
            <span class="value">false</span>
            )
            
            <p>
               
               If Naive Side Effect Tester is set to true, Busy Code
               Motion uses the conservative side effect information provided by
               the NaiveSideEffectTester class, even if interprocedural
               information about side effects is available.
               
               
               The naive side effect analysis is based solely on the information
               available locally about a statement. It assumes, for example,
               that any method call has the potential to write and read all
               instance and static fields in the program.
               
               
               If Naive Side Effect Tester is set to false and Soot is
               in whole program mode, then Busy Code Motion uses the side effect
               information provided by the
               PASideEffectTester
               class. PASideEffectTester uses a points-to analysis to
               determine which fields and statics may be written or read by a
               given statement.
               
               
               If whole program analysis is not performed, naive side effect
               information is used regardless of the setting of
               Naive Side Effect Tester.
               
               
            </p>
         </li>
      </ul>
      <h2><a name="phase_15_3">Lazy Code Motion (jop.lcm)
            </a></h2>
      <p>
         Lazy Code Motion is an enhanced version of Busy Code Motion, a
         Partial Redundancy Eliminator. Before doing Partial Redundancy Elimination,
         this optimization performs loop inversion (turning while loops
         into do while loops inside an if statement).
         This allows the Partial Redundancy Eliminator
         to optimize loop invariants of while loops.
         
      </p>
      <h4>Accepted phase options:</h4>
      <ul>
         <li><b>Enabled</b>
            (enabled)
            <br>
            (default value:
            <span class="value">false</span>
            )
            
            <p></p>
         </li>
         <li><b>Safety</b>
            (safety)
            <br>
            (default value:
            <span class="value">safe</span>
            )
            
            <p>
               This option controls which fields and statements are candidates
               for code motion.
               
            </p>
            <table border="0">
               <th colspan="2">
                  Possible values:
                  
               </th>
               <tr>
                  <td class="value">safe</td>
                  <td>
                     Safe, but only considers moving additions,
                     subtractions and multiplications.
                     
                  </td>
               </tr>
               <tr>
                  <td class="value">medium</td>
                  <td>
                     Unsafe in multi-threaded programs, as it may reuse the values
                     read from field accesses.
                     
                  </td>
               </tr>
               <tr>
                  <td class="value">unsafe</td>
                  <td>
                     May violate Java's exception semantics, as it may move or reorder
                     exception-throwing statements, potentially outside of
                     try-catch
                     blocks.
                     
                  </td>
               </tr>
            </table>
         </li>
         <li><b>Unroll</b>
            (unroll)
            <br>
            (default value:
            <span class="value">true</span>
            )
            
            <p>
               If true, perform loop inversion before doing the
               transformation.
               
            </p>
         </li>
         <li><b>Naive Side Effect Tester</b>
            (naive-side-effect)
            <br>
            (default value:
            <span class="value">false</span>
            )
            
            <p>
               
               If Naive Side Effect Tester is set to true, Lazy Code
               Motion uses the conservative side effect information provided by
               the NaiveSideEffectTester class, even if interprocedural
               information about side effects is available.
               
               
               The naive side effect analysis is based solely on the information
               available locally about a statement. It assumes, for example,
               that any method call has the potential to write and read all
               instance and static fields in the program.
               
               
               If Naive Side Effect Tester is set to false and Soot is
               in whole program mode, then Lazy Code Motion uses the side effect
               information provided by the
               PASideEffectTester
               class. PASideEffectTester uses a points-to analysis to
               determine which fields and statics may be written or read by a
               given statement.
               
               
               If whole program analysis is not performed, naive side effect
               information is used regardless of the setting of
               Naive Side Effect Tester.
               
               
            </p>
         </li>
      </ul>
      <h2><a name="phase_15_4">Copy Propagator (jop.cp)
            </a></h2>
      <p>
         
         This phase performs cascaded copy propagation.
         
         
      </p>
      <h4>Accepted phase options:</h4>
      <ul>
         <li><b>Enabled</b>
            (enabled)
            <br>
            (default value:
            <span class="value">true</span>
            )
            
            <p></p>
         </li>
         <li><b>Only Regular Locals</b>
            (only-regular-locals)
            <br>
            (default value:
            <span class="value">false</span>
            )
            
            <p>
               Only propagate copies through ``regular'' locals, that is,
               those declared in the source bytecode.
               
            </p>
         </li>
         <li><b>Only Stack Locals</b>
            (only-stack-locals)
            <br>
            (default value:
            <span class="value">false</span>
            )
            
            <p>
               Only propagate copies through locals that represent stack locations in
               the original bytecode.
               
            </p>
         </li>
      </ul>
      <h2><a name="phase_15_5">Jimple Constant Propagator and Folder (jop.cpf)
            </a></h2>
      <p>
         The Jimple Constant Propagator and Folder evaluates any expressions
         consisting entirely of compile-time constants, for example 2
         * 3, and replaces the expression with the constant result,
         in this case 6.
         
      </p>
      <h4>Accepted phase options:</h4>
      <ul>
         <li><b>Enabled</b>
            (enabled)
            <br>
            (default value:
            <span class="value">true</span>
            )
            
            <p></p>
         </li>
      </ul>
      <h2><a name="phase_15_6">Conditional Branch Folder (jop.cbf)
            </a></h2>
      <p>
         The Conditional Branch Folder statically evaluates the
         conditional expression of Jimple if statements. If the
         condition is identically true or
         false, the Folder replaces the conditional branch
         statement with an unconditional goto statement.
         
      </p>
      <h4>Accepted phase options:</h4>
      <ul>
         <li><b>Enabled</b>
            (enabled)
            <br>
            (default value:
            <span class="value">true</span>
            )
            
            <p></p>
         </li>
      </ul>
      <h2><a name="phase_15_7">Dead Assignment Eliminator (jop.dae)
            </a></h2>
      <p>
         The Dead Assignment Eliminator eliminates assignment statements
         to locals whose values are not subsequently used, unless
         evaluating the right-hand side of the assignment may cause
         side-effects.
         
      </p>
      <h4>Accepted phase options:</h4>
      <ul>
         <li><b>Enabled</b>
            (enabled)
            <br>
            (default value:
            <span class="value">true</span>
            )
            
            <p></p>
         </li>
         <li><b>Only Tag Dead Code</b>
            (only-tag)
            <br>
            (default value:
            <span class="value">false</span>
            )
            
            <p>
               Only tag dead assignment statements instead of eliminaing them.
               
            </p>
         </li>
         <li><b>Only Stack Locals</b>
            (only-stack-locals)
            <br>
            (default value:
            <span class="value">false</span>
            )
            
            <p>
               Only eliminate dead assignments to locals that represent stack
               locations in the original bytecode.
               
            </p>
         </li>
      </ul>
      <h2><a name="phase_15_8">Null Check Eliminator (jop.nce)
            </a></h2>
      <p>
         Replaces statements 'if(x!=null) goto y' with 'goto y' if x is
         known to be non-null or with 'nop' if it is known to be null,
         etc. Generates dead code and is hence followed by unreachable
         code elimination. Disabled by default because it can be
         expensive on methods with many locals.
         
      </p>
      <h4>Accepted phase options:</h4>
      <ul>
         <li><b>Enabled</b>
            (enabled)
            <br>
            (default value:
            <span class="value">false</span>
            )
            
            <p></p>
         </li>
      </ul>
      <h2><a name="phase_15_9">Unreachable Code Eliminator 1 (jop.uce1)
            </a></h2>
      <p>
         The Unreachable Code Eliminator removes unreachable code and
         traps whose catch blocks are empty.
         
      </p>
      <h4>Accepted phase options:</h4>
      <ul>
         <li><b>Enabled</b>
            (enabled)
            <br>
            (default value:
            <span class="value">true</span>
            )
            
            <p></p>
         </li>
         <li><b>Remove unreachable traps</b>
            (remove-unreachable-traps)
            <br>
            (default value:
            <span class="value">false</span>
            )
            
            <p>
               Remove exception table entries when none of the protected instructions can
               throw the exception being caught.
               
            </p>
         </li>
      </ul>
      <h2><a name="phase_15_10">Unconditional Branch Folder 1 (jop.ubf1)
            </a></h2>
      <p>
         
         The Unconditional Branch Folder removes unnecessary `goto'
         statements from a JimpleBody.
         
         
         If a goto statement's target is the next instruction,
         then the statement is removed. If a goto's target is
         another goto, with target y, then the first
         statement's target is changed to y.
         
         
         If some if statement's target is a
         goto
         statement, then the if's target can be replaced with the
         goto's target.
         
         
         (These situations can result from other optimizations, and branch
         folding may itself generate more unreachable code.)
         
         
      </p>
      <h4>Accepted phase options:</h4>
      <ul>
         <li><b>Enabled</b>
            (enabled)
            <br>
            (default value:
            <span class="value">true</span>
            )
            
            <p></p>
         </li>
      </ul>
      <h2><a name="phase_15_11">Unreachable Code Eliminator 2 (jop.uce2)
            </a></h2>
      <p>
         Another iteration of the Unreachable Code Eliminator.
         
      </p>
      <h4>Accepted phase options:</h4>
      <ul>
         <li><b>Enabled</b>
            (enabled)
            <br>
            (default value:
            <span class="value">true</span>
            )
            
            <p></p>
         </li>
         <li><b>Remove unreachable traps</b>
            (remove-unreachable-traps)
            <br>
            (default value:
            <span class="value">false</span>
            )
            
            <p>
               Remove exception table entries when none of the protected instructions can
               throw the exception being caught.
               
            </p>
         </li>
      </ul>
      <h2><a name="phase_15_12">Unconditional Branch Folder 2 (jop.ubf2)
            </a></h2>
      <p>
         Another iteration of the Unconditional Branch Folder.
         
      </p>
      <h4>Accepted phase options:</h4>
      <ul>
         <li><b>Enabled</b>
            (enabled)
            <br>
            (default value:
            <span class="value">true</span>
            )
            
            <p></p>
         </li>
      </ul>
      <h2><a name="phase_15_13">Unused Local Eliminator (jop.ule)
            </a></h2>
      <p>
         The Unused Local Eliminator phase removes any unused locals from
         the method.
         
      </p>
      <h4>Accepted phase options:</h4>
      <ul>
         <li><b>Enabled</b>
            (enabled)
            <br>
            (default value:
            <span class="value">true</span>
            )
            
            <p></p>
         </li>
      </ul>
      <h2><a name="phase_16">Jimple Annotation Pack (jap)
            </a></h2>
      <p>
         The Jimple Annotation Pack contains phases which add annotations
         to Jimple bodies individually (as opposed to the Whole-Jimple
         Annotation Pack, which adds annotations based on the analysis of
         the whole program).
         
      </p>
      <h4>Accepted phase options:</h4>
      <ul>
         <li><b>Enabled</b>
            (enabled)
            <br>
            (default value:
            <span class="value">true</span>
            )
            
            <p></p>
         </li>
      </ul>
      <h2><a name="phase_16_1">Null Pointer Checker (jap.npc)
            </a></h2>
      <p>
         The Null Pointer Checker finds instruction which have the potential
         to throw NullPointerExceptions and adds annotations
         indicating whether or not the pointer being dereferenced can be
         determined statically not to be null.
         
      </p>
      <h4>Accepted phase options:</h4>
      <ul>
         <li><b>Enabled</b>
            (enabled)
            <br>
            (default value:
            <span class="value">false</span>
            )
            
            <p></p>
         </li>
         <li><b>Only Array Ref</b>
            (only-array-ref)
            <br>
            (default value:
            <span class="value">false</span>
            )
            
            <p>
               Annotate only array-referencing instructions, instead of all
               instructions that need null pointer checks.
               
            </p>
         </li>
         <li><b>Profiling</b>
            (profiling)
            <br>
            (default value:
            <span class="value">false</span>
            )
            
            <p>
               
               Insert profiling instructions that at runtime count the number of
               eliminated safe null pointer checks. The inserted profiling code
               assumes the existence of a MultiCounter class
               implementing the methods invoked. For details, see the
               NullPointerChecker
               source code.
               
               
            </p>
         </li>
      </ul>
      <h2><a name="phase_16_2">Null Pointer Colourer (jap.npcolorer)
            </a></h2>
      <p>
         Produce colour tags that the Soot plug-in for Eclipse can use to
         highlight null and non-null references.
         
      </p>
      <h4>Accepted phase options:</h4>
      <ul>
         <li><b>Enabled</b>
            (enabled)
            <br>
            (default value:
            <span class="value">false</span>
            )
            
            <p></p>
         </li>
      </ul>
      <h2><a name="phase_16_3">Array Bound Checker (jap.abc)
            </a></h2>
      <p>
         
         The Array Bound Checker performs a static analysis to determine
         which array bounds checks may safely be eliminated and then annotates
         statements with the results of the analysis.
         
         
         If Soot is in whole-program mode, the Array Bound Checker can
         use the results provided by the Rectangular Array Finder.
         
         
      </p>
      <h4>Accepted phase options:</h4>
      <ul>
         <li><b>Enabled</b>
            (enabled)
            <br>
            (default value:
            <span class="value">false</span>
            )
            
            <p></p>
         </li>
         <li><b>With All</b>
            (with-all)
            <br>
            (default value:
            <span class="value">false</span>
            )
            
            <p>
               
               Setting the With All option to true is equivalent to setting each
               of With CSE, With Array Ref, With Field Ref,
               With Class Field, and With Rectangular Array to true.
               
               
            </p>
         </li>
         <li><b>With Common Sub-expressions</b>
            (with-cse)
            <br>
            (default value:
            <span class="value">false</span>
            )
            
            <p>
               
               The analysis will consider common subexpressions. For example,
               consider the situation where r1 is assigned
               a*b; later, r2 is assigned a*b, where
               neither a nor b have changed between the two
               statements. The analysis can conclude that r2 has the
               same value as r1. Experiments show that this option can
               improve the result slightly.
               
               
            </p>
         </li>
         <li><b>With Array References</b>
            (with-arrayref)
            <br>
            (default value:
            <span class="value">false</span>
            )
            
            <p>
               
               With this option enabled, array references can be considered as
               common subexpressions; however, we are more conservative when
               writing into an array, because array objects may be aliased. We
               also assume that the application is single-threaded or that the
               array references occur in a synchronized block. That is, we
               assume that an array element may not be changed by other threads
               between two array references.
               
               
            </p>
         </li>
         <li><b>With Field References</b>
            (with-fieldref)
            <br>
            (default value:
            <span class="value">false</span>
            )
            
            <p>
               
               The analysis treats field references (static and instance) as
               common subexpressions; however, we are more conservative when
               writing to a field, because the base of the field reference may
               be aliased. We also assume that the application is
               single-threaded or that the field references occur in a
               synchronized block. That is, we assume that a field may
               not be changed by other threads between two field references.
               
               
            </p>
         </li>
         <li><b>With Class Field</b>
            (with-classfield)
            <br>
            (default value:
            <span class="value">false</span>
            )
            
            <p>
               
               This option makes the analysis work on the class level. The
               algorithm analyzes final or private class
               fields first. It can recognize the fields that hold array objects
               of constant length. In an application using lots of array
               fields, this option can improve the analysis results
               dramatically.
               
               
            </p>
         </li>
         <li><b>With Rectangular Array</b>
            (with-rectarray)
            <br>
            (default value:
            <span class="value">false</span>
            )
            
            <p>
               This option is used together with wjap.ra to make Soot run the whole-program
               analysis for rectangular array objects. This analysis is based on the
               call graph, and it usually takes a long time. If the application uses
               rectangular arrays, these options can improve the analysis
               result.
               
            </p>
         </li>
         <li><b>Profiling</b>
            (profiling)
            <br>
            (default value:
            <span class="value">false</span>
            )
            
            <p>
               
               Profile the results of array bounds check analysis. The inserted
               profiling code assumes the existence of a
               MultiCounter
               class implementing the methods invoked. For details, see the
               ArrayBoundsChecker
               source code.
               
               
            </p>
         </li>
         <li><b>Add Color Tags</b>
            (add-color-tags)
            <br>
            (default value:
            <span class="value">false</span>
            )
            
            <p>Add color tags to the results of the array bounds check analysis.</p>
         </li>
      </ul>
      <h2><a name="phase_16_4">Profiling Generator (jap.profiling)
            </a></h2>
      <p>
         
         The Profiling Generator inserts the method invocations required
         to initialize and to report the results of any profiling
         performed by the Null Pointer Checker and Array Bound
         Checker. Users of the Profiling Generator must provide a
         MultiCounter
         class implementing the methods invoked. For
         details, see the ProfilingGenerator source code.
         
         
      </p>
      <h4>Accepted phase options:</h4>
      <ul>
         <li><b>Enabled</b>
            (enabled)
            <br>
            (default value:
            <span class="value">false</span>
            )
            
            <p></p>
         </li>
         <li><b>Not Main Entry</b>
            (notmainentry)
            <br>
            (default value:
            <span class="value">false</span>
            )
            
            <p>
               
               Insert the calls to the MultiCounter at the
               beginning and end of methods with the signature
               long runBenchmark(java.lang.String[])
               instead of the signature
               void main(java.lang.String[]).
               
               
            </p>
         </li>
      </ul>
      <h2><a name="phase_16_5">Side Effect tagger (jap.sea)
            </a></h2>
      <p>
         
         The Side Effect Tagger
         uses the active invoke graph to produce side-effect attributes, as
         described in the Spark
         thesis, chapter 6.
         
         
      </p>
      <h4>Accepted phase options:</h4>
      <ul>
         <li><b>Enabled</b>
            (enabled)
            <br>
            (default value:
            <span class="value">false</span>
            )
            
            <p></p>
         </li>
         <li><b>Build naive dependence graph</b>
            (naive)
            <br>
            (default value:
            <span class="value">false</span>
            )
            
            <p>
               
               When set to true, the dependence graph is built with a node for
               each statement, without merging the nodes for equivalent
               statements. This makes it possible to measure the effect of
               merging nodes for equivalent statements on the size of the
               dependence graph.
               
               
            </p>
         </li>
      </ul>
      <h2><a name="phase_16_6">Field Read/Write Tagger (jap.fieldrw)
            </a></h2>
      <p>
         
         The Field Read/Write Tagger uses the active invoke graph to
         produce tags indicating which fields may be read or written by
         each statement, including invoke statements.
         
         
      </p>
      <h4>Accepted phase options:</h4>
      <ul>
         <li><b>Enabled</b>
            (enabled)
            <br>
            (default value:
            <span class="value">false</span>
            )
            
            <p></p>
         </li>
         <li><b>Maximum number of fields</b>
            (threshold)
            <br>
            (default value:
            <span class="value">100</span>
            )
            
            <p>
               If a statement reads/writes more than this number of fields, no tag will be
               produced for it, in order to keep the size of the tags reasonable.
               
            </p>
         </li>
      </ul>
      <h2><a name="phase_16_7">Call Graph Tagger (jap.cgtagger)
            </a></h2>
      <p>
         The Call Graph Tagger produces LinkTags based on the call
         graph. The Eclipse plugin uses these tags to produce
         linked popup lists which indicate the source and target methods
         of the statement. Selecting a link from the list moves the
         cursor to the indicated method.
         
      </p>
      <h4>Accepted phase options:</h4>
      <ul>
         <li><b>Enabled</b>
            (enabled)
            <br>
            (default value:
            <span class="value">false</span>
            )
            
            <p></p>
         </li>
      </ul>
      <h2><a name="phase_16_8">Parity Tagger (jap.parity)
            </a></h2>
      <p>
         The Parity Tagger produces StringTags and ColorTags indicating
         the parity of a variable (even, odd, top, or bottom). The eclipse
         plugin can use tooltips and variable colouring to display the
         information in these tags. For example, even variables (such as
         x
         in x = 2) are coloured yellow.
         
      </p>
      <h4>Accepted phase options:</h4>
      <ul>
         <li><b>Enabled</b>
            (enabled)
            <br>
            (default value:
            <span class="value">false</span>
            )
            
            <p></p>
         </li>
      </ul>
      <h2><a name="phase_16_9">Parameter Alias Tagger (jap.pat)
            </a></h2>
      <p>For each method with parameters of reference type, this tagger indicates the aliasing
         relationships between the parameters using colour tags. Parameters that may be aliased
         are the
         same colour. Parameters that may not be aliased are in different colours.
         
      </p>
      <h4>Accepted phase options:</h4>
      <ul>
         <li><b>Enabled</b>
            (enabled)
            <br>
            (default value:
            <span class="value">false</span>
            )
            
            <p></p>
         </li>
      </ul>
      <h2><a name="phase_16_10">Live Variables Tagger (jap.lvtagger)
            </a></h2>
      <p>Colors live variables.</p>
      <h4>Accepted phase options:</h4>
      <ul>
         <li><b>Enabled</b>
            (enabled)
            <br>
            (default value:
            <span class="value">false</span>
            )
            
            <p></p>
         </li>
      </ul>
      <h2><a name="phase_16_11">Reaching Defs Tagger (jap.rdtagger)
            </a></h2>
      <p>For each use of a local in a stmt creates a link to the reaching def.</p>
      <h4>Accepted phase options:</h4>
      <ul>
         <li><b>Enabled</b>
            (enabled)
            <br>
            (default value:
            <span class="value">false</span>
            )
            
            <p></p>
         </li>
      </ul>
      <h2><a name="phase_16_12">Cast Elimination Check Tagger (jap.che)
            </a></h2>
      <p>Indicates whether cast checks can be eliminated.</p>
      <h4>Accepted phase options:</h4>
      <ul>
         <li><b>Enabled</b>
            (enabled)
            <br>
            (default value:
            <span class="value">false</span>
            )
            
            <p></p>
         </li>
      </ul>
      <h2><a name="phase_16_13">Unreachable Method Transformer (jap.umt)
            </a></h2>
      <p>When the whole-program analysis determines a method to be unreachable, this transformer
         inserts an assertion into the method to check that it is indeed unreachable.
         
      </p>
      <h4>Accepted phase options:</h4>
      <ul>
         <li><b>Enabled</b>
            (enabled)
            <br>
            (default value:
            <span class="value">false</span>
            )
            
            <p></p>
         </li>
      </ul>
      <h2><a name="phase_16_14">Loop Invariant Tagger (jap.lit)
            </a></h2>
      <p>An expression whose operands are constant or have reaching definitions from outside
         the
         loop body are tagged as loop invariant.
         
      </p>
      <h4>Accepted phase options:</h4>
      <ul>
         <li><b>Enabled</b>
            (enabled)
            <br>
            (default value:
            <span class="value">false</span>
            )
            
            <p></p>
         </li>
      </ul>
      <h2><a name="phase_16_15">Available Expressions Tagger (jap.aet)
            </a></h2>
      <p>A each statement a set of available expressions is after the statement is added as
         a
         tag.
         
      </p>
      <h4>Accepted phase options:</h4>
      <ul>
         <li><b>Enabled</b>
            (enabled)
            <br>
            (default value:
            <span class="value">false</span>
            )
            
            <p></p>
         </li>
         <li><b>Kind</b>
            (kind)
            <br>
            (default value:
            <span class="value">optimistic</span>
            )
            
            <p></p>
            <table border="0">
               <th colspan="2">
                  Possible values:
                  
               </th>
               <tr>
                  <td class="value">optimistic</td>
                  <td></td>
               </tr>
               <tr>
                  <td class="value">pessimistic</td>
                  <td></td>
               </tr>
            </table>
         </li>
      </ul>
      <h2><a name="phase_16_16">Dominators Tagger (jap.dmt)
            </a></h2>
      <p>Provides link tags at a statement to all of the satements dominators.</p>
      <h4>Accepted phase options:</h4>
      <ul>
         <li><b>Enabled</b>
            (enabled)
            <br>
            (default value:
            <span class="value">false</span>
            )
            
            <p></p>
         </li>
      </ul>
      <h2><a name="phase_17">Grimp Body Creation (gb)
            </a></h2>
      <p>
         The Grimp Body Creation phase creates a GrimpBody for
         each source method. It is run only if the output format is
         grimp
         or grimple, or if class files are being
         output and the Via Grimp option has been specified.
         
      </p>
      <h4>Accepted phase options:</h4>
      <ul>
         <li><b>Enabled</b>
            (enabled)
            <br>
            (default value:
            <span class="value">true</span>
            )
            
            <p></p>
         </li>
      </ul>
      <h2><a name="phase_17_1">Grimp Pre-folding Aggregator (gb.a1)
            </a></h2>
      <p>
         The Grimp Pre-folding Aggregator combines some local variables,
         finding definitions with only a single use and removing the
         definition after replacing the use with the definition's
         right-hand side, if it is safe to do so. While the mechanism is
         the same as that employed by the Jimple Local Aggregator, there
         is more scope for aggregation because of Grimp's more complicated
         expressions.
         
      </p>
      <h4>Accepted phase options:</h4>
      <ul>
         <li><b>Enabled</b>
            (enabled)
            <br>
            (default value:
            <span class="value">true</span>
            )
            
            <p></p>
         </li>
         <li><b>Only Stack Locals</b>
            (only-stack-locals)
            <br>
            (default value:
            <span class="value">true</span>
            )
            
            <p>
               Aggregate only values stored in stack locals.
               
            </p>
         </li>
      </ul>
      <h2><a name="phase_17_2">Grimp Constructor Folder (gb.cf)
            </a></h2>
      <p>
         The Grimp Constructor Folder combines new statements
         with the specialinvoke statement that calls the new
         object's constructor. For example, it turns
         
         r2 = new java.util.ArrayList;
         r2.init();
         
         into
         
         r2 = new java.util.ArrayList();
         
         
      </p>
      <h4>Accepted phase options:</h4>
      <ul>
         <li><b>Enabled</b>
            (enabled)
            <br>
            (default value:
            <span class="value">true</span>
            )
            
            <p></p>
         </li>
      </ul>
      <h2><a name="phase_17_3">Grimp Post-folding Aggregator (gb.a2)
            </a></h2>
      <p>
         The Grimp Post-folding Aggregator combines local variables after
         constructors have been folded. Constructor folding typically
         introduces new opportunities for aggregation, since when a
         sequence of instructions like
         
         r2 = new java.util.ArrayList;
         r2.init();
         r3 = r2
         
         is replaced by
         
         r2 = new java.util.ArrayList();
         r3 = r2
         the invocation of
         init
         
         
         no longer represents a potential side-effect
         separating the two definitions, so they can be combined into
         
         r3 = new java.util.ArrayList();
         (assuming there are no subsequent uses of r2).
         
      </p>
      <h4>Accepted phase options:</h4>
      <ul>
         <li><b>Enabled</b>
            (enabled)
            <br>
            (default value:
            <span class="value">true</span>
            )
            
            <p></p>
         </li>
         <li><b>Only Stack Locals</b>
            (only-stack-locals)
            <br>
            (default value:
            <span class="value">true</span>
            )
            
            <p>
               Aggregate only values stored in stack locals.
               
            </p>
         </li>
      </ul>
      <h2><a name="phase_17_4">Grimp Unused Local Eliminator (gb.ule)
            </a></h2>
      <p>
         This phase removes any locals that are unused after constructor
         folding and aggregation.
         
      </p>
      <h4>Accepted phase options:</h4>
      <ul>
         <li><b>Enabled</b>
            (enabled)
            <br>
            (default value:
            <span class="value">true</span>
            )
            
            <p></p>
         </li>
      </ul>
      <h2><a name="phase_18">Grimp Optimization (gop)
            </a></h2>
      <p>
         The Grimp Optimization pack performs optimizations on
         GrimpBodys (currently there are no optimizations
         performed specifically on GrimpBodys, and the pack is
         empty). It is run only if the output format is grimp or
         grimple, or if class files are being output and the Via
         Grimp option has been specified.
         
      </p>
      <h4>Accepted phase options:</h4>
      <ul>
         <li><b>Enabled</b>
            (enabled)
            <br>
            (default value:
            <span class="value">false</span>
            )
            
            <p></p>
         </li>
      </ul>
      <h2><a name="phase_19">Baf Body Creation (bb)
            </a></h2>
      <p>
         The Baf Body Creation phase creates a
         BafBody
         from each source method. It is
         run if the output format is baf or b or asm or a, or
         if class files are being output and the Via Grimp option
         has not been specified.
         
      </p>
      <h4>Accepted phase options:</h4>
      <ul>
         <li><b>Enabled</b>
            (enabled)
            <br>
            (default value:
            <span class="value">true</span>
            )
            
            <p></p>
         </li>
      </ul>
      <h2><a name="phase_19_1">Load Store Optimizer (bb.lso)
            </a></h2>
      <p>
         The Load Store Optimizer replaces some combinations of loads to and stores from local
         variables
         with stack instructions. A simple example would be the replacement of
         
         store.r $r2;
         load.r $r2;
         
         with
         
         dup1.r
         
         in cases where the value of
         r2
         
         is not used subsequently.
         
      </p>
      <h4>Accepted phase options:</h4>
      <ul>
         <li><b>Enabled</b>
            (enabled)
            <br>
            (default value:
            <span class="value">true</span>
            )
            
            <p></p>
         </li>
         <li><b>Debug</b>
            (debug)
            <br>
            (default value:
            <span class="value">false</span>
            )
            
            <p>
               Produces voluminous debugging output describing the progress of
               the load store optimizer.
               
            </p>
         </li>
         <li><b>Inter</b>
            (inter)
            <br>
            (default value:
            <span class="value">false</span>
            )
            
            <p>
               Enables two simple inter-block optimizations which attempt to
               keep some variables on the stack between blocks. Both are
               intended to catch if-like constructions where control
               flow branches temporarily into two paths that converge at a later
               point.
               
            </p>
         </li>
         <li><b>sl</b>
            (sl)
            <br>
            (default value:
            <span class="value">true</span>
            )
            
            <p>
               Enables an optimization which attempts to eliminate
               store/load pairs.
               
            </p>
         </li>
         <li><b>sl2</b>
            (sl2)
            <br>
            (default value:
            <span class="value">false</span>
            )
            
            <p>
               Enables an a second pass of the optimization which attempts to
               eliminate store/load pairs.
               
            </p>
         </li>
         <li><b>sll</b>
            (sll)
            <br>
            (default value:
            <span class="value">true</span>
            )
            
            <p>
               Enables an optimization which attempts to eliminate
               store/load/
               load
               trios with some variant of dup.
               
            </p>
         </li>
         <li><b>sll2</b>
            (sll2)
            <br>
            (default value:
            <span class="value">false</span>
            )
            
            <p>
               Enables an a second pass of the optimization which attempts to
               eliminate store/load/load trios with
               some variant of dup.
               
            </p>
         </li>
      </ul>
      <h2><a name="phase_19_2">Store Chain Optimizer (bb.sco)
            </a></h2>
      <p>
         The store chain optimizer detects chains of push/store pairs that write to the same
         variable and
         only retains the last store. It removes the unnecessary previous push/stores that
         are
         subsequently overwritten.
         
      </p>
      <h4>Accepted phase options:</h4>
      <ul>
         <li><b>Enabled</b>
            (enabled)
            <br>
            (default value:
            <span class="value">true</span>
            )
            
            <p></p>
         </li>
      </ul>
      <h2><a name="phase_19_3">Peephole Optimizer (bb.pho)
            </a></h2>
      <p>
         Applies peephole optimizations to the Baf intermediate
         representation. Individual optimizations must be implemented by
         classes implementing the Peephole interface. The
         Peephole Optimizer reads the names of the
         Peephole
         classes at runtime from the file peephole.dat and loads
         them dynamically. Then it continues to apply the
         Peepholes repeatedly until none of them are able to
         perform any further optimizations.
         
         Soot provides only one Peephole, named
         ExamplePeephole, which is not enabled by the delivered
         peephole.dat
         file.
         ExamplePeephole
         removes all
         checkcast
         instructions.
         
         
      </p>
      <h4>Accepted phase options:</h4>
      <ul>
         <li><b>Enabled</b>
            (enabled)
            <br>
            (default value:
            <span class="value">true</span>
            )
            
            <p></p>
         </li>
      </ul>
      <h2><a name="phase_19_4">Unused Local Eliminator (bb.ule)
            </a></h2>
      <p>
         This phase removes any locals that are unused after load store optimization
         and peephole optimization.
         
      </p>
      <h4>Accepted phase options:</h4>
      <ul>
         <li><b>Enabled</b>
            (enabled)
            <br>
            (default value:
            <span class="value">true</span>
            )
            
            <p></p>
         </li>
      </ul>
      <h2><a name="phase_19_5">Local Packer (bb.lp)
            </a></h2>
      <p>
         The Local Packer attempts to minimize the number of local
         variables required in a method by reusing the same variable for
         disjoint DU-UD webs. Conceptually, it is the inverse of the
         Local Splitter.
         
      </p>
      <h4>Accepted phase options:</h4>
      <ul>
         <li><b>Enabled</b>
            (enabled)
            <br>
            (default value:
            <span class="value">true</span>
            )
            
            <p></p>
         </li>
         <li><b>Unsplit Original Locals</b>
            (unsplit-original-locals)
            <br>
            (default value:
            <span class="value">false</span>
            )
            
            <p>
               Use the variable names in the original source as a guide when
               determining how to share local variables across non-interfering
               variable usages. This recombines named locals which were split by
               the Local Splitter.
               
            </p>
         </li>
      </ul>
      <h2><a name="phase_20">Baf Optimization (bop)
            </a></h2>
      <p>
         The Baf Optimization pack performs optimizations on
         BafBodys (currently there are no optimizations performed
         specifically on BafBodys, and the pack is empty). It is
         run only if the output format is baf or b or asm or a, or
         if class files are being output and the Via Grimp option
         has not been specified.
         
      </p>
      <h4>Accepted phase options:</h4>
      <ul>
         <li><b>Enabled</b>
            (enabled)
            <br>
            (default value:
            <span class="value">false</span>
            )
            
            <p></p>
         </li>
      </ul>
      <h2><a name="phase_21">Tag Aggregator (tag)
            </a></h2>
      <p>
         
         The Tag Aggregator pack aggregates tags attached to individual units
         into a code attribute for each method, so that these attributes can be
         encoded in Java class files.
         
         
      </p>
      <h4>Accepted phase options:</h4>
      <ul>
         <li><b>Enabled</b>
            (enabled)
            <br>
            (default value:
            <span class="value">true</span>
            )
            
            <p></p>
         </li>
      </ul>
      <h2><a name="phase_21_1">Line Number Tag Aggregator (tag.ln)
            </a></h2>
      <p>
         
         The Line Number Tag Aggregator aggregates line number
         tags.
         
         
      </p>
      <h4>Accepted phase options:</h4>
      <ul>
         <li><b>Enabled</b>
            (enabled)
            <br>
            (default value:
            <span class="value">true</span>
            )
            
            <p></p>
         </li>
      </ul>
      <h2><a name="phase_21_2">Array Bounds and Null Pointer Check Tag Aggregator (tag.an)
            </a></h2>
      <p>
         
         The Array Bounds and Null Pointer Tag Aggregator aggregates
         tags produced by the Array Bound Checker and Null Pointer Checker.
         
         
      </p>
      <h4>Accepted phase options:</h4>
      <ul>
         <li><b>Enabled</b>
            (enabled)
            <br>
            (default value:
            <span class="value">false</span>
            )
            
            <p></p>
         </li>
      </ul>
      <h2><a name="phase_21_3">Dependence Tag Aggregator (tag.dep)
            </a></h2>
      <p>
         
         The Dependence Tag Aggregator aggregates
         tags produced by the Side Effect Tagger.
         
         
      </p>
      <h4>Accepted phase options:</h4>
      <ul>
         <li><b>Enabled</b>
            (enabled)
            <br>
            (default value:
            <span class="value">false</span>
            )
            
            <p></p>
         </li>
      </ul>
      <h2><a name="phase_21_4">Field Read/Write Tag Aggregator (tag.fieldrw)
            </a></h2>
      <p>
         The Field Read/Write Tag Aggregator aggregates field read/write
         tags produced by the Field Read/Write Tagger, phase
         jap.fieldrw.
         
      </p>
      <h4>Accepted phase options:</h4>
      <ul>
         <li><b>Enabled</b>
            (enabled)
            <br>
            (default value:
            <span class="value">false</span>
            )
            
            <p></p>
         </li>
      </ul>
      <h2><a name="phase_22">Dava Body Creation (db)
            </a></h2>
      <p>
         The decompile (Dava) option is set using the -f dava options in Soot.
         Options provided by Dava are added to this dummy phase so as not to clutter the soot
         general
         arguments.
         -p db (option name):(value) will be used to set all required values for Dava.
         
      </p>
      <h4>Accepted phase options:</h4>
      <ul>
         <li><b>Enabled</b>
            (enabled)
            <br>
            (default value:
            <span class="value">true</span>
            )
            
            <p></p>
         </li>
         <li><b>Source</b>
            (source-is-javac)
            <br>
            (default value:
            <span class="value">true</span>
            )
            
            <p>
               check out soot.dava.toolkits.base.misc.ThrowFinder
               In short we want to ensure that if there are throw exception info in the class file
               dava uses
               this info.
               
            </p>
         </li>
      </ul>
      <h2><a name="phase_22_1">Transformations (db.transformations)
            </a></h2>
      <p>
         The transformations implemented using AST Traversal and structural flow analses on
         Dava's AST
         
      </p>
      <h4>Accepted phase options:</h4>
      <ul>
         <li><b>Enabled</b>
            (enabled)
            <br>
            (default value:
            <span class="value">true</span>
            )
            
            <p></p>
         </li>
      </ul>
      <h2><a name="phase_22_2">Renamer (db.renamer)
            </a></h2>
      <p>If set, the renaming analyses implemented in Dava are applied to each method body
         being
         decompiled. The analyses use heuristics to choose potentially better names for local
         variables.
         (As of February 14th 2006, work is still under progress on these analyses
         (dava.toolkits.base.renamer).
         
      </p>
      <h4>Accepted phase options:</h4>
      <ul>
         <li><b>Enabled</b>
            (enabled)
            <br>
            (default value:
            <span class="value">false</span>
            )
            
            <p></p>
         </li>
      </ul>
      <h2><a name="phase_22_3">De-obfuscate (db.deobfuscate)
            </a></h2>
      <p>Certain analyses make sense only when the bytecode is obfuscated code.
         There are plans to implement such analyses and apply them on methods only if this
         flag is set.
         Dead Code elimination which includes removing code guarded by some condition which
         is always
         false or always true is one such
         analysis. Another suggested analysis is giving default names to classes and fields.
         Onfuscators
         love to use weird names
         for fields and classes and even a simple re-naming of these could be a good help to
         the user.
         Another more advanced analysis would be to check for redundant constant fields added
         by
         obfuscators and then remove uses
         of these constant fields from the code.
         
      </p>
      <h4>Accepted phase options:</h4>
      <ul>
         <li><b>Enabled</b>
            (enabled)
            <br>
            (default value:
            <span class="value">true</span>
            )
            
            <p></p>
         </li>
      </ul>
      <h2><a name="phase_22_4">Force Recompilability (db.force-recompile)
            </a></h2>
      <p>While decompiling we have to be clear what our aim is: do we want to convert bytecode
         to Java syntax and stay as close to the actual execution of bytecode or do we want
         recompilably
         Java source representing
         the bytecode. This distinction is important because some restrictions present in Java
         source are
         absent from the bytecode.
         Examples of this include that fact that in Java a call to a constructor or super needs
         to be the
         first statement in
         a constructors body. This restriction is absent from the bytecode. Similarly final
         fields HAVE
         to be initialized
         once and only once in either the static initializer (static fields) or all the constructors
         (non-static fields). Additionally
         the fields should be initialized on all possible execution paths. These restrictions
         are again
         absent from the bytecode.
         In doing a one-one conversion of bytecode to Java source then no attempt should be
         made to fix
         any of these and similar problems
         in the Java source. However, if the aim is to get recompilable code then these and
         similar
         issues need to be fixed.
         Setting the force-recompilability flag will ensure that the decompiler tries its best
         to produce
         recompilable Java source.
         
      </p>
      <h4>Accepted phase options:</h4>
      <ul>
         <li><b>Enabled</b>
            (enabled)
            <br>
            (default value:
            <span class="value">true</span>
            )
            
            <p></p>
         </li>
      </ul>
   </body>
>>>>>>> 5c8bfba2
</html><|MERGE_RESOLUTION|>--- conflicted
+++ resolved
@@ -1,449 +1,4 @@
 <html>
-<<<<<<< HEAD
-<head>
-<META http-equiv="Content-Type" content="text/html; charset=UTF-8">
-<title>Soot Command Line Options</title>
-<META NAME="description" CONTENT="Soot command-line options">
-<META NAME="keywords" CONTENT="usage">
-<META HTTP-EQUIV="Content-Style-Type" CONTENT="text/css">
-</head>
-<LINK REL="STYLESHEET" HREF="soot_options.css">
-<body>
-<H1 ALIGN="CENTER">Soot command-line options</H1>
-<H1>CONTENTS</H1>
-<ul>
-<li>
-<a href="#synopsis">SYNOPSIS</a>
-</li>
-<li>
-<a href="#description">DESCRIPTION</a>
-</li>
-<li>
-<a href="#options">OPTIONS</a>
-<ul>
-<li>
-<a href="#section_1">General Options</a>
-</li>
-<li>
-<a href="#section_2">Input Options</a>
-</li>
-<li>
-<a href="#section_3">Output Options</a>
-</li>
-<li>
-<a href="#section_4">Processing Options</a>
-</li>
-<li>
-<a href="#section_5">Application Mode Options</a>
-</li>
-<li>
-<a href="#section_6">Input Attribute Options</a>
-</li>
-<li>
-<a href="#section_7">Output Attribute Options</a>
-</li>
-<li>
-<a href="#section_8">Annotation Options</a>
-</li>
-<li>
-<a href="#section_9">Miscellaneous Options</a>
-</li>
-</ul>
-</li>
-<li>
-<a href="#phaseOptions">PHASES AND PHASE OPTIONS</a>
-<ul>
-<li>
-<a href="#phase_1">Jimple Body Creation (jb)</a>
-<ul>
-<li>
-<a href="#phase_1_1">Duplicate CatchAll Trap Remover (jb.dtr)</a>
-</li>
-<li>
-<a href="#phase_1_2">Empty Switch Eliminator (jb.ese)</a>
-</li>
-<li>
-<a href="#phase_1_3">Local Splitter (jb.ls)</a>
-</li>
-<li>
-<a href="#phase_1_4">Jimple Local Aggregator (jb.a)</a>
-</li>
-<li>
-<a href="#phase_1_5">Unused Local Eliminator (jb.ule)</a>
-</li>
-<li>
-<a href="#phase_1_6">Type Assigner (jb.tr)</a>
-</li>
-<li>
-<a href="#phase_1_7">Unsplit-originals Local Packer (jb.ulp)</a>
-</li>
-<li>
-<a href="#phase_1_8">Local Name Standardizer (jb.lns)</a>
-</li>
-<li>
-<a href="#phase_1_9">Copy Propagator (jb.cp)</a>
-</li>
-<li>
-<a href="#phase_1_10">Dead Assignment Eliminator (jb.dae)</a>
-</li>
-<li>
-<a href="#phase_1_11">Post-copy propagation Unused Local Eliminator (jb.cp-ule)</a>
-</li>
-<li>
-<a href="#phase_1_12">Local Packer (jb.lp)</a>
-</li>
-<li>
-<a href="#phase_1_13">Nop Eliminator (jb.ne)</a>
-</li>
-<li>
-<a href="#phase_1_14">Unreachable Code Eliminator (jb.uce)</a>
-</li>
-<li>
-<a href="#phase_1_15">Trap Tightener (jb.tt)</a>
-</li>
-</ul>
-</li>
-<li>
-<a href="#phase_2">Java To Jimple Body Creation (jj)</a>
-<ul>
-<li>
-<a href="#phase_2_1">Local Splitter (jj.ls)</a>
-</li>
-<li>
-<a href="#phase_2_2">Jimple Local Aggregator (jj.a)</a>
-</li>
-<li>
-<a href="#phase_2_3">Unused Local Eliminator (jj.ule)</a>
-</li>
-<li>
-<a href="#phase_2_4">Type Assigner (jj.tr)</a>
-</li>
-<li>
-<a href="#phase_2_5">Unsplit-originals Local Packer (jj.ulp)</a>
-</li>
-<li>
-<a href="#phase_2_6">Local Name Standardizer (jj.lns)</a>
-</li>
-<li>
-<a href="#phase_2_7">Copy Propagator (jj.cp)</a>
-</li>
-<li>
-<a href="#phase_2_8">Dead Assignment Eliminator (jj.dae)</a>
-</li>
-<li>
-<a href="#phase_2_9">Post-copy propagation Unused Local Eliminator (jj.cp-ule)</a>
-</li>
-<li>
-<a href="#phase_2_10">Local Packer (jj.lp)</a>
-</li>
-<li>
-<a href="#phase_2_11">Nop Eliminator (jj.ne)</a>
-</li>
-<li>
-<a href="#phase_2_12">Unreachable Code Eliminator (jj.uce)</a>
-</li>
-</ul>
-</li>
-<li>
-<a href="#phase_3">Whole Jimple Pre-processing Pack (wjpp)</a>
-<ul>
-<li>
-<a href="#phase_3_1">Constant reflective method invocation base transformer (wjpp.cimbt)</a>
-</li>
-</ul>
-</li>
-<li>
-<a href="#phase_4">Whole Shimple Pre-processing Pack (wspp)</a>
-</li>
-<li>
-<a href="#phase_5">Call Graph Constructor (cg)</a>
-<ul>
-<li>
-<a href="#phase_5_1">Class Hierarchy Analysis (cg.cha)</a>
-</li>
-<li>
-<a href="#phase_5_2">Spark (cg.spark)</a>
-</li>
-<li>
-<a href="#phase_5_3">Paddle (cg.paddle)</a>
-</li>
-</ul>
-</li>
-<li>
-<a href="#phase_6">Whole Shimple Transformation Pack (wstp)</a>
-</li>
-<li>
-<a href="#phase_7">Whole Shimple Optimization Pack (wsop)</a>
-</li>
-<li>
-<a href="#phase_8">Whole-Jimple Transformation Pack (wjtp)</a>
-<ul>
-<li>
-<a href="#phase_8_1">May Happen in Parallel Analyses (wjtp.mhp)</a>
-</li>
-<li>
-<a href="#phase_8_2">Lock Allocator (wjtp.tn)</a>
-</li>
-<li>
-<a href="#phase_8_3">Rename duplicated classes (wjtp.rdc)</a>
-</li>
-</ul>
-</li>
-<li>
-<a href="#phase_9">Whole-Jimple Optimization Pack (wjop)</a>
-<ul>
-<li>
-<a href="#phase_9_1">Static Method Binder (wjop.smb)</a>
-</li>
-<li>
-<a href="#phase_9_2">Static Inliner (wjop.si)</a>
-</li>
-</ul>
-</li>
-<li>
-<a href="#phase_10">Whole-Jimple Annotation Pack (wjap)</a>
-<ul>
-<li>
-<a href="#phase_10_1">Rectangular Array Finder (wjap.ra)</a>
-</li>
-<li>
-<a href="#phase_10_2">Unreachable Method Tagger (wjap.umt)</a>
-</li>
-<li>
-<a href="#phase_10_3">Unreachable Fields Tagger (wjap.uft)</a>
-</li>
-<li>
-<a href="#phase_10_4">Tightest Qualifiers Tagger (wjap.tqt)</a>
-</li>
-<li>
-<a href="#phase_10_5">Call Graph Grapher (wjap.cgg)</a>
-</li>
-<li>
-<a href="#phase_10_6">Purity Analysis [AM] (wjap.purity)</a>
-</li>
-</ul>
-</li>
-<li>
-<a href="#phase_11">Shimple Control (shimple)</a>
-</li>
-<li>
-<a href="#phase_12">Shimple Transformation Pack (stp)</a>
-</li>
-<li>
-<a href="#phase_13">Shimple Optimization Pack (sop)</a>
-<ul>
-<li>
-<a href="#phase_13_1">Shimple Constant Propagator and Folder (sop.cpf)</a>
-</li>
-</ul>
-</li>
-<li>
-<a href="#phase_14">Jimple Transformation Pack (jtp)</a>
-</li>
-<li>
-<a href="#phase_15">Jimple Optimization Pack (jop)</a>
-<ul>
-<li>
-<a href="#phase_15_1">Common Subexpression Eliminator (jop.cse)</a>
-</li>
-<li>
-<a href="#phase_15_2">Busy Code Motion (jop.bcm)</a>
-</li>
-<li>
-<a href="#phase_15_3">Lazy Code Motion (jop.lcm)</a>
-</li>
-<li>
-<a href="#phase_15_4">Copy Propagator (jop.cp)</a>
-</li>
-<li>
-<a href="#phase_15_5">Jimple Constant Propagator and Folder (jop.cpf)</a>
-</li>
-<li>
-<a href="#phase_15_6">Conditional Branch Folder (jop.cbf)</a>
-</li>
-<li>
-<a href="#phase_15_7">Dead Assignment Eliminator (jop.dae)</a>
-</li>
-<li>
-<a href="#phase_15_8">Null Check Eliminator (jop.nce)</a>
-</li>
-<li>
-<a href="#phase_15_9">Unreachable Code Eliminator 1 (jop.uce1)</a>
-</li>
-<li>
-<a href="#phase_15_10">Unconditional Branch Folder 1 (jop.ubf1)</a>
-</li>
-<li>
-<a href="#phase_15_11">Unreachable Code Eliminator 2 (jop.uce2)</a>
-</li>
-<li>
-<a href="#phase_15_12">Unconditional Branch Folder 2 (jop.ubf2)</a>
-</li>
-<li>
-<a href="#phase_15_13">Unused Local Eliminator (jop.ule)</a>
-</li>
-</ul>
-</li>
-<li>
-<a href="#phase_16">Jimple Annotation Pack (jap)</a>
-<ul>
-<li>
-<a href="#phase_16_1">Null Pointer Checker (jap.npc)</a>
-</li>
-<li>
-<a href="#phase_16_2">Null Pointer Colourer (jap.npcolorer)</a>
-</li>
-<li>
-<a href="#phase_16_3">Array Bound Checker (jap.abc)</a>
-</li>
-<li>
-<a href="#phase_16_4">Profiling Generator (jap.profiling)</a>
-</li>
-<li>
-<a href="#phase_16_5">Side Effect tagger (jap.sea)</a>
-</li>
-<li>
-<a href="#phase_16_6">Field Read/Write Tagger (jap.fieldrw)</a>
-</li>
-<li>
-<a href="#phase_16_7">Call Graph Tagger (jap.cgtagger)</a>
-</li>
-<li>
-<a href="#phase_16_8">Parity Tagger (jap.parity)</a>
-</li>
-<li>
-<a href="#phase_16_9">Parameter Alias Tagger (jap.pat)</a>
-</li>
-<li>
-<a href="#phase_16_10">Live Variables Tagger (jap.lvtagger)</a>
-</li>
-<li>
-<a href="#phase_16_11">Reaching Defs Tagger (jap.rdtagger)</a>
-</li>
-<li>
-<a href="#phase_16_12">Cast Elimination Check Tagger (jap.che)</a>
-</li>
-<li>
-<a href="#phase_16_13">Unreachable Method Transformer (jap.umt)</a>
-</li>
-<li>
-<a href="#phase_16_14">Loop Invariant Tagger (jap.lit)</a>
-</li>
-<li>
-<a href="#phase_16_15">Available Expressions Tagger (jap.aet)</a>
-</li>
-<li>
-<a href="#phase_16_16">Dominators Tagger (jap.dmt)</a>
-</li>
-</ul>
-</li>
-<li>
-<a href="#phase_17">Grimp Body Creation (gb)</a>
-<ul>
-<li>
-<a href="#phase_17_1">Grimp Pre-folding Aggregator (gb.a1)</a>
-</li>
-<li>
-<a href="#phase_17_2">Grimp Constructor Folder (gb.cf)</a>
-</li>
-<li>
-<a href="#phase_17_3">Grimp Post-folding Aggregator (gb.a2)</a>
-</li>
-<li>
-<a href="#phase_17_4">Grimp Unused Local Eliminator (gb.ule)</a>
-</li>
-</ul>
-</li>
-<li>
-<a href="#phase_18">Grimp Optimization (gop)</a>
-</li>
-<li>
-<a href="#phase_19">Baf Body Creation (bb)</a>
-<ul>
-<li>
-<a href="#phase_19_1">Load Store Optimizer (bb.lso)</a>
-</li>
-<li>
-<a href="#phase_19_2">Store Chain Optimizer (bb.sco)</a>
-</li>
-<li>
-<a href="#phase_19_3">Peephole Optimizer (bb.pho)</a>
-</li>
-<li>
-<a href="#phase_19_4">Unused Local Eliminator (bb.ule)</a>
-</li>
-<li>
-<a href="#phase_19_5">Local Packer (bb.lp)</a>
-</li>
-</ul>
-</li>
-<li>
-<a href="#phase_20">Baf Optimization (bop)</a>
-</li>
-<li>
-<a href="#phase_21">Tag Aggregator (tag)</a>
-<ul>
-<li>
-<a href="#phase_21_1">Line Number Tag Aggregator (tag.ln)</a>
-</li>
-<li>
-<a href="#phase_21_2">Array Bounds and Null Pointer Check Tag Aggregator (tag.an)</a>
-</li>
-<li>
-<a href="#phase_21_3">Dependence Tag Aggregator (tag.dep)</a>
-</li>
-<li>
-<a href="#phase_21_4">Field Read/Write Tag Aggregator (tag.fieldrw)</a>
-</li>
-</ul>
-</li>
-<li>
-<a href="#phase_22">Dava Body Creation (db)</a>
-<ul>
-<li>
-<a href="#phase_22_1">Transformations (db.transformations)</a>
-</li>
-<li>
-<a href="#phase_22_2">Renamer (db.renamer)</a>
-</li>
-<li>
-<a href="#phase_22_3">De-obfuscate (db.deobfuscate)</a>
-</li>
-<li>
-<a href="#phase_22_4">Force Recompilability (db.force-recompile)</a>
-</li>
-</ul>
-</li>
-</ul>
-</li>
-</ul>
-<H1>
-<A NAME="synopsis">
-SYNOPSIS</A>
-</H1>
-<P>
-Soot is invoked as follows:
-<BLOCKQUOTE>
-<TT>java</TT><I>javaOptions</I><TT>soot.Main</TT> [ <I>sootOption</I>* ] <I>classname</I>*
-</BLOCKQUOTE>
-</P>
-<H1>
-<A NAME="description">DESCRIPTION</A>
-</H1>
-<p>This manual documents the command line options of the Soot
-bytecode compiler/optimizer tool. In essence, it tells you what you can
-use to replace the <I>sootOption</I> placeholder which appears in the SYNOPSIS.</p>
-<intro>
-        
-<p>
-            The descriptions of Soot options talk about three categories of
-            classes: argument classes, application classes, and library classes.
-        </p>
-        
-<p>
-            
-<var>Argument classes</var>
-=======
    <head>
       <meta http-equiv="Content-Type" content="text/html; charset=UTF-8">
       <title>Soot Command Line Options</title>
@@ -749,7 +304,6 @@
          
          <p>
             <var>Argument classes</var>
->>>>>>> 5c8bfba2
             are those you specify explicitly to
             Soot. When you use Soot's command line interface, argument
             classes are those classes which are either listed explicitly on
@@ -760,20 +314,6 @@
             starting Soot from the Navigator popup menu, or all classes in
             the current project if you started Soot from the Project
             menu.
-<<<<<<< HEAD
-        </p>
-        
-<p>
-            
-<var>Application classes</var>
-            are classes that Soot analyzes,
-            transforms, and turns into output files.
-        </p>
-        
-<p>
-            
-<var>Library classes</var>
-=======
             
          </p>
          
@@ -786,37 +326,12 @@
          
          <p>
             <var>Library classes</var>
->>>>>>> 5c8bfba2
             are classes which are referred to,
             directly or indirectly, by the application classes, but which are
             not themselves application classes. Soot resolves these classes
             and reads <tt>.class</tt> or <tt>.jimple</tt> source files for
             them, but it does not perform transformations on library classes
             or write output files for them.
-<<<<<<< HEAD
-        </p>
-        
-<p>
-            All argument classes are necessarily application classes. When
-            Soot <emph>is not</emph> in ``application mode'', argument
-            classes are the only application classes; other classes
-            referenced from the argument classes become library classes.
-        </p>
-        
-<p>
-            When Soot <emph>is</emph> in application mode, every class
-            referenced from the argument classes, directly or indirectly, is
-            also an application class, unless its package name indicates that
-            it is part of the standard Java runtime system.
-        </p>
-        
-<p>
-            Users may fine-tune the designation of application and library
-            classes using the Application Mode Options.
-        </p>
-        
-<p>
-=======
             
          </p>
          
@@ -845,7 +360,6 @@
          </p>
          
          <p>
->>>>>>> 5c8bfba2
             Here is a simple example to clarify things. Suppose your program
             consists of three class files generated from the following
             source:
@@ -871,26 +385,14 @@
                 }
                 }
             </pre>
-<<<<<<< HEAD
-        
-</p>
-        
-<p>
-=======
             </p>
          
          <p>
->>>>>>> 5c8bfba2
             If you run
             <pre>
                 java soot.Main HelloWorld
             </pre>
-<<<<<<< HEAD
-            
-<tt>HelloWorld</tt>
-=======
             <tt>HelloWorld</tt>
->>>>>>> 5c8bfba2
             is the only argument class and the only
             application class.  <tt>UI</tt> and <tt>TextUI</tt> are library
             classes, along with <tt>java.lang.System</tt>,
@@ -898,717 +400,36 @@
             host of other classes from the Java runtime system that get
             dragged in indirectly by the references to <tt>String</tt> and
             <tt>System.out</tt>.
-<<<<<<< HEAD
-        </p>
-        
-<p>
-=======
             
          </p>
          
          <p>
->>>>>>> 5c8bfba2
             If you run
             <pre>
                 java soot.Main --app HelloWorld
             </pre>
-<<<<<<< HEAD
-            
-<tt>HelloWorld</tt>
-=======
             <tt>HelloWorld</tt>
->>>>>>> 5c8bfba2
             remains the
             only argument class, but the application classes include
             <tt>UI</tt>
             and <tt>TextUI</tt> as well as <tt>HelloWorld</tt>.
             <tt>java.lang.System</tt>
             et. al. remain library classes.
-<<<<<<< HEAD
-        </p>
-        
-<p>
-=======
             
          </p>
          
          <p>
->>>>>>> 5c8bfba2
             If you run
             <pre>
                 java soot.Main -i java. --app HelloWorld
             </pre>
-<<<<<<< HEAD
-            
-<tt>HelloWorld</tt>
-=======
             <tt>HelloWorld</tt>
->>>>>>> 5c8bfba2
             is still the only argument class, but the set
             of application classes includes the referenced Java runtime
             classes in packages whose names start with <tt>java.</tt> as well
             as <tt>HelloWorld</tt>, <tt>UI</tt>, and <tt>textUI</tt>. The set
             of library classes includes the referenced classes from other
             packages in the Java runtime.
-<<<<<<< HEAD
-        </p>
-    
-</intro>
-<H1>
-<A NAME="options">OPTIONS</A>
-</H1>
-<H2>
-<a name="section_1">General Options</a>
-</H2>
-<table border="3">
-<tr>
-<td><tt>-coffi </tt>
-<br>
-</td><td colspan="2">Use the good old Coffi front end for parsing Java bytecode (instead of using ASM).</td>
-</tr>
-<tr>
-<td><tt>-asm-backend </tt>
-<br>
-</td><td colspan="2">Use the ASM back end for generating Java bytecode (instead of using Jasmin).</td>
-</tr>
-<tr>
-<td><tt>-h </tt>
-<br>
-<tt>-help </tt>
-<br>
-</td><td colspan="2">Display help and exit</td>
-</tr>
-<tr>
-<td><tt>-pl </tt>
-<br>
-<tt>-phase-list </tt>
-<br>
-</td><td colspan="2">Print list of available phases</td>
-</tr>
-<tr>
-<td><tt>-ph <var>phase</var></tt>
-<br>
-<tt>-phase-help <var>phase</var></tt>
-<br>
-</td><td colspan="2">Print help for specified
-                <var>phase</var>
-            </td>
-</tr>
-<tr>
-<td><tt>-version </tt>
-<br>
-</td><td colspan="2">Display version information and exit</td>
-</tr>
-<tr>
-<td><tt>-v </tt>
-<br>
-<tt>-verbose </tt>
-<br>
-</td><td colspan="2">Verbose mode</td>
-</tr>
-<tr>
-<td><tt>-interactive-mode </tt>
-<br>
-</td><td colspan="2">Run in interactive mode</td>
-</tr>
-<tr>
-<td><tt>-unfriendly-mode </tt>
-<br>
-</td><td colspan="2">Allow Soot to run with no command-line options</td>
-</tr>
-<tr>
-<td><tt>-app </tt>
-<br>
-</td><td colspan="2">Run in application mode</td>
-</tr>
-<tr>
-<td><tt>-w </tt>
-<br>
-<tt>-whole-program </tt>
-<br>
-</td><td colspan="2">Run in whole-program mode</td>
-</tr>
-<tr>
-<td><tt>-ws </tt>
-<br>
-<tt>-whole-shimple </tt>
-<br>
-</td><td colspan="2">Run in whole-shimple mode</td>
-</tr>
-<tr>
-<td><tt>-fly </tt>
-<br>
-<tt>-on-the-fly </tt>
-<br>
-</td><td colspan="2">Run in on-the-fly mode</td>
-</tr>
-<tr>
-<td><tt>-validate </tt>
-<br>
-</td><td colspan="2">Run internal validation on bodies</td>
-</tr>
-<tr>
-<td><tt>-debug </tt>
-<br>
-</td><td colspan="2">Print various Soot debugging info</td>
-</tr>
-<tr>
-<td><tt>-debug-resolver </tt>
-<br>
-</td><td colspan="2">Print debugging info from SootResolver</td>
-</tr>
-<tr>
-<td><tt>-ignore-resolving-levels </tt>
-<br>
-</td><td colspan="2">Ignore mismatching resolving levels</td>
-</tr>
-</table>
-<H2>
-<a name="section_2">Input Options</a>
-</H2>
-<table border="3">
-<tr>
-<td><tt>-cp <var>path</var></tt>
-<br>
-<tt>-soot-class-path <var>path</var></tt>
-<br>
-<tt>-soot-classpath <var>path</var></tt>
-<br>
-</td><td colspan="2">Use
-                <var>path</var>
-                as the classpath for finding classes.
-            </td>
-</tr>
-<tr>
-<td><tt>-soot-modulepath <var>modulepath</var></tt>
-<br>
-</td><td colspan="2">Use <var>modulepath</var> as the modulepath for finding classes.</td>
-</tr>
-<tr>
-<td><tt>-pp </tt>
-<br>
-<tt>-prepend-classpath </tt>
-<br>
-</td><td colspan="2">Prepend the given soot classpath to the default classpath.</td>
-</tr>
-<tr>
-<td><tt>-ice </tt>
-<br>
-<tt>-ignore-classpath-errors </tt>
-<br>
-</td><td colspan="2">Ignores invalid entries on the Soot classpath.</td>
-</tr>
-<tr>
-<td><tt>-process-multiple-dex </tt>
-<br>
-</td><td colspan="2">Process all DEX files found in APK.</td>
-</tr>
-<tr>
-<td><tt>-search-dex-in-archives </tt>
-<br>
-</td><td colspan="2">Also includes Jar and Zip files when searching for DEX files under the provided classpath.
-            </td>
-</tr>
-<tr>
-<td><tt>-process-path <var>dir</var></tt>
-<br>
-<tt>-process-dir <var>dir</var></tt>
-<br>
-</td><td colspan="2">Process all classes found in
-                <var>dir</var>
-            </td>
-</tr>
-<tr>
-<td><tt>-oaat </tt>
-<br>
-</td><td colspan="2">From the process-dir, processes one class at a time.</td>
-</tr>
-<tr>
-<td><tt>-android-jars <var>path</var></tt>
-<br>
-</td><td colspan="2">Use
-                <var>path</var>
-                as the path for finding the android.jar file
-            </td>
-</tr>
-<tr>
-<td><tt>-force-android-jar <var>path</var></tt>
-<br>
-</td><td colspan="2">Force Soot to use
-                <var>path</var>
-                as the path for the android.jar file.
-            </td>
-</tr>
-<tr>
-<td><tt>-android-api-version <var>version</var></tt>
-<br>
-</td><td colspan="2">Force Soot to use
-                <var>version</var>
-                as the API version when readin in APK or DEX files.
-            </td>
-</tr>
-<tr>
-<td><tt>-ast-metrics </tt>
-<br>
-</td><td colspan="2">Compute AST Metrics if performing java to jimple</td>
-</tr>
-<tr>
-<td><tt>-src-prec <var>format</var></tt>
-<br>
-</td><td><tt>c&nbsp;</tt><tt>class&nbsp;</tt>
-<br>
-<tt>only-class&nbsp;</tt>
-<br>
-<tt>J&nbsp;</tt><tt>jimple&nbsp;</tt>
-<br>
-<tt>java&nbsp;</tt>
-<br>
-<tt>apk&nbsp;</tt>
-<br>
-<tt>apk-class-jimple&nbsp;</tt><tt>apk-c-j&nbsp;</tt>
-<br>
-</td><td colspan="1">Sets source precedence to
-                <var>format</var>
-                files
-            </td>
-</tr>
-<tr>
-<td><tt>-full-resolver </tt>
-<br>
-</td><td colspan="2">Force transitive resolving of referenced classes</td>
-</tr>
-<tr>
-<td><tt>-allow-phantom-refs </tt>
-<br>
-</td><td colspan="2">Allow unresolved classes; may cause errors</td>
-</tr>
-<tr>
-<td><tt>-no-bodies-for-excluded </tt>
-<br>
-</td><td colspan="2">Do not load bodies for excluded classes</td>
-</tr>
-<tr>
-<td><tt>-j2me </tt>
-<br>
-</td><td colspan="2">Use J2ME mode; changes assignment of types</td>
-</tr>
-<tr>
-<td><tt>-main-class <var>class</var></tt>
-<br>
-</td><td colspan="2">Sets the main class for whole-program analysis.</td>
-</tr>
-<tr>
-<td><tt>-polyglot </tt>
-<br>
-</td><td colspan="2">Use Java 1.4 Polyglot frontend instead of JastAdd</td>
-</tr>
-<tr>
-<td><tt>-permissive-resolving </tt>
-<br>
-</td><td colspan="2">Use alternative sources when classes cannot be found using the normal resolving strategy
-            </td>
-</tr>
-<tr>
-<td><tt>-drop-bodies-after-load </tt>
-<br>
-</td><td colspan="2">Drop the method source after it has served its purpose of loading the method body</td>
-</tr>
-</table>
-<H2>
-<a name="section_3">Output Options</a>
-</H2>
-<table border="3">
-<tr>
-<td><tt>-d <var>dir</var></tt>
-<br>
-<tt>-output-dir <var>dir</var></tt>
-<br>
-</td><td colspan="2">Store output files in
-                <var>dir</var>
-            </td>
-</tr>
-<tr>
-<td><tt>-f <var>format</var></tt>
-<br>
-<tt>-output-format <var>format</var></tt>
-<br>
-</td><td><tt>J&nbsp;</tt><tt>jimple&nbsp;</tt>
-<br>
-<tt>j&nbsp;</tt><tt>jimp&nbsp;</tt>
-<br>
-<tt>S&nbsp;</tt><tt>shimple&nbsp;</tt>
-<br>
-<tt>s&nbsp;</tt><tt>shimp&nbsp;</tt>
-<br>
-<tt>B&nbsp;</tt><tt>baf&nbsp;</tt>
-<br>
-<tt>b&nbsp;</tt>
-<br>
-<tt>G&nbsp;</tt><tt>grimple&nbsp;</tt>
-<br>
-<tt>g&nbsp;</tt><tt>grimp&nbsp;</tt>
-<br>
-<tt>X&nbsp;</tt><tt>xml&nbsp;</tt>
-<br>
-<tt>dex&nbsp;</tt>
-<br>
-<tt>force-dex&nbsp;</tt>
-<br>
-<tt>n&nbsp;</tt><tt>none&nbsp;</tt>
-<br>
-<tt>jasmin&nbsp;</tt>
-<br>
-<tt>c&nbsp;</tt><tt>class&nbsp;</tt>
-<br>
-<tt>d&nbsp;</tt><tt>dava&nbsp;</tt>
-<br>
-<tt>t&nbsp;</tt><tt>template&nbsp;</tt>
-<br>
-<tt>a&nbsp;</tt><tt>asm&nbsp;</tt>
-<br>
-</td><td colspan="1">Set output format for Soot</td>
-</tr>
-<tr>
-<td><tt>-java-version <var>version</var></tt>
-<br>
-</td><td><tt>default&nbsp;</tt>
-<br>
-<tt>1.1&nbsp;</tt><tt>1&nbsp;</tt>
-<br>
-<tt>1.2&nbsp;</tt><tt>2&nbsp;</tt>
-<br>
-<tt>1.3&nbsp;</tt><tt>3&nbsp;</tt>
-<br>
-<tt>1.4&nbsp;</tt><tt>4&nbsp;</tt>
-<br>
-<tt>1.5&nbsp;</tt><tt>5&nbsp;</tt>
-<br>
-<tt>1.6&nbsp;</tt><tt>6&nbsp;</tt>
-<br>
-<tt>1.7&nbsp;</tt><tt>7&nbsp;</tt>
-<br>
-<tt>1.8&nbsp;</tt><tt>8&nbsp;</tt>
-<br>
-</td><td colspan="1">Force Java version of bytecode generated by Soot.</td>
-</tr>
-<tr>
-<td><tt>-outjar </tt>
-<br>
-<tt>-output-jar </tt>
-<br>
-</td><td colspan="2">Make output dir a Jar file instead of dir</td>
-</tr>
-<tr>
-<td><tt>-xml-attributes </tt>
-<br>
-</td><td colspan="2">Save tags to XML attributes for Eclipse</td>
-</tr>
-<tr>
-<td><tt>-print-tags </tt>
-<br>
-<tt>-print-tags-in-output </tt>
-<br>
-</td><td colspan="2">Print tags in output files after stmt</td>
-</tr>
-<tr>
-<td><tt>-no-output-source-file-attribute </tt>
-<br>
-</td><td colspan="2">Don't output Source File Attribute when producing class files</td>
-</tr>
-<tr>
-<td><tt>-no-output-inner-classes-attribute </tt>
-<br>
-</td><td colspan="2">Don't output inner classes attribute in class files</td>
-</tr>
-<tr>
-<td><tt>-dump-body <var>phaseName</var></tt>
-<br>
-</td><td colspan="2">Dump the internal representation of each method before and after phase
-                <var>phaseName</var>
-            </td>
-</tr>
-<tr>
-<td><tt>-dump-cfg <var>phaseName</var></tt>
-<br>
-</td><td colspan="2">Dump the internal representation of each CFG constructed during phase
-                <var>phaseName</var>
-            </td>
-</tr>
-<tr>
-<td><tt>-show-exception-dests </tt>
-<br>
-</td><td colspan="2">Include exception destination edges as well as CFG edges in dumped CFGs</td>
-</tr>
-<tr>
-<td><tt>-gzip </tt>
-<br>
-</td><td colspan="2">GZip IR output files</td>
-</tr>
-<tr>
-<td><tt>-force-overwrite </tt>
-<br>
-</td><td colspan="2">Force Overwrite Output Files</td>
-</tr>
-</table>
-<H2>
-<a name="section_4">Processing Options</a>
-</H2>
-<table border="3">
-<tr>
-<td><tt>-plugin <var>file</var></tt>
-<br>
-</td><td colspan="2">Load all plugins found in
-                <var>file</var>
-            </td>
-</tr>
-<tr>
-<td><tt>-wrong-staticness <var>arg</var></tt>
-<br>
-</td><td><tt>fail&nbsp;</tt>
-<br>
-<tt>ignore&nbsp;</tt>
-<br>
-<tt>fix&nbsp;</tt>
-<br>
-<tt>fixstrict&nbsp;</tt>
-<br>
-</td><td colspan="1">Ignores or fixes errors due to wrong staticness</td>
-</tr>
-<tr>
-<td><tt>-field-type-mismatches <var>arg</var></tt>
-<br>
-</td><td><tt>fail&nbsp;</tt>
-<br>
-<tt>ignore&nbsp;</tt>
-<br>
-<tt>null&nbsp;</tt>
-<br>
-</td><td colspan="1">Specifies how errors shall be handled when resolving field references with mismatching types
-            </td>
-</tr>
-<tr>
-<td><tt>-p <var>phase opt:val</var></tt>
-<br>
-<tt>-phase-option <var>phase opt:val</var></tt>
-<br>
-</td><td colspan="2">Set <var>phase</var>'s <var>opt</var> option to
-                <var>value</var>
-            </td>
-</tr>
-<tr>
-<td><tt>-O </tt>
-<br>
-<tt>-optimize </tt>
-<br>
-</td><td colspan="2">Perform intraprocedural optimizations</td>
-</tr>
-<tr>
-<td><tt>-W </tt>
-<br>
-<tt>-whole-optimize </tt>
-<br>
-</td><td colspan="2">Perform whole program optimizations</td>
-</tr>
-<tr>
-<td><tt>-via-grimp </tt>
-<br>
-</td><td colspan="2">Convert to bytecode via Grimp instead of via Baf</td>
-</tr>
-<tr>
-<td><tt>-via-shimple </tt>
-<br>
-</td><td colspan="2">Enable Shimple SSA representation</td>
-</tr>
-<tr>
-<td><tt>-throw-analysis <var>arg</var></tt>
-<br>
-</td><td><tt>pedantic&nbsp;</tt>
-<br>
-<tt>unit&nbsp;</tt>
-<br>
-<tt>dalvik&nbsp;</tt>
-<br>
-</td><td colspan="1"></td>
-</tr>
-<tr>
-<td><tt>-check-init-ta <var>arg</var></tt>
-<br>
-<tt>-check-init-throw-analysis <var>arg</var></tt>
-<br>
-</td><td><tt>auto&nbsp;</tt>
-<br>
-<tt>pedantic&nbsp;</tt>
-<br>
-<tt>unit&nbsp;</tt>
-<br>
-<tt>dalvik&nbsp;</tt>
-<br>
-</td><td colspan="1"></td>
-</tr>
-<tr>
-<td><tt>-omit-excepting-unit-edges </tt>
-<br>
-</td><td colspan="2">Omit CFG edges to handlers from excepting units which lack side effects</td>
-</tr>
-<tr>
-<td><tt>-trim-cfgs </tt>
-<br>
-</td><td colspan="2">Trim unrealizable exceptional edges from CFGs</td>
-</tr>
-<tr>
-<td><tt>-ire </tt>
-<br>
-<tt>-ignore-resolution-errors </tt>
-<br>
-</td><td colspan="2">Does not throw an exception when a program references an undeclared field or method.
-            </td>
-</tr>
-</table>
-<H2>
-<a name="section_5">Application Mode Options</a>
-</H2>
-<table border="3">
-<tr>
-<td><tt>-i <var>pkg</var></tt>
-<br>
-<tt>-include <var>pkg</var></tt>
-<br>
-</td><td colspan="2">Include classes in
-                <var>pkg</var>
-                as application classes
-            </td>
-</tr>
-<tr>
-<td><tt>-x <var>pkg</var></tt>
-<br>
-<tt>-exclude <var>pkg</var></tt>
-<br>
-</td><td colspan="2">Exclude classes in
-                <var>pkg</var>
-                from application classes
-            </td>
-</tr>
-<tr>
-<td><tt>-include-all </tt>
-<br>
-</td><td colspan="2">Set default excluded packages to empty list</td>
-</tr>
-<tr>
-<td><tt>-dynamic-class <var>class</var></tt>
-<br>
-</td><td colspan="2">Note that
-                <var>class</var>
-                may be loaded dynamically
-            </td>
-</tr>
-<tr>
-<td><tt>-dynamic-dir <var>dir</var></tt>
-<br>
-</td><td colspan="2">Mark all classes in
-                <var>dir</var>
-                as potentially dynamic
-            </td>
-</tr>
-<tr>
-<td><tt>-dynamic-package <var>pkg</var></tt>
-<br>
-</td><td colspan="2">Marks classes in
-                <var>pkg</var>
-                as potentially dynamic
-            </td>
-</tr>
-</table>
-<H2>
-<a name="section_6">Input Attribute Options</a>
-</H2>
-<table border="3">
-<tr>
-<td><tt>-keep-line-number </tt>
-<br>
-</td><td colspan="2">Keep line number tables</td>
-</tr>
-<tr>
-<td><tt>-keep-bytecode-offset </tt>
-<br>
-<tt>-keep-offset </tt>
-<br>
-</td><td colspan="2">Attach bytecode offset to IR</td>
-</tr>
-</table>
-<H2>
-<a name="section_7">Output Attribute Options</a>
-</H2>
-<table border="3">
-<tr>
-<td><tt>-write-local-annotations </tt>
-<br>
-</td><td colspan="2">Write out debug annotations on local names</td>
-</tr>
-</table>
-<H2>
-<a name="section_8">Annotation Options</a>
-</H2>
-<table border="3">
-<tr>
-<td><tt>-annot-purity </tt>
-<br>
-</td><td colspan="2">Emit purity attributes</td>
-</tr>
-<tr>
-<td><tt>-annot-nullpointer </tt>
-<br>
-</td><td colspan="2">Emit null pointer attributes</td>
-</tr>
-<tr>
-<td><tt>-annot-arraybounds </tt>
-<br>
-</td><td colspan="2">Emit array bounds check attributes</td>
-</tr>
-<tr>
-<td><tt>-annot-side-effect </tt>
-<br>
-</td><td colspan="2">Emit side-effect attributes</td>
-</tr>
-<tr>
-<td><tt>-annot-fieldrw </tt>
-<br>
-</td><td colspan="2">Emit field read/write attributes</td>
-</tr>
-</table>
-<H2>
-<a name="section_9">Miscellaneous Options</a>
-</H2>
-<table border="3">
-<tr>
-<td><tt>-time </tt>
-<br>
-</td><td colspan="2">Report time required for transformations</td>
-</tr>
-<tr>
-<td><tt>-subtract-gc </tt>
-<br>
-</td><td colspan="2">Subtract gc from time</td>
-</tr>
-<tr>
-<td><tt>-no-writeout-body-releasing </tt>
-<br>
-</td><td colspan="2">Disables the release of method bodies after writeout. This flag is used internally.</td>
-</tr>
-</table>
-<h1>
-<a name="phaseOptions">PHASES AND PHASE OPTIONS</a>
-</h1>
-<phaseintro>
-        
-<P>
-            Soot supports the powerful--but initially confusing--notion of
-            ``phase options''. This document aims to clear up the confusion so
-            you can exploit the power of phase options.
-        </P>
-
-        
-<P>
-=======
             
          </p>
          
@@ -2120,23 +941,15 @@
          
          
          <P>
->>>>>>> 5c8bfba2
             Soot's execution is divided into a number of phases. For example,
             <TT>JimpleBody</TT>s are built by a phase called <TT>jb</TT>, which is
             itself comprised of subphases, such as the aggregation of local
             variables (<TT>jb.a</TT>).
-<<<<<<< HEAD
-        </P>
-
-        
-<P>
-=======
             
          </P>
          
          
          <P>
->>>>>>> 5c8bfba2
             Phase options provide a way for you to
             change the behaviour of a phase from the Soot command-line. They take
             the form
@@ -2154,50 +967,6 @@
             <PRE>
                 java soot.Main foo -p cg.spark verbose:true,on-fly-cg:true
             </PRE>
-<<<<<<< HEAD
-        
-</P>
-
-        
-<P>
-            There are five types of phase options:
-        </P>
-
-        
-<OL>
-            
-<LI>Boolean options take the values
-                ``true'' and ``false''; if you specify the name of a boolean option without adding a value for it,
-                ``true'' is assumed.
-            </LI>
-            
-<LI>Multi-valued options take a value from a set of allowed values
-                specific to that option.
-            </LI>
-            
-<LI>Integer options
-                take an integer value.
-            </LI>
-            
-<LI>Floating point options take a
-                floating point number as their value.
-            </LI>
-            
-<LI>String options take an arbitrary
-                string as their value.
-            </LI>
-        
-</OL>
-
-        
-<P>
-            Each option has a default value which is used if the option is not
-            specified on the command line.
-        </P>
-
-        
-<P>
-=======
             </P>
          
          
@@ -2247,22 +1016,12 @@
          
          
          <P>
->>>>>>> 5c8bfba2
             All phases and subphases accept the option ``<TT>enabled</TT>'', which
             must be ``<TT>true</TT>'' for the phase or subphase to execute. To save
             you some typing, the pseudo-options ``<TT>on</TT>'' and ``<TT>off</TT>''
             are equivalent to ``<TT>enabled:true</TT>'' and ``<TT>enabled:false</TT>'',
             respectively. In addition, specifying any options for a phase
             automatically enables that phase.
-<<<<<<< HEAD
-        </P>
-
-        
-<H4>Adding your own subphases</H4>
-
-        
-<P>
-=======
             
          </P>
          
@@ -2271,4858 +1030,22 @@
          
          
          <P>
->>>>>>> 5c8bfba2
             Within Soot, each phase is implemented by a <TT>Pack</TT>. The
             <TT>Pack</TT>
             is a collection of transformers, each corresponding to a subphase of
             the phase implemented by the <TT>Pack</TT>. When the <TT>Pack</TT> is
             called, it executes each of its transformers in order.
-<<<<<<< HEAD
-        </P>
-
-        
-<P>
-=======
             
          </P>
          
          
          <P>
->>>>>>> 5c8bfba2
             Soot transformers are usually instances of classes that extend
             <TT>BodyTransformer</TT>
             or <TT>SceneTransformer</TT>. In either case, the
             transformer class must override the <TT>internalTransform</TT> method,
             providing an implementation which carries out some transformation on
             the code being analyzed.
-<<<<<<< HEAD
-        </P>
-
-        
-<P>
-            To add a transformer to some <TT>Pack</TT> without modifying Soot itself,
-            create your own class which changes the contents of the <TT>Pack</TT>s to
-            meet your requirements and then calls <TT>soot.Main</TT>.
-        </P>
-
-        
-<P>
-            The remainder of this document describes the transformations belonging
-            to Soot's various <TT>Pack</TT>s and their corresponding phase
-            options.
-        </P>
-    
-</phaseintro>
-<h2>
-<a name="phase_1">Jimple Body Creation (jb)</a>
-</h2>
-<p>
-                    Jimple Body Creation creates a JimpleBody for each input
-                    method, using either coffi, to read .class files, or the
-                    jimple parser, to read .jimple files.
-                </p>
-<h4>Accepted phase options:</h4>
-<ul>
-<li>
-<b>Enabled</b> (enabled)
-		<br>
-			(default value: <span class="value">true</span>)
-		<p></p>
-</li>
-<li>
-<b>Use Original Names</b> (use-original-names)
-		<br>
-			(default value: <span class="value">false</span>)
-		<p>
-                        Retain the original names for local variables when the source
-                        includes those names. Otherwise, Soot gives variables generic
-                        names based on their types.
-                    </p>
-</li>
-<li>
-<b>Preserve source-level annotations</b> (preserve-source-annotations)
-		<br>
-			(default value: <span class="value">false</span>)
-		<p>
-                        Preserves annotations of retention type SOURCE. (for
-                        everything but package and local variable annotations)
-                    </p>
-</li>
-<li>
-<b>Stabilize local names</b> (stabilize-local-names)
-		<br>
-			(default value: <span class="value">false</span>)
-		<p>
-                        Make sure that local names are stable between runs. This requires re-normalizing all
-                        local names after the standard transformations and then sorting them which can negatively
-                        impact performance. This option automatically sets "sort-locals" in "jb.lns" during the
-                        second re-normalization pass.
-                    </p>
-</li>
-</ul>
-<h2>
-<a name="phase_1_1">Duplicate CatchAll Trap Remover (jb.dtr)</a>
-</h2>
-<p>
-                        This transformer detects cases in which the same code block is covered by two different
-                        catch all traps with different exception handlers (A and B), and if there is at the
-                        same time a third catch all trap that covers the second handler B and jumps to A, then
-                        the second trap is unnecessary, because it is already covered by a combination of the
-                        other two traps. This transformer removes the unnecessary trap.
-                    </p>
-<h4>Accepted phase options:</h4>
-<ul>
-<li>
-<b>Enabled</b> (enabled)
-		<br>
-			(default value: <span class="value">true</span>)
-		<p></p>
-</li>
-</ul>
-<h2>
-<a name="phase_1_2">Empty Switch Eliminator (jb.ese)</a>
-</h2>
-<p>
-                        The Empty Switch Eliminator detects and removes switch statements that have no data labels.
-                        Instead, the code is transformed to contain a single jump statement to the default label.
-                    </p>
-<h4>Accepted phase options:</h4>
-<ul>
-<li>
-<b>Enabled</b> (enabled)
-		<br>
-			(default value: <span class="value">true</span>)
-		<p></p>
-</li>
-</ul>
-<h2>
-<a name="phase_1_3">Local Splitter (jb.ls)</a>
-</h2>
-<p>
-                        The Local Splitter identifies DU-UD webs for local variables and
-                        introduces new variables so that each disjoint web is associated
-                        with a single local.
-                    </p>
-<h4>Accepted phase options:</h4>
-<ul>
-<li>
-<b>Enabled</b> (enabled)
-		<br>
-			(default value: <span class="value">true</span>)
-		<p></p>
-</li>
-</ul>
-<h2>
-<a name="phase_1_4">Jimple Local Aggregator (jb.a)</a>
-</h2>
-<p>
-                        
-                            The Jimple Local Aggregator removes some unnecessary copies by
-                            combining local variables. Essentially, it finds definitions
-                            which have only a single use and, if it is safe to do so, removes
-                            the original definition after replacing the use with the
-                            definition's right-hand side.
-                        
-                        
-                            At this stage in JimpleBody construction, local
-                            aggregation serves largely to remove the copies to and from stack
-                            variables which simulate load and store instructions in the
-                            original bytecode.
-                        
-                    </p>
-<h4>Accepted phase options:</h4>
-<ul>
-<li>
-<b>Enabled</b> (enabled)
-		<br>
-			(default value: <span class="value">true</span>)
-		<p></p>
-</li>
-<li>
-<b>Only Stack Locals</b> (only-stack-locals)
-		<br>
-			(default value: <span class="value">true</span>)
-		<p>
-                            Only aggregate locals that represent stack locations in the
-                            original bytecode. (Stack locals can be distinguished in Jimple
-                            by the
-                            
-                            character with which their names begin.)
-                        </p>
-</li>
-</ul>
-<h2>
-<a name="phase_1_5">Unused Local Eliminator (jb.ule)</a>
-</h2>
-<p>
-                        The Unused Local Eliminator removes any unused locals from the
-                        method.
-                    </p>
-<h4>Accepted phase options:</h4>
-<ul>
-<li>
-<b>Enabled</b> (enabled)
-		<br>
-			(default value: <span class="value">true</span>)
-		<p></p>
-</li>
-</ul>
-<h2>
-<a name="phase_1_6">Type Assigner (jb.tr)</a>
-</h2>
-<p>
-                        The Type Assigner gives local variables types which will
-                        accommodate the values stored in them over the course of the
-                        method.
-                    </p>
-<h4>Accepted phase options:</h4>
-<ul>
-<li>
-<b>Enabled</b> (enabled)
-		<br>
-			(default value: <span class="value">true</span>)
-		<p></p>
-</li>
-<li>
-<b>Use older type assigner</b> (use-older-type-assigner)
-		<br>
-			(default value: <span class="value">false</span>)
-		<p>
-                            This enables the older type assigner that was in use until May 2008.
-                            The current type assigner is a reimplementation by Ben Bellamy
-                            that uses an entirely new and faster algorithm which always assigns
-                            the most narrow type possible. If compare-type-assigners is on,
-                            this option causes the older type assigner to execute first.
-                            (Otherwise the newer one is executed first.)
-                        </p>
-</li>
-<li>
-<b>Compare type assigners</b> (compare-type-assigners)
-		<br>
-			(default value: <span class="value">false</span>)
-		<p>
-                            Enables comparison (both runtime and results) of Ben Bellamy's type assigner with the
-                            older type assigner that was in Soot.
-                        </p>
-</li>
-<li>
-<b>Ignore Nullpointer Dereferences</b> (ignore-nullpointer-dereferences)
-		<br>
-			(default value: <span class="value">false</span>)
-		<p>
-                            If this option is enabled, Soot wiil not check whether the base object of a virtual method
-                            call can only be null. This will lead to the null_type pseudo type being used in your Jimple
-                            code.
-                        </p>
-</li>
-</ul>
-<h2>
-<a name="phase_1_7">Unsplit-originals Local Packer (jb.ulp)</a>
-</h2>
-<p>
-                        The Unsplit-originals Local Packer executes only when the
-                        `use-original-names' option is chosen for the
-                        `jb' phase. The Local Packer attempts to minimize
-                        the number of local variables required in a method by reusing the
-                        same variable for disjoint DU-UD webs. Conceptually, it is the
-                        inverse of the Local Splitter.
-                    </p>
-<h4>Accepted phase options:</h4>
-<ul>
-<li>
-<b>Enabled</b> (enabled)
-		<br>
-			(default value: <span class="value">true</span>)
-		<p></p>
-</li>
-<li>
-<b>Unsplit Original Locals</b> (unsplit-original-locals)
-		<br>
-			(default value: <span class="value">true</span>)
-		<p>
-                            Use the variable names in the original source as a guide when
-                            determining how to share local variables among non-interfering
-                            variable usages. This recombines named locals which were split by
-                            the Local Splitter.
-                        </p>
-</li>
-</ul>
-<h2>
-<a name="phase_1_8">Local Name Standardizer (jb.lns)</a>
-</h2>
-<p>
-                        The Local Name Standardizer assigns generic names to local variables.
-                    </p>
-<h4>Accepted phase options:</h4>
-<ul>
-<li>
-<b>Enabled</b> (enabled)
-		<br>
-			(default value: <span class="value">true</span>)
-		<p></p>
-</li>
-<li>
-<b>Only Stack Locals</b> (only-stack-locals)
-		<br>
-			(default value: <span class="value">false</span>)
-		<p>
-                            Only standardizes the names of variables that represent stack
-                            locations in the original bytecode. This becomes the default when
-                            the `use-original-names' option is specified for
-                            the `jb' phase.
-                        </p>
-</li>
-<li>
-<b>Sort Locals</b> (sort-locals)
-		<br>
-			(default value: <span class="value">false</span>)
-		<p>
-                            First sorts the locals alphabetically by the string representation of
-                            their type. Then if there are two locals with the same type, it uses
-                            the only other source of structurally stable information (i.e. the
-                            instructions themselves) to produce an ordering for the locals
-                            that remains consistent between different soot instances. It achieves
-                            this by determining the position of a local's first occurrence in the
-                            instruction's list of definition statements. This position is then used
-                            to sort the locals with the same type in an ascending order.
-                        </p>
-</li>
-</ul>
-<h2>
-<a name="phase_1_9">Copy Propagator (jb.cp)</a>
-</h2>
-<p>
-                        This phase performs cascaded copy propagation.
-
-                        If the propagator encounters situations of the form:
-                        
-                            A: a = ...;
-                            ...
-                            B: x = a;
-                            ...
-                            C: ... = ... x;
-                        
-                        where a and x are each defined only once (at
-                        A
-                        and B, respectively), then it can propagate
-                        immediately without checking between B and
-                        C
-                        for redefinitions of a. In
-                        this case the propagator is global.
-
-                        Otherwise, if a has multiple definitions then the
-                        propagator checks for redefinitions and propagates copies
-                        only within extended basic blocks.
-                    </p>
-<h4>Accepted phase options:</h4>
-<ul>
-<li>
-<b>Enabled</b> (enabled)
-		<br>
-			(default value: <span class="value">true</span>)
-		<p></p>
-</li>
-<li>
-<b>Only Regular Locals</b> (only-regular-locals)
-		<br>
-			(default value: <span class="value">false</span>)
-		<p>
-                            Only propagate copies through ``regular'' locals, that is,
-                            those declared in the source bytecode.
-                        </p>
-</li>
-<li>
-<b>Only Stack Locals</b> (only-stack-locals)
-		<br>
-			(default value: <span class="value">true</span>)
-		<p>
-                            Only propagate copies through locals that represent stack locations in
-                            the original bytecode.
-                        </p>
-</li>
-</ul>
-<h2>
-<a name="phase_1_10">Dead Assignment Eliminator (jb.dae)</a>
-</h2>
-<p>
-                        The Dead Assignment Eliminator eliminates assignment statements
-                        to locals whose values are not subsequently used, unless
-                        evaluating the right-hand side of the assignment may cause
-                        side-effects.
-                    </p>
-<h4>Accepted phase options:</h4>
-<ul>
-<li>
-<b>Enabled</b> (enabled)
-		<br>
-			(default value: <span class="value">true</span>)
-		<p></p>
-</li>
-<li>
-<b>Only Stack Locals</b> (only-stack-locals)
-		<br>
-			(default value: <span class="value">true</span>)
-		<p>
-                            Only eliminate dead assignments to locals that represent stack
-                            locations in the original bytecode.
-                        </p>
-</li>
-</ul>
-<h2>
-<a name="phase_1_11">Post-copy propagation Unused Local Eliminator (jb.cp-ule)</a>
-</h2>
-<p>
-                        This phase removes any locals that are unused after copy propagation.
-                    </p>
-<h4>Accepted phase options:</h4>
-<ul>
-<li>
-<b>Enabled</b> (enabled)
-		<br>
-			(default value: <span class="value">true</span>)
-		<p></p>
-</li>
-</ul>
-<h2>
-<a name="phase_1_12">Local Packer (jb.lp)</a>
-</h2>
-<p>
-                        The Local Packer attempts to minimize the number of local
-                        variables required in a method by reusing the same variable for
-                        disjoint DU-UD webs. Conceptually, it is the inverse of the
-                        Local Splitter.
-                    </p>
-<h4>Accepted phase options:</h4>
-<ul>
-<li>
-<b>Enabled</b> (enabled)
-		<br>
-			(default value: <span class="value">false</span>)
-		<p></p>
-</li>
-<li>
-<b>Unsplit Original Locals</b> (unsplit-original-locals)
-		<br>
-			(default value: <span class="value">false</span>)
-		<p>
-                            Use the variable names in the original source as a guide when
-                            determining how to share local variables across non-interfering
-                            variable usages. This recombines named locals which were split by
-                            the Local Splitter.
-                        </p>
-</li>
-</ul>
-<h2>
-<a name="phase_1_13">Nop Eliminator (jb.ne)</a>
-</h2>
-<p>
-                        The Nop Eliminator removes nop statements from the method.
-                    </p>
-<h4>Accepted phase options:</h4>
-<ul>
-<li>
-<b>Enabled</b> (enabled)
-		<br>
-			(default value: <span class="value">true</span>)
-		<p></p>
-</li>
-</ul>
-<h2>
-<a name="phase_1_14">Unreachable Code Eliminator (jb.uce)</a>
-</h2>
-<p>
-                        The Unreachable Code Eliminator removes unreachable code and
-                        traps whose catch blocks are empty.
-                    </p>
-<h4>Accepted phase options:</h4>
-<ul>
-<li>
-<b>Enabled</b> (enabled)
-		<br>
-			(default value: <span class="value">true</span>)
-		<p></p>
-</li>
-<li>
-<b>Remove unreachable traps</b> (remove-unreachable-traps)
-		<br>
-			(default value: <span class="value">true</span>)
-		<p>
-                            Remove exception table entries when none of the protected instructions can
-                            throw the exception being caught.
-                        </p>
-</li>
-</ul>
-<h2>
-<a name="phase_1_15">Trap Tightener (jb.tt)</a>
-</h2>
-<p>
-                        The Trap Tightener changes the area protected by each exception handler,
-                        so that it begins with the first instruction in the old protected
-                        area which is actually capable of throwing an exception caught by the
-                        handler, and ends just after the last instruction in the old
-                        protected area which can throw an exception caught by the
-                        handler. This reduces the chance of producing unverifiable code
-                        as a byproduct of pruning exceptional control flow within CFGs.
-                    </p>
-<h4>Accepted phase options:</h4>
-<ul>
-<li>
-<b>Enabled</b> (enabled)
-		<br>
-			(default value: <span class="value">false</span>)
-		<p></p>
-</li>
-</ul>
-<h2>
-<a name="phase_2">Java To Jimple Body Creation (jj)</a>
-</h2>
-<p>
-                    Jimple Body Creation creates a JimpleBody for each input
-                    method, using polyglot, to read .java files.
-                </p>
-<h4>Accepted phase options:</h4>
-<ul>
-<li>
-<b>Enabled</b> (enabled)
-		<br>
-			(default value: <span class="value">true</span>)
-		<p></p>
-</li>
-<li>
-<b>Use Original Names</b> (use-original-names)
-		<br>
-			(default value: <span class="value">true</span>)
-		<p>
-                        Retain the original names for local variables when the source
-                        includes those names. Otherwise, Soot gives variables generic
-                        names based on their types.
-                    </p>
-</li>
-</ul>
-<h2>
-<a name="phase_2_1">Local Splitter (jj.ls)</a>
-</h2>
-<p>
-                        The Local Splitter identifies DU-UD webs for local variables and
-                        introduces new variables so that each disjoint web is associated
-                        with a single local.
-                    </p>
-<h4>Accepted phase options:</h4>
-<ul>
-<li>
-<b>Enabled</b> (enabled)
-		<br>
-			(default value: <span class="value">false</span>)
-		<p></p>
-</li>
-</ul>
-<h2>
-<a name="phase_2_2">Jimple Local Aggregator (jj.a)</a>
-</h2>
-<p>
-                        
-                            The Jimple Local Aggregator removes some unnecessary copies by
-                            combining local variables. Essentially, it finds definitions
-                            which have only a single use and, if it is safe to do so, removes
-                            the original definition after replacing the use with the
-                            definition's right-hand side.
-                        
-                        
-                            At this stage in JimpleBody construction, local
-                            aggregation serves largely to remove the copies to and from stack
-                            variables which simulate load and store instructions in the
-                            original bytecode.
-                        
-                    </p>
-<h4>Accepted phase options:</h4>
-<ul>
-<li>
-<b>Enabled</b> (enabled)
-		<br>
-			(default value: <span class="value">true</span>)
-		<p></p>
-</li>
-<li>
-<b>Only Stack Locals</b> (only-stack-locals)
-		<br>
-			(default value: <span class="value">true</span>)
-		<p>
-                            Only aggregate locals that represent stack locations in the
-                            original bytecode. (Stack locals can be distinguished in Jimple
-                            by the
-                            
-                            character with which their names begin.)
-                        </p>
-</li>
-</ul>
-<h2>
-<a name="phase_2_3">Unused Local Eliminator (jj.ule)</a>
-</h2>
-<p>
-                        The Unused Local Eliminator removes any unused locals from the
-                        method.
-                    </p>
-<h4>Accepted phase options:</h4>
-<ul>
-<li>
-<b>Enabled</b> (enabled)
-		<br>
-			(default value: <span class="value">true</span>)
-		<p></p>
-</li>
-</ul>
-<h2>
-<a name="phase_2_4">Type Assigner (jj.tr)</a>
-</h2>
-<p>
-                        The Type Assigner gives local variables types which will
-                        accommodate the values stored in them over the course of the
-                        method.
-                    </p>
-<h4>Accepted phase options:</h4>
-<ul>
-<li>
-<b>Enabled</b> (enabled)
-		<br>
-			(default value: <span class="value">false</span>)
-		<p></p>
-</li>
-</ul>
-<h2>
-<a name="phase_2_5">Unsplit-originals Local Packer (jj.ulp)</a>
-</h2>
-<p>
-                        The Unsplit-originals Local Packer executes only when the
-                        `use-original-names' option is chosen for the
-                        `jb' phase. The Local Packer attempts to minimize
-                        the number of local variables required in a method by reusing the
-                        same variable for disjoint DU-UD webs. Conceptually, it is the
-                        inverse of the Local Splitter.
-                    </p>
-<h4>Accepted phase options:</h4>
-<ul>
-<li>
-<b>Enabled</b> (enabled)
-		<br>
-			(default value: <span class="value">false</span>)
-		<p></p>
-</li>
-<li>
-<b>Unsplit Original Locals</b> (unsplit-original-locals)
-		<br>
-			(default value: <span class="value">false</span>)
-		<p>
-                            Use the variable names in the original source as a guide when
-                            determining how to share local variables among non-interfering
-                            variable usages. This recombines named locals which were split by
-                            the Local Splitter.
-                        </p>
-</li>
-</ul>
-<h2>
-<a name="phase_2_6">Local Name Standardizer (jj.lns)</a>
-</h2>
-<p>
-                        The Local Name Standardizer assigns generic names to local variables.
-                    </p>
-<h4>Accepted phase options:</h4>
-<ul>
-<li>
-<b>Enabled</b> (enabled)
-		<br>
-			(default value: <span class="value">true</span>)
-		<p></p>
-</li>
-<li>
-<b>Only Stack Locals</b> (only-stack-locals)
-		<br>
-			(default value: <span class="value">false</span>)
-		<p>
-                            Only standardizes the names of variables that represent stack
-                            locations in the original bytecode. This becomes the default when
-                            the `use-original-names' option is specified for
-                            the `jb' phase.
-                        </p>
-</li>
-</ul>
-<h2>
-<a name="phase_2_7">Copy Propagator (jj.cp)</a>
-</h2>
-<p>
-                        This phase performs cascaded copy propagation.
-
-                        If the propagator encounters situations of the form:
-                        
-                            A: a = ...;
-                            ...
-                            B: x = a;
-                            ...
-                            C: ... = ... x;
-                        
-                        where a and x are each defined only once (at
-                        A
-                        and B, respectively), then it can propagate
-                        immediately without checking between B and
-                        C
-                        for redefinitions of a. In
-                        this case the propagator is global.
-
-                        Otherwise, if a has multiple definitions then the
-                        propagator checks for redefinitions and propagates copies
-                        only within extended basic blocks.
-                    </p>
-<h4>Accepted phase options:</h4>
-<ul>
-<li>
-<b>Enabled</b> (enabled)
-		<br>
-			(default value: <span class="value">true</span>)
-		<p></p>
-</li>
-<li>
-<b>Only Regular Locals</b> (only-regular-locals)
-		<br>
-			(default value: <span class="value">false</span>)
-		<p>
-                            Only propagate copies through ``regular'' locals, that is,
-                            those declared in the source bytecode.
-                        </p>
-</li>
-<li>
-<b>Only Stack Locals</b> (only-stack-locals)
-		<br>
-			(default value: <span class="value">true</span>)
-		<p>
-                            Only propagate copies through locals that represent stack locations in
-                            the original bytecode.
-                        </p>
-</li>
-</ul>
-<h2>
-<a name="phase_2_8">Dead Assignment Eliminator (jj.dae)</a>
-</h2>
-<p>
-                        The Dead Assignment Eliminator eliminates assignment statements
-                        to locals whose values are not subsequently used, unless
-                        evaluating the right-hand side of the assignment may cause
-                        side-effects.
-                    </p>
-<h4>Accepted phase options:</h4>
-<ul>
-<li>
-<b>Enabled</b> (enabled)
-		<br>
-			(default value: <span class="value">true</span>)
-		<p></p>
-</li>
-<li>
-<b>Only Stack Locals</b> (only-stack-locals)
-		<br>
-			(default value: <span class="value">true</span>)
-		<p>
-                            Only eliminate dead assignments to locals that represent stack
-                            locations in the original bytecode.
-                        </p>
-</li>
-</ul>
-<h2>
-<a name="phase_2_9">Post-copy propagation Unused Local Eliminator (jj.cp-ule)</a>
-</h2>
-<p>
-                        This phase removes any locals that are unused after copy propagation.
-                    </p>
-<h4>Accepted phase options:</h4>
-<ul>
-<li>
-<b>Enabled</b> (enabled)
-		<br>
-			(default value: <span class="value">true</span>)
-		<p></p>
-</li>
-</ul>
-<h2>
-<a name="phase_2_10">Local Packer (jj.lp)</a>
-</h2>
-<p>
-                        The Local Packer attempts to minimize the number of local
-                        variables required in a method by reusing the same variable for
-                        disjoint DU-UD webs. Conceptually, it is the inverse of the
-                        Local Splitter.
-                    </p>
-<h4>Accepted phase options:</h4>
-<ul>
-<li>
-<b>Enabled</b> (enabled)
-		<br>
-			(default value: <span class="value">false</span>)
-		<p></p>
-</li>
-<li>
-<b>Unsplit Original Locals</b> (unsplit-original-locals)
-		<br>
-			(default value: <span class="value">false</span>)
-		<p>
-                            Use the variable names in the original source as a guide when
-                            determining how to share local variables across non-interfering
-                            variable usages. This recombines named locals which were split by
-                            the Local Splitter.
-                        </p>
-</li>
-</ul>
-<h2>
-<a name="phase_2_11">Nop Eliminator (jj.ne)</a>
-</h2>
-<p>
-                        The Nop Eliminator removes nop statements from the method.
-                    </p>
-<h4>Accepted phase options:</h4>
-<ul>
-<li>
-<b>Enabled</b> (enabled)
-		<br>
-			(default value: <span class="value">true</span>)
-		<p></p>
-</li>
-</ul>
-<h2>
-<a name="phase_2_12">Unreachable Code Eliminator (jj.uce)</a>
-</h2>
-<p>
-                        The Unreachable Code Eliminator removes unreachable code and
-                        traps whose catch blocks are empty.
-                    </p>
-<h4>Accepted phase options:</h4>
-<ul>
-<li>
-<b>Enabled</b> (enabled)
-		<br>
-			(default value: <span class="value">true</span>)
-		<p></p>
-</li>
-</ul>
-<h2>
-<a name="phase_3">Whole Jimple Pre-processing Pack (wjpp)</a>
-</h2>
-<p>
-                    
-                        This pack allows you to insert pre-processors that are run before
-                        call-graph construction. Only enabled in whole-program mode.
-                    
-                </p>
-<h4>Accepted phase options:</h4>
-<ul>
-<li>
-<b>Enabled</b> (enabled)
-		<br>
-			(default value: <span class="value">true</span>)
-		<p></p>
-</li>
-</ul>
-<h2>
-<a name="phase_3_1">Constant reflective method invocation base transformer (wjpp.cimbt)</a>
-</h2>
-<p>When using the types-for-invoke option of the cg phase, problems might
-                        occur if the base object of a call to Method.invoke() (the first argument) is a string constant.
-                        This option replaces all
-                        string constants of such calls by locals and, therefore, allows the
-                        static resolution of reflective call targets on constant string objects.
-                    </p>
-<h4>Accepted phase options:</h4>
-<ul>
-<li>
-<b>Enabled</b> (enabled)
-		<br>
-			(default value: <span class="value">false</span>)
-		<p></p>
-</li>
-<li>
-<b>Verbose</b> (verbose)
-		<br>
-			(default value: <span class="value">false</span>)
-		<p></p>
-</li>
-</ul>
-<h2>
-<a name="phase_4">Whole Shimple Pre-processing Pack (wspp)</a>
-</h2>
-<p>
-                    
-                        This pack allows you to insert pre-processors that are run before
-                        call-graph construction. Only enabled in whole-program Shimple mode.
-                    
-                    
-                        In an unmodified copy of Soot, this pack is empty.
-                    
-                </p>
-<h4>Accepted phase options:</h4>
-<ul>
-<li>
-<b>Enabled</b> (enabled)
-		<br>
-			(default value: <span class="value">true</span>)
-		<p></p>
-</li>
-</ul>
-<h2>
-<a name="phase_5">Call Graph Constructor (cg)</a>
-</h2>
-<p>
-                    The Call Graph Constructor computes a call graph for whole
-                    program analysis. When this pack finishes, a call graph is
-                    available in the Scene. The different phases in this pack are
-                    different ways to construct the call graph. Exactly one phase in
-                    this pack must be enabled; Soot will raise an error otherwise.
-                </p>
-<h4>Accepted phase options:</h4>
-<ul>
-<li>
-<b>Enabled</b> (enabled)
-		<br>
-			(default value: <span class="value">true</span>)
-		<p></p>
-</li>
-<li>
-<b>Safe forName</b> (safe-forname)
-		<br>
-			(default value: <span class="value">false</span>)
-		<p>When a program calls
-                        Class.forName(), the named class is resolved, and its static initializer
-                        executed. In many cases, it cannot be determined statically which
-                        class will be loaded, and which static initializer executed. When this
-                        option is set to true, Soot will conservatively assume that any static
-                        initializer could be executed. This may make the call graph very large.
-                        When this option is set to false, any calls to Class.forName() for which
-                        the class cannot be determined statically are assumed to call no
-                        static initializers.
-                    </p>
-</li>
-<li>
-<b>Safe newInstance</b> (safe-newinstance)
-		<br>
-			(default value: <span class="value">false</span>)
-		<p>When a program calls
-                        Class.newInstance(), a new object is created and its constructor
-                        executed. Soot does not determine statically which
-                        type of object will be created, and which constructor executed. When this
-                        option is set to true, Soot will conservatively assume that any constructor
-                        could be executed. This may make the call graph very large.
-                        When this option is set to false, any calls to Class.newInstance()
-                        are assumed not to call the constructor of the created object.
-                    </p>
-</li>
-<li>
-<b>Library mode</b> (library)
-		<br>
-			(default value: <span class="value">disabled</span>)
-		<p>
-                        Specifies whether the target classes should be treated as an application or a library.
-                        If library mode is disabled (default), the call graph construction assumes that
-                        the target is an application and
-                        starts the construction from the specified entry points (main method by
-                        default).
-                        Under the assumption that the target is a library, possible call edges might be missing in the
-                        call graph.
-                        The two different library modes add theses missing calls to the call graph and
-                        differ only in the view of the class hierachy
-                        (hierachy of target library or possible extended hierachy).
-                        If simulate-natives is also set, the results of native methods are also set to any sub type of
-                        the declared return type.
-                    </p>
-<table border="0">
-<th colspan="2">
-					Possible values:
-				</th>
-<tr>
-<td class="value">disabled</td><td>
-                            Call(and pointer assignment) graph construction treat the target classes as application
-                            starting from the entry points.
-                        </td>
-</tr>
-<tr>
-<td class="value">any-subtype</td><td>
-                            On library analysis it has to be assumed, that a possible client can call
-                            any method or access any field,
-                            to which he has the access rights (default public/protected but can be set with
-                            soot.Scene#setClientAccessibilityOracle).
-                            In this mode types of any accessible field, method parameter, this local, or
-                            caugth exception is set to any possible sub type
-                            according to the class hierachy of the target library.
-                            If simulate-natives is also set, the results of native methods are also set to any sub type
-                            of the declared return type.
-                        </td>
-</tr>
-<tr>
-<td class="value">signature-resolution</td><td>
-                            On library analysis it has to be assumed, that a possible client can call
-                            any method or access any field,
-                            to which he has the access rights (default public/protected but can be set with
-                            soot.Scene#setClientAccessibilityOracle).
-                            In this mode types of any accessible field, method parameter, this local, or
-                            caugth exception is set to any possible sub type
-                            according to a possible extended class hierarchy of the target library.
-                            Whenever any sub type of a specific type is considered as
-                            receiver for a method to call and the base type is an interface, calls to
-                            existing methods with matching signature (possible implementation
-                            of method to call) are also added. As Javas' subtyping allows
-                            contra-variance for return types and co-variance for parameters when
-                            overriding
-                            a method, these cases are also considered here.
-
-                            Example: Classes A, B (B sub type of A), interface I with method public A foo(B b); and a
-                            class C with method public B foo(A a) { ... }.
-                            The extended class hierachy will contain C as possible implementation of I.
-
-                            If simulate-natives is also set, the results of native methods are also set to any possible
-                            sub type of the declared return type.
-                        </td>
-</tr>
-</table>
-</li>
-<li>
-<b>Verbose</b> (verbose)
-		<br>
-			(default value: <span class="value">false</span>)
-		<p>Due to the effects of native methods and reflection, it may not always be possible to
-                        construct a fully conservative call graph. Setting this option to true causes Soot to point out
-                        the parts of the call graph that may be incomplete, so that they can be checked by hand.
-                    </p>
-</li>
-<li>
-<b>JDK version</b> (jdkver)
-		<br>
-			(default value: <span class="value">3</span>)
-		<p>This option sets the JDK version of the standard library being analyzed so that Soot can
-                        simulate the native methods in the specific version of the library. The default, 3, refers to
-                        Java 1.3.x.
-                    </p>
-</li>
-<li>
-<b>All Application Class Methods Reachable</b> (all-reachable)
-		<br>
-			(default value: <span class="value">false</span>)
-		<p>When this option is false, the call graph is built starting at a set of entry points, and
-                        only methods reachable from those entry points are processed. Unreachable methods will not have
-                        any call graph edges generated out of them. Setting this option to true makes Soot consider all
-                        methods of application classes to be reachable, so call edges are generated for all of them.
-                        This leads to a larger call graph. For program visualization purposes, it is sometimes desirable
-                        to include edges from unreachable methods; although these methods are unreachable in the version
-                        being analyzed, they may become reachable if the program is modified.
-                    </p>
-</li>
-<li>
-<b>Implicit Entry Points</b> (implicit-entry)
-		<br>
-			(default value: <span class="value">true</span>)
-		<p>When this option is true, methods that are called implicitly by the VM are considered
-                        entry points of the call graph. When it is false, these methods are not considered entry points,
-                        leading to a possibly incomplete call graph.
-                    </p>
-</li>
-<li>
-<b>Trim Static Initializer Edges</b> (trim-clinit)
-		<br>
-			(default value: <span class="value">true</span>)
-		<p>The call graph contains an edge
-                        from each statement that could trigger execution of a static initializer to that
-                        static initializer. However, each static initializer is triggered only once.
-                        When this option is enabled, after the call graph is built, an intra-procedural
-                        analysis is performed to detect static initializer edges leading to methods
-                        that must have already been executed. Since these static initializers cannot be
-                        executed again, the corresponding call graph edges are removed from the call graph.
-                    </p>
-</li>
-<li>
-<b>Reflection Log</b> (reflection-log)
-		<p>Load a reflection log
-                        from the given file and use this log to resolve reflective call sites. Note that
-                        when a log is given, the following other options have no effect: safe-forname,
-                        safe-newinstance.
-                    </p>
-</li>
-<li>
-<b>Guarding strategy</b> (guards)
-		<br>
-			(default value: <span class="value">ignore</span>)
-		<p>Using a reflection log is only sound for method executions that were logged.
-                        Executing the program differently may be unsound. Soot can insert guards at program points for
-                        which the reflection log
-                        contains no information. When these points are reached (because the program is executed
-                        differently) then the follwing will happen,
-                        depending on the value of this flag. ignore: no guard is inserted, the program executes normally
-                        but under unsound assumptions.
-                        print: the program prints a stack trace when reaching a porgram location that was not traced but
-                        continues to run. throw (default):
-                        the program throws an Error instead.
-                    </p>
-</li>
-<li>
-<b>Types for invoke</b> (types-for-invoke)
-		<br>
-			(default value: <span class="value">false</span>)
-		<p>For each call to Method.invoke(), use the possible types of the first receiver
-                        argument and the possible types stored in the second argument array to resolve calls to
-                        Method.invoke(). This strategy makes no attempt to resolve reflectively invoked static methods.
-                        Currently only works for context insensitive pointer analyses.
-                    </p>
-</li>
-</ul>
-<h2>
-<a name="phase_5_1">Class Hierarchy Analysis (cg.cha)</a>
-</h2>
-<p>This phase uses Class Hierarchy Analysis to generate a call graph.</p>
-<h4>Accepted phase options:</h4>
-<ul>
-<li>
-<b>Enabled</b> (enabled)
-		<br>
-			(default value: <span class="value">true</span>)
-		<p></p>
-</li>
-<li>
-<b>Verbose</b> (verbose)
-		<br>
-			(default value: <span class="value">false</span>)
-		<p>Setting this option to true causes Soot to print out statistics about the call graph
-                            computed by this phase, such as the number of methods determined to be reachable.
-                        </p>
-</li>
-<li>
-<b>AppOnly</b> (apponly)
-		<br>
-			(default value: <span class="value">false</span>)
-		<p>Setting this option to true causes Soot to only consider application classes when
-                            building the callgraph. The resulting callgraph will be inherently unsound. Still, this
-                            option can make sense if performance optimization and memory reduction are your primary
-                            goal.
-                        </p>
-</li>
-</ul>
-<h2>
-<a name="phase_5_2">Spark (cg.spark)</a>
-</h2>
-<p>Spark is a flexible points-to analysis framework. Aside from building a call graph, it
-                        also generates information about the targets of pointers. For details about Spark, please see Ondrej
-                            Lhotak's M.Sc. thesis.
-                    </p>
-<h4>Accepted phase options:</h4>
-<ul>
-<li>
-<b>Enabled</b> (enabled)
-		<br>
-			(default value: <span class="value">false</span>)
-		<p></p>
-</li>
-<li>
-<b>Verbose</b> (verbose)
-		<br>
-			(default value: <span class="value">false</span>)
-		<p>
-                                When this option is set to true, Spark prints detailed information about its execution.
-                            </p>
-</li>
-<li>
-<b>Ignore Types Entirely</b> (ignore-types)
-		<br>
-			(default value: <span class="value">false</span>)
-		<p>
-                                When this option is set to true, all parts of Spark completely ignore
-                                declared types of variables and casts.
-                            </p>
-</li>
-<li>
-<b>Force Garbage Collections</b> (force-gc)
-		<br>
-			(default value: <span class="value">false</span>)
-		<p>
-                                When this option is set to true, calls to System.gc() will be made at
-                                various points to allow memory usage to be measured.
-                            </p>
-</li>
-<li>
-<b>Pre Jimplify</b> (pre-jimplify)
-		<br>
-			(default value: <span class="value">false</span>)
-		<p>
-                                When this option is set to true, Spark converts all available methods to Jimple
-                                before starting the points-to analysis. This allows the Jimplification
-                                time to be separated from the points-to time. However, it increases the
-                                total time and memory requirement, because all methods are Jimplified,
-                                rather than only those deemed reachable by the points-to analysis.
-                            </p>
-</li>
-<li>
-<b>AppOnly</b> (apponly)
-		<br>
-			(default value: <span class="value">false</span>)
-		<p>Setting this option to true causes Soot to only consider application classes when
-                                building the callgraph. The resulting callgraph will be inherently unsound. Still, this
-                                option can make sense if performance optimization and memory reduction are your primary
-                                goal.
-                            </p>
-</li>
-<li>
-<b>VTA</b> (vta)
-		<br>
-			(default value: <span class="value">false</span>)
-		<p>
-                                Setting VTA to true has the effect of setting field-based,
-                                types-for-sites, and simplify-sccs to true, and on-fly-cg to false,
-                                to simulate Variable Type
-                                Analysis, described in our OOPSLA 2000
-                                paper. Note that the
-                                algorithm differs from the original VTA in that it handles array
-                                elements more precisely.
-                            </p>
-</li>
-<li>
-<b>RTA</b> (rta)
-		<br>
-			(default value: <span class="value">false</span>)
-		<p>
-                                Setting RTA to true sets types-for-sites to true, and causes Spark to use
-                                a single points-to set for all variables, giving Rapid Type
-                                Analysis.
-                            </p>
-</li>
-<li>
-<b>Field Based</b> (field-based)
-		<br>
-			(default value: <span class="value">false</span>)
-		<p>
-                                When this option is set to true, fields are represented by variable
-                                (Green) nodes, and the object that the field belongs to is ignored
-                                (all objects are lumped together), giving a field-based analysis. Otherwise, fields are
-                                represented by
-                                field reference (Red) nodes, and the objects that they belong to are
-                                distinguished, giving a field-sensitive analysis.
-                            </p>
-</li>
-<li>
-<b>Types For Sites</b> (types-for-sites)
-		<br>
-			(default value: <span class="value">false</span>)
-		<p>
-                                When this option is set to true, types rather than allocation sites are
-                                used as the elements of the points-to sets.
-                            </p>
-</li>
-<li>
-<b>Merge String Buffer</b> (merge-stringbuffer)
-		<br>
-			(default value: <span class="value">true</span>)
-		<p>
-                                When this option is set to true, all allocation sites creating
-                                java.lang.StringBuffer
-                                objects are grouped together as a single
-                                allocation site.
-                            </p>
-</li>
-<li>
-<b>Propagate All String Constants</b> (string-constants)
-		<br>
-			(default value: <span class="value">false</span>)
-		<p>
-                                When this option is set to false, Spark only distinguishes string constants that
-                                may be the name of a class loaded dynamically using reflection, and all other
-                                string constants are lumped together into a single string constant node.
-                                Setting this option to true causes all string constants to be propagated
-                                individually.
-                            </p>
-</li>
-<li>
-<b>Simulate Natives</b> (simulate-natives)
-		<br>
-			(default value: <span class="value">true</span>)
-		<p>
-                                When this option is set to true, the effects of native methods in the standard Java
-                                class library are simulated.
-                            </p>
-</li>
-<li>
-<b>Treat EMPTY as Alloc</b> (empties-as-allocs)
-		<br>
-			(default value: <span class="value">false</span>)
-		<p>
-                                When this option is set to true, Spark treats references to 
-                                EMPTYSET, EMPTYMAP, and
-                                EMPTYLIST
-                                as allocation sites for HashSet, HashMap and 
-                                LinkedList
-                             objects respectively, and references to Hashtable.emptyIterator as
-                                allocation sites for Hashtable.EmptyIterator. This enables subsequent
-                                analyses to differentiate different uses of Java's immutable empty collections.
-                            </p>
-</li>
-<li>
-<b>Simple Edges Bidirectional</b> (simple-edges-bidirectional)
-		<br>
-			(default value: <span class="value">false</span>)
-		<p>
-                                When this option is set to true, all edges connecting variable (Green)
-                                nodes are made bidirectional, as in 
-                                Steensgaard's analysis.
-                            </p>
-</li>
-<li>
-<b>On Fly Call Graph</b> (on-fly-cg)
-		<br>
-			(default value: <span class="value">true</span>)
-		<p>
-                                When this option is set to true, the call graph is computed on-the-fly
-                                as points-to information is computed. Otherwise, an initial
-                                CHA approximation to the call graph is used.
-                            </p>
-</li>
-<li>
-<b>Simplify Offline</b> (simplify-offline)
-		<br>
-			(default value: <span class="value">false</span>)
-		<p>
-                                When this option is set to true, variable (Green) nodes which form
-                                single-entry subgraphs (so they must have the same points-to set) are
-                                merged before propagation begins.
-                            </p>
-</li>
-<li>
-<b>Simplify SCCs</b> (simplify-sccs)
-		<br>
-			(default value: <span class="value">false</span>)
-		<p>
-                                When this option is set to true, variable (Green) nodes which form
-                                strongly-connected components (so they must have the same points-to set)
-                                are merged before propagation begins.
-                            </p>
-</li>
-<li>
-<b>Ignore Types For SCCs</b> (ignore-types-for-sccs)
-		<br>
-			(default value: <span class="value">false</span>)
-		<p>
-                                When this option is set to true, when collapsing strongly-connected
-                                components, nodes forming SCCs are collapsed regardless of their declared type.
-                                The collapsed SCC is given the most general type of all the nodes in the
-                                component.
-
-                                When this option is set to false, only edges connecting nodes of the
-                                same type are considered when detecting SCCs.
-
-                                This option has no effect unless simplify-sccs is true.
-                            </p>
-</li>
-<li>
-<b>Propagator</b> (propagator)
-		<br>
-			(default value: <span class="value">worklist</span>)
-		<p>
-                                This option tells Spark which propagation algorithm to use.
-                            </p>
-<table border="0">
-<th colspan="2">
-					Possible values:
-				</th>
-<tr>
-<td class="value">iter</td><td>
-                                    Iter is a simple, iterative algorithm, which propagates everything until the
-                                    graph does not change.
-                                </td>
-</tr>
-<tr>
-<td class="value">worklist</td><td>
-                                    Worklist is a worklist-based algorithm that tries
-                                    to do as little work as possible. This is currently the fastest algorithm.
-                                </td>
-</tr>
-<tr>
-<td class="value">cycle</td><td>This algorithm finds cycles in the PAG on-the-fly. It is not yet finished.
-                                </td>
-</tr>
-<tr>
-<td class="value">merge</td><td>
-                                    Merge is an algorithm that merges all concrete field (yellow) nodes with their
-                                    corresponding
-                                    field reference (red) nodes. This algorithm is not yet finished.
-                                </td>
-</tr>
-<tr>
-<td class="value">alias</td><td>
-                                    Alias is an alias-edge based algorithm. This algorithm tends to take
-                                    the least memory for very large problems, because it does not represent
-                                    explicitly points-to sets of fields of heap objects.
-                                </td>
-</tr>
-<tr>
-<td class="value">none</td><td>
-                                    None means that propagation is not done; the graph is only built and
-                                    simplified. This is useful if an external solver is being used to perform the
-                                    propagation.
-                                </td>
-</tr>
-</table>
-</li>
-<li>
-<b>Set Implementation</b> (set-impl)
-		<br>
-			(default value: <span class="value">double</span>)
-		<p>
-                                Select an implementation of points-to sets for Spark to use.
-                            </p>
-<table border="0">
-<th colspan="2">
-					Possible values:
-				</th>
-<tr>
-<td class="value">hash</td><td>
-                                    Hash is an implementation based on Java's built-in hash-set.
-                                </td>
-</tr>
-<tr>
-<td class="value">bit</td><td>
-                                    Bit is an implementation using a bit vector.
-                                </td>
-</tr>
-<tr>
-<td class="value">hybrid</td><td>
-                                    Hybrid is an implementation that keeps an explicit list of up to
-                                    16 elements, and switches to a bit-vector when the set gets
-                                    larger than this.
-                                </td>
-</tr>
-<tr>
-<td class="value">array</td><td>
-                                    Array is an implementation that keeps the elements of the
-                                    points-to set in a sorted array. Set membership is tested using
-                                    binary search, and set union and intersection are computed using
-                                    an algorithm based on the merge step from merge sort.
-                                </td>
-</tr>
-<tr>
-<td class="value">heintze</td><td>Heintze's representation has elements represented by a bit-vector + a small
-                                    'overflow' list of some maximum number of elements. The bit-vectors can be shared
-                                    by multiple points-to sets, while the overflow lists are not.
-                                </td>
-</tr>
-<tr>
-<td class="value">sharedlist</td><td>Shared List stores its elements in a linked list, and might share
-                                    its tail with other similar points-to sets.
-                                </td>
-</tr>
-<tr>
-<td class="value">double</td><td>
-                                    Double is an implementation that itself uses a pair of sets for
-                                    each points-to set. The first set in the pair stores new pointed-to
-                                    objects that have not yet been propagated, while the second set stores
-                                    old pointed-to objects that have been propagated and need not be
-                                    reconsidered. This allows the propagation algorithms to be incremental,
-                                    often speeding them up significantly.
-                                </td>
-</tr>
-</table>
-</li>
-<li>
-<b>Double Set Old</b> (double-set-old)
-		<br>
-			(default value: <span class="value">hybrid</span>)
-		<p>
-                                Select an implementation for sets of old objects in the double
-                                points-to set implementation.
-
-                                This option has no effect unless Set Implementation is set to double.
-                            </p>
-<table border="0">
-<th colspan="2">
-					Possible values:
-				</th>
-<tr>
-<td class="value">hash</td><td>
-                                    Hash is an implementation based on Java's built-in hash-set.
-                                </td>
-</tr>
-<tr>
-<td class="value">bit</td><td>
-                                    Bit is an implementation using a bit vector.
-                                </td>
-</tr>
-<tr>
-<td class="value">hybrid</td><td>
-                                    Hybrid is an implementation that keeps an explicit list of up to
-                                    16 elements, and switches to a bit-vector when the set gets
-                                    larger than this.
-                                </td>
-</tr>
-<tr>
-<td class="value">array</td><td>
-                                    Array is an implementation that keeps the elements of the
-                                    points-to set in a sorted array. Set membership is tested using
-                                    binary search, and set union and intersection are computed using
-                                    an algorithm based on the merge step from merge sort.
-                                </td>
-</tr>
-<tr>
-<td class="value">heintze</td><td>Heintze's representation has elements represented by a bit-vector + a small
-                                    'overflow' list of some maximum number of elements. The bit-vectors can be shared
-                                    by multiple points-to sets, while the overflow lists are not.
-                                </td>
-</tr>
-<tr>
-<td class="value">sharedlist</td><td>Shared List stores its elements in a linked list, and might share
-                                    its tail with other similar points-to sets.
-                                </td>
-</tr>
-</table>
-</li>
-<li>
-<b>Double Set New</b> (double-set-new)
-		<br>
-			(default value: <span class="value">hybrid</span>)
-		<p>
-                                Select an implementation for sets of new objects in the double
-                                points-to set implementation.
-
-                                This option has no effect unless Set Implementation is set to double.
-                            </p>
-<table border="0">
-<th colspan="2">
-					Possible values:
-				</th>
-<tr>
-<td class="value">hash</td><td>
-                                    Hash is an implementation based on Java's built-in hash-set.
-                                </td>
-</tr>
-<tr>
-<td class="value">bit</td><td>
-                                    Bit is an implementation using a bit vector.
-                                </td>
-</tr>
-<tr>
-<td class="value">hybrid</td><td>
-                                    Hybrid is an implementation that keeps an explicit list of up to
-                                    16 elements, and switches to a bit-vector when the set gets
-                                    larger than this.
-                                </td>
-</tr>
-<tr>
-<td class="value">array</td><td>
-                                    Array is an implementation that keeps the elements of the
-                                    points-to set in a sorted array. Set membership is tested using
-                                    binary search, and set union and intersection are computed using
-                                    an algorithm based on the merge step from merge sort.
-                                </td>
-</tr>
-<tr>
-<td class="value">heintze</td><td>Heintze's representation has elements represented by a bit-vector + a small
-                                    'overflow' list of some maximum number of elements. The bit-vectors can be shared
-                                    by multiple points-to sets, while the overflow lists are not.
-                                </td>
-</tr>
-<tr>
-<td class="value">sharedlist</td><td>Shared List stores its elements in a linked list, and might share
-                                    its tail with other similar points-to sets.
-                                </td>
-</tr>
-</table>
-</li>
-<li>
-<b>Dump HTML</b> (dump-html)
-		<br>
-			(default value: <span class="value">false</span>)
-		<p>
-                                When this option is set to true, a browseable HTML representation of the
-                                pointer assignment graph is output to a file called pag.jar after the analysis
-                                completes. Note
-                                that this representation is typically very large.
-                            </p>
-</li>
-<li>
-<b>Dump PAG</b> (dump-pag)
-		<br>
-			(default value: <span class="value">false</span>)
-		<p>
-                                When this option is set to true, a representation of the pointer assignment graph
-                                suitable for processing with other solvers (such as the BDD-based solver) is
-                                output before the analysis begins.
-                            </p>
-</li>
-<li>
-<b>Dump Solution</b> (dump-solution)
-		<br>
-			(default value: <span class="value">false</span>)
-		<p>
-                                When this option is set to true, a representation of the resulting points-to
-                                sets is dumped. The format is similar to that of the Dump PAG
-                                option, and is therefore suitable for comparison with the results of other
-                                solvers.
-                            </p>
-</li>
-<li>
-<b>Topological Sort</b> (topo-sort)
-		<br>
-			(default value: <span class="value">false</span>)
-		<p>
-                                When this option is set to true, the representation dumped by the
-                                Dump PAG option
-                                is dumped with the variable (green) nodes in (pseudo-)topological order.
-
-                                This option has no effect unless Dump PAG is true.
-                            </p>
-</li>
-<li>
-<b>Dump Types</b> (dump-types)
-		<br>
-			(default value: <span class="value">true</span>)
-		<p>
-                                When this option is set to true, the representation dumped by the
-                                Dump PAG option
-                                includes type information for all nodes.
-
-                                This option has no effect unless Dump PAG is true.
-                            </p>
-</li>
-<li>
-<b>Class Method Var</b> (class-method-var)
-		<br>
-			(default value: <span class="value">true</span>)
-		<p>
-                                When this option is set to true, the representation dumped by the
-                                Dump PAG option
-                                represents nodes by numbering each class, method, and variable within
-                                the method separately, rather than assigning a single integer to each
-                                node.
-
-                                This option has no effect unless Dump PAG is true. Setting Class
-                                Method Var to true has the effect of setting Topological Sort to
-                                false.
-                            </p>
-</li>
-<li>
-<b>Dump Answer</b> (dump-answer)
-		<br>
-			(default value: <span class="value">false</span>)
-		<p>
-                                When this option is set to true, the computed reaching types for each variable are
-                                dumped to a file, so that they can be compared with the results of
-                                other analyses (such as the old VTA).
-                            </p>
-</li>
-<li>
-<b>Add Tags</b> (add-tags)
-		<br>
-			(default value: <span class="value">false</span>)
-		<p>
-                                When this option is set to true, the results of the analysis are encoded within
-                                tags and printed with the resulting Jimple code.
-
-                            </p>
-</li>
-<li>
-<b>Calculate Set Mass</b> (set-mass)
-		<br>
-			(default value: <span class="value">false</span>)
-		<p>
-                                When this option is set to true, Spark computes and prints various
-                                cryptic statistics about the size of the points-to sets computed.
-                            </p>
-</li>
-<li>
-<b>Demand-driven refinement-based context-sensitive points-to analysis</b> (cs-demand)
-		<br>
-			(default value: <span class="value">false</span>)
-		<p>
-                                When this option is set to true, Manu Sridharan's demand-driven,
-                                refinement-based points-to analysis (PLDI 06) is applied after Spark
-                                was run.
-                            </p>
-</li>
-<li>
-<b>Create lazy points-to sets</b> (lazy-pts)
-		<br>
-			(default value: <span class="value">true</span>)
-		<p>
-                                When this option is disabled, context information is computed for every query to the
-                                reachingObjects method.
-                                When it is enabled, a call to reachingObjects returns a lazy wrapper object that
-                                contains a context-insensitive
-                                points-to set. This set is then automatically refined with context information when
-                                necessary, i.e.
-                                when we try to determine the intersection with another points-to set and this
-                                intersection seems to be
-                                non-empty.
-                            </p>
-</li>
-<li>
-<b>Maximal traversal</b> (traversal)
-		<br>
-			(default value: <span class="value">75000</span>)
-		<p>
-                                Make the analysis traverse at most this number of nodes per query.
-                                This quota is evenly shared between multiple passes (see next option).
-                            </p>
-</li>
-<li>
-<b>Maximal number of passes</b> (passes)
-		<br>
-			(default value: <span class="value">10</span>)
-		<p>
-                                Perform at most this number of refinement iterations.
-                                Each iteration traverses at most ( traverse / passes ) nodes.
-                            </p>
-</li>
-<li>
-<b>Geometric, context-sensitive points-to analysis</b> (geom-pta)
-		<br>
-			(default value: <span class="value">false</span>)
-		<p>
-                                This switch enables/disables the geometric analysis.
-                            </p>
-</li>
-<li>
-<b>Encoding methodology used</b> (geom-encoding)
-		<br>
-			(default value: <span class="value">Geom</span>)
-		<p>
-                                This switch specifies the encoding methodology used in the analysis.
-                                All possible options are: Geom, HeapIns, PtIns. The efficiency order
-                                is (from slow to fast) Geom - HeapIns - PtIns, but the precision order is
-                                the reverse.
-                            </p>
-<table border="0">
-<th colspan="2">
-					Possible values:
-				</th>
-<tr>
-<td class="value">Geom</td><td>
-                                    Geometric Encoding.
-                                </td>
-</tr>
-<tr>
-<td class="value">HeapIns</td><td>
-                                    Heap Insensitive Encoding. Omit the heap context range term in the encoded
-                                    representation, and in turn, we assume all the contexts for this heap object are
-                                    used.
-                                </td>
-</tr>
-<tr>
-<td class="value">PtIns</td><td>
-                                    Pointer Insensitive Encoding. Similar to HeapIns, but we omit the pointer context
-                                    range term.
-                                </td>
-</tr>
-</table>
-</li>
-<li>
-<b>Worklist type</b> (geom-worklist)
-		<br>
-			(default value: <span class="value">PQ</span>)
-		<p>
-                                Specifies the worklist used for selecting the next propagation pointer. All possible
-                                options are: PQ, FIFO. They stand for the priority queue (sorted by the last fire time
-                                and topology order) and FIFO queue.
-                            </p>
-<table border="0">
-<th colspan="2">
-					Possible values:
-				</th>
-<tr>
-<td class="value">PQ</td><td>
-                                    Priority Queue (sorted by the last fire time and topology order)
-                                </td>
-</tr>
-<tr>
-<td class="value">FIFO</td><td>
-                                    FIFO Queue
-                                </td>
-</tr>
-</table>
-</li>
-<li>
-<b>Verbose dump file</b> (geom-dump-verbose)
-		<br>
-			(default value: <span class="value"></span>)
-		<p>
-                                If you want to save the geomPTA analysis information for future analysis, please provide
-                                a file name.
-                            </p>
-</li>
-<li>
-<b>Verification file</b> (geom-verify-name)
-		<br>
-			(default value: <span class="value"></span>)
-		<p>
-                                If you want to compare the precision of the points-to results with other solvers (e.g.
-                                Paddle), you can use the 'verify-file' to specify the list of methods (soot method
-                                signature format) that are reachable by that solver. During the internal evaluations
-                                (see the option geom-eval), we only consider the methods that are common to both
-                                solvers.
-                            </p>
-</li>
-<li>
-<b>Precision evaluation methodologies</b> (geom-eval)
-		<br>
-			(default value: <span class="value">0</span>)
-		<p>
-                                We internally provide some precision evaluation methodologies and classify the
-                                evaluation strength into three levels. If level is 0, we do nothing. If level is 1, we
-                                report the statistical information about the points-to result. If level is 2, we perform
-                                the virtual callsite resolution, static cast safety and all-pairs alias evaluations.
-                            </p>
-</li>
-<li>
-<b>Transform to context-insensitive result</b> (geom-trans)
-		<br>
-			(default value: <span class="value">false</span>)
-		<p>
-                                If you stick to working with SPARK, you can use this option to transform the context
-                                sensitive result to insensitive result. After the transformation, the context sensitive
-                                points-to quries cannot be answered.
-                            </p>
-</li>
-<li>
-<b>Fractional parameter</b> (geom-frac-base)
-		<br>
-			(default value: <span class="value">40</span>)
-		<p>
-                                This option specifies the fractional parameter, which manually balances the precision
-                                and the performance. Smaller value means better performance and worse precision.
-                            </p>
-</li>
-<li>
-<b>Blocking strategy for recursive calls</b> (geom-blocking)
-		<br>
-			(default value: <span class="value">true</span>)
-		<p>
-                                Blocking strategy is a 1CFA model for recursive calls. This model significantly improves
-                                the precision.
-                            </p>
-</li>
-<li>
-<b>Iterations</b> (geom-runs)
-		<br>
-			(default value: <span class="value">1</span>)
-		<p>
-                                We can run multiple times of the geometric analysis to continuously improve the analysis
-                                precision.
-                            </p>
-</li>
-<li>
-<b>Pointers processed by geomPTA</b> (geom-app-only)
-		<br>
-			(default value: <span class="value">true</span>)
-		<p>
-                                When this option is true, geomPTA only processes the pointers in library functions (
-                                java.*, sun.*, and etc.) that potentially impact the points-to information of pointers
-                                in application code, the pointers in application code, and the base pointers at virtual
-                                callsites.
-                            </p>
-</li>
-</ul>
-<h2>
-<a name="phase_5_3">Paddle (cg.paddle)</a>
-</h2>
-<p>Paddle is a BDD-based interprocedural analysis framework. It includes points-to analysis,
-                        call graph construction, and various client analyses.
-                    </p>
-<h4>Accepted phase options:</h4>
-<ul>
-<li>
-<b>Enabled</b> (enabled)
-		<br>
-			(default value: <span class="value">false</span>)
-		<p></p>
-</li>
-<li>
-<b>Verbose</b> (verbose)
-		<br>
-			(default value: <span class="value">false</span>)
-		<p>
-                                When this option is set to true, Paddle prints detailed information about its execution.
-                            </p>
-</li>
-<li>
-<b>Configuration</b> (conf)
-		<br>
-			(default value: <span class="value">ofcg</span>)
-		<p>
-                                Selects the configuration of points-to analysis and call graph construction
-                                to be used in Paddle.
-                            </p>
-<table border="0">
-<th colspan="2">
-					Possible values:
-				</th>
-<tr>
-<td class="value">ofcg</td><td>
-                                    Performs points-to analysis and builds call graph together, on-the-fly.
-                                </td>
-</tr>
-<tr>
-<td class="value">cha</td><td>
-                                    Builds only a call graph using Class Hieararchy Analysis, and performs no
-                                    points-to analysis.
-                                </td>
-</tr>
-<tr>
-<td class="value">cha-aot</td><td>
-                                    First builds a call graph using CHA, then uses the call graph in a fixed-call-graph
-                                    points-to analysis.
-                                </td>
-</tr>
-<tr>
-<td class="value">ofcg-aot</td><td>
-                                    First builds a call graph on-the-fly during a points-to analysis, then
-                                    uses the resulting call graph to perform a second points-to analysis
-                                    with a fixed call graph.
-                                </td>
-</tr>
-<tr>
-<td class="value">cha-context-aot</td><td>
-                                    First builds a call graph using CHA, then makes it context-sensitive using
-                                    the technique described by Calman and Zhu in PLDI 04,
-                                    then uses the call graph in a fixed-call-graph points-to analysis.
-                                </td>
-</tr>
-<tr>
-<td class="value">ofcg-context-aot</td><td>
-                                    First builds a call graph on-the-fly during a points-to analysis, then
-                                    makes it context-sensitive using the technique described by Calman and
-                                    Zhu in PLDI 04, then uses the resulting call graph to perform a second
-                                    points-to analysis with a fixed call graph.
-                                </td>
-</tr>
-<tr>
-<td class="value">cha-context</td><td>
-                                    First builds a call graph using CHA, then makes it context-sensitive using
-                                    the technique described by Calman and Zhu in PLDI 04. Does not produce
-                                    points-to information.
-                                </td>
-</tr>
-<tr>
-<td class="value">ofcg-context</td><td>
-                                    First builds a call graph on-the-fly during a points-to analysis, then
-                                    makes it context-sensitive using the technique described by Calman and
-                                    Zhu in PLDI 04. Does not perform a subsequent points-to analysis.
-                                </td>
-</tr>
-</table>
-</li>
-<li>
-<b>Use BDDs</b> (bdd)
-		<br>
-			(default value: <span class="value">false</span>)
-		<p>
-                                Causes Paddle to use BDD versions of its components
-                            </p>
-</li>
-<li>
-<b>Variable ordering</b> (order)
-		<br>
-			(default value: <span class="value">32</span>)
-		<p>
-                                Selects one of the BDD variable orderings hard-coded in Paddle.
-                            </p>
-</li>
-<li>
-<b>Dynamic reordering</b> (dynamic-order)
-		<p>
-                                Allows the BDD package to perform dynamic variable ordering.
-                            </p>
-</li>
-<li>
-<b>Profile</b> (profile)
-		<br>
-			(default value: <span class="value">false</span>)
-		<p>
-                                Turns on JeddProfiler for profiling BDD operations.
-                            </p>
-</li>
-<li>
-<b>Verbose GC</b> (verbosegc)
-		<br>
-			(default value: <span class="value">false</span>)
-		<p>
-                                Print memory usage at each BDD garbage collection.
-                            </p>
-</li>
-<li>
-<b>Worklist Implementation</b> (q)
-		<br>
-			(default value: <span class="value">auto</span>)
-		<p>
-                                Select the implementation of worklists to be used in Paddle.
-                            </p>
-<table border="0">
-<th colspan="2">
-					Possible values:
-				</th>
-<tr>
-<td class="value">auto</td><td>
-                                    When the bdd option is true, the BDD-based worklist implementation will be used.
-                                    When the bdd option is false, the Traditional worklist implementation will be used.
-                                </td>
-</tr>
-<tr>
-<td class="value">trad</td><td>
-                                    Normal worklist queue implementation
-                                </td>
-</tr>
-<tr>
-<td class="value">bdd</td><td>
-                                    BDD-based queue implementation
-                                </td>
-</tr>
-<tr>
-<td class="value">debug</td><td>
-                                    An implementation of worklists that includes both traditional and BDD-based
-                                    implementations, and signals an error whenever their contents differ.
-                                </td>
-</tr>
-<tr>
-<td class="value">trace</td><td>
-                                    A worklist implementation that prints out all tuples added to every worklist.
-                                </td>
-</tr>
-<tr>
-<td class="value">numtrace</td><td>
-                                    A worklist implementation that prints out the number of tuples added to
-                                    each worklist after each operation.
-                                </td>
-</tr>
-</table>
-</li>
-<li>
-<b>Backend</b> (backend)
-		<br>
-			(default value: <span class="value">auto</span>)
-		<p>
-                                This option tells Paddle which implementation of BDDs to use.
-                            </p>
-<table border="0">
-<th colspan="2">
-					Possible values:
-				</th>
-<tr>
-<td class="value">auto</td><td>
-                                    When the bdd option is true, the BuDDy backend will be used.
-                                    When the bdd option is false, the backend will be set to none, to avoid
-                                    loading any BDD backend.
-                                </td>
-</tr>
-<tr>
-<td class="value">buddy</td><td>
-                                    Use BuDDy implementation of BDDs.
-                                </td>
-</tr>
-<tr>
-<td class="value">cudd</td><td>
-                                    Use CUDD implementation of BDDs.
-                                </td>
-</tr>
-<tr>
-<td class="value">sable</td><td>Use SableJBDD implementation of BDDs.</td>
-</tr>
-<tr>
-<td class="value">javabdd</td><td>
-                                    Use JavaBDD implementation of BDDs.
-                                </td>
-</tr>
-<tr>
-<td class="value">none</td><td>
-                                    Don't use any BDD backend. Any attempted use of BDDs will cause Paddle to crash.
-                                </td>
-</tr>
-</table>
-</li>
-<li>
-<b>BDD Nodes</b> (bdd-nodes)
-		<br>
-			(default value: <span class="value">0</span>)
-		<p>
-                                This option specifies the number of BDD nodes to be used by the BDD backend.
-                                A value of 0 causes the backend to start with one million nodes, and allocate
-                                more as required. A value other than zero causes the backend to start with
-                                the specified size, and prevents it from ever allocating any more nodes.
-                            </p>
-</li>
-<li>
-<b>Ignore Types Entirely</b> (ignore-types)
-		<br>
-			(default value: <span class="value">false</span>)
-		<p>
-                                When this option is set to true, all parts of Paddle completely ignore
-                                declared types of variables and casts.
-                            </p>
-</li>
-<li>
-<b>Pre Jimplify</b> (pre-jimplify)
-		<br>
-			(default value: <span class="value">false</span>)
-		<p>
-                                When this option is set to true, Paddle converts all available methods to Jimple
-                                before starting the points-to analysis. This allows the Jimplification
-                                time to be separated from the points-to time. However, it increases the
-                                total time and memory requirement, because all methods are Jimplified,
-                                rather than only those deemed reachable by the points-to analysis.
-                            </p>
-</li>
-<li>
-<b>Context abstraction</b> (context)
-		<br>
-			(default value: <span class="value">insens</span>)
-		<p>
-                                This option tells Paddle which level of context-sensitivity to use in constructing the
-                                call graph.
-                            </p>
-<table border="0">
-<th colspan="2">
-					Possible values:
-				</th>
-<tr>
-<td class="value">insens</td><td>
-                                    Builds a context-insensitive call graph.
-                                </td>
-</tr>
-<tr>
-<td class="value">1cfa</td><td>
-                                    Builds a 1-CFA call graph.
-                                </td>
-</tr>
-<tr>
-<td class="value">kcfa</td><td>
-                                    Builds a k-CFA call graph.
-                                </td>
-</tr>
-<tr>
-<td class="value">objsens</td><td>
-                                    Builds an object-sensitive call graph.
-                                </td>
-</tr>
-<tr>
-<td class="value">kobjsens</td><td>
-                                    Builds a context-sensitive call graph where the context is a string of up to
-                                    k receiver objects.
-                                </td>
-</tr>
-<tr>
-<td class="value">uniqkobjsens</td><td>
-                                    Builds a context-sensitive call graph where the context is a string of up to
-                                    k unique receiver objects. If the receiver of a call already appears in the
-                                    context string, the context string is just reused as is.
-                                </td>
-</tr>
-<tr>
-<td class="value">threadkobjsens</td><td>
-                                    Experimental option for thread-entry-point sensitivity.
-                                </td>
-</tr>
-</table>
-</li>
-<li>
-<b>Context length (k)</b> (k)
-		<br>
-			(default value: <span class="value">2</span>)
-		<p>
-                                The maximum length of call string or receiver object string used as context.
-                            </p>
-</li>
-<li>
-<b>Context-sensitive Heap Locations</b> (context-heap)
-		<br>
-			(default value: <span class="value">false</span>)
-		<p>
-                                When this option is set to true, the context-sensitivity level that is set
-                                for the context-sensitive call graph and for pointer variables is also used
-                                to model heap locations context-sensitively. When this option is false,
-                                heap locations are modelled context-insensitively regardless of the
-                                context-sensitivity level.
-                            </p>
-</li>
-<li>
-<b>RTA</b> (rta)
-		<br>
-			(default value: <span class="value">false</span>)
-		<p>
-                                Setting RTA to true sets types-for-sites to true, and causes Paddle to use
-                                a single points-to set for all variables, giving Rapid Type
-                                Analysis.
-                            </p>
-</li>
-<li>
-<b>Field Based</b> (field-based)
-		<br>
-			(default value: <span class="value">false</span>)
-		<p>
-                                When this option is set to true, fields are represented by variable
-                                (Green) nodes, and the object that the field belongs to is ignored
-                                (all objects are lumped together), giving a field-based analysis. Otherwise, fields are
-                                represented by
-                                field reference (Red) nodes, and the objects that they belong to are
-                                distinguished, giving a field-sensitive analysis.
-                            </p>
-</li>
-<li>
-<b>Types For Sites</b> (types-for-sites)
-		<br>
-			(default value: <span class="value">false</span>)
-		<p>
-                                When this option is set to true, types rather than allocation sites are
-                                used as the elements of the points-to sets.
-                            </p>
-</li>
-<li>
-<b>Merge String Buffer</b> (merge-stringbuffer)
-		<br>
-			(default value: <span class="value">true</span>)
-		<p>
-                                When this option is set to true, all allocation sites creating
-                                java.lang.StringBuffer
-                                objects are grouped together as a single
-                                allocation site. Allocation sites creating a
-                                java.lang.StringBuilder
-                                object are also grouped together as a single allocation site.
-                            </p>
-</li>
-<li>
-<b>Propagate All String Constants</b> (string-constants)
-		<br>
-			(default value: <span class="value">false</span>)
-		<p>
-                                When this option is set to false, Paddle only distinguishes string constants that
-                                may be the name of a class loaded dynamically using reflection, and all other
-                                string constants are lumped together into a single string constant node.
-                                Setting this option to true causes all string constants to be propagated
-                                individually.
-                            </p>
-</li>
-<li>
-<b>Simulate Natives</b> (simulate-natives)
-		<br>
-			(default value: <span class="value">true</span>)
-		<p>
-                                When this option is set to true, the effects of native methods in the standard Java
-                                class library are simulated.
-                            </p>
-</li>
-<li>
-<b>Global Nodes in Simulated Natives</b> (global-nodes-in-natives)
-		<br>
-			(default value: <span class="value">false</span>)
-		<p>
-                                The simulations of native methods such as System.arraycopy() use
-                                temporary local variable nodes. Setting this switch to true causes them
-                                to use global variable nodes instead, reducing precision. The switch
-                                exists only to make it possible to measure this effect on precision;
-                                there is no other practical reason to set it to true.
-                            </p>
-</li>
-<li>
-<b>Simple Edges Bidirectional</b> (simple-edges-bidirectional)
-		<br>
-			(default value: <span class="value">false</span>)
-		<p>
-                                When this option is set to true, all edges connecting variable (Green)
-                                nodes are made bidirectional, as in 
-                                Steensgaard's analysis.
-                            </p>
-</li>
-<li>
-<b>this Pointer Assignment Edge</b> (this-edges)
-		<br>
-			(default value: <span class="value">false</span>)
-		<p>
-                                When constructing a call graph on-the-fly during points-to analysis, Paddle
-                                normally propagates only those receivers that cause a method to be invoked
-                                to the this pointer of the method. When this option is set to true, however,
-                                Paddle instead models flow of receivers as an assignnment edge from the
-                                receiver at the call site to the this pointer of the method, reducing
-                                precision.
-                            </p>
-</li>
-<li>
-<b>Precise newInstance</b> (precise-newinstance)
-		<br>
-			(default value: <span class="value">true</span>)
-		<p>
-                                Normally, newInstance() calls are treated as if they may return an object
-                                of any type. Setting this option to true causes them to be treated as if
-                                they return only objects of the type of some dynamic class.
-                            </p>
-</li>
-<li>
-<b>Propagator</b> (propagator)
-		<br>
-			(default value: <span class="value">auto</span>)
-		<p>
-                                This option tells Paddle which propagation algorithm to use.
-                            </p>
-<table border="0">
-<th colspan="2">
-					Possible values:
-				</th>
-<tr>
-<td class="value">auto</td><td>
-                                    When the bdd option is true, the Incremental BDD propagation algorithm will be used.
-                                    When the bdd option is false, the Worklist propagation algorithm will be used.
-                                </td>
-</tr>
-<tr>
-<td class="value">iter</td><td>
-                                    Iter is a simple, iterative algorithm, which propagates everything until the
-                                    graph does not change.
-                                </td>
-</tr>
-<tr>
-<td class="value">worklist</td><td>
-                                    Worklist is a worklist-based algorithm that tries
-                                    to do as little work as possible. This is currently the fastest algorithm.
-                                </td>
-</tr>
-<tr>
-<td class="value">alias</td><td>
-                                    Alias is an alias-edge based algorithm. This algorithm tends to take
-                                    the least memory for very large problems, because it does not represent
-                                    explicitly points-to sets of fields of heap objects.
-                                </td>
-</tr>
-<tr>
-<td class="value">bdd</td><td>
-                                    BDD is a propagator that stores points-to sets in binary decision diagrams.
-                                </td>
-</tr>
-<tr>
-<td class="value">incbdd</td><td>
-                                    A propagator that stores points-to sets in binary decision diagrams, and propagates
-                                    them incrementally.
-                                </td>
-</tr>
-</table>
-</li>
-<li>
-<b>Set Implementation</b> (set-impl)
-		<br>
-			(default value: <span class="value">double</span>)
-		<p>
-                                Select an implementation of points-to sets for Paddle to use.
-                            </p>
-<table border="0">
-<th colspan="2">
-					Possible values:
-				</th>
-<tr>
-<td class="value">hash</td><td>
-                                    Hash is an implementation based on Java's built-in hash-set.
-                                </td>
-</tr>
-<tr>
-<td class="value">bit</td><td>
-                                    Bit is an implementation using a bit vector.
-                                </td>
-</tr>
-<tr>
-<td class="value">hybrid</td><td>
-                                    Hybrid is an implementation that keeps an explicit list of up to
-                                    16 elements, and switches to a bit-vector when the set gets
-                                    larger than this.
-                                </td>
-</tr>
-<tr>
-<td class="value">array</td><td>
-                                    Array is an implementation that keeps the elements of the
-                                    points-to set in a sorted array. Set membership is tested using
-                                    binary search, and set union and intersection are computed using
-                                    an algorithm based on the merge step from merge sort.
-                                </td>
-</tr>
-<tr>
-<td class="value">heintze</td><td>Heintze's representation has elements represented by a bit-vector + a small
-                                    'overflow' list of some maximum number of elements. The bit-vectors can be shared
-                                    by multiple points-to sets, while the overflow lists are not.
-                                </td>
-</tr>
-<tr>
-<td class="value">double</td><td>
-                                    Double is an implementation that itself uses a pair of sets for
-                                    each points-to set. The first set in the pair stores new pointed-to
-                                    objects that have not yet been propagated, while the second set stores
-                                    old pointed-to objects that have been propagated and need not be
-                                    reconsidered. This allows the propagation algorithms to be incremental,
-                                    often speeding them up significantly.
-                                </td>
-</tr>
-</table>
-</li>
-<li>
-<b>Double Set Old</b> (double-set-old)
-		<br>
-			(default value: <span class="value">hybrid</span>)
-		<p>
-                                Select an implementation for sets of old objects in the double
-                                points-to set implementation.
-
-                                This option has no effect unless Set Implementation is set to double.
-                            </p>
-<table border="0">
-<th colspan="2">
-					Possible values:
-				</th>
-<tr>
-<td class="value">hash</td><td>
-                                    Hash is an implementation based on Java's built-in hash-set.
-                                </td>
-</tr>
-<tr>
-<td class="value">bit</td><td>
-                                    Bit is an implementation using a bit vector.
-                                </td>
-</tr>
-<tr>
-<td class="value">hybrid</td><td>
-                                    Hybrid is an implementation that keeps an explicit list of up to
-                                    16 elements, and switches to a bit-vector when the set gets
-                                    larger than this.
-                                </td>
-</tr>
-<tr>
-<td class="value">array</td><td>
-                                    Array is an implementation that keeps the elements of the
-                                    points-to set in a sorted array. Set membership is tested using
-                                    binary search, and set union and intersection are computed using
-                                    an algorithm based on the merge step from merge sort.
-                                </td>
-</tr>
-<tr>
-<td class="value">heintze</td><td>Heintze's representation has elements represented by a bit-vector + a small
-                                    'overflow' list of some maximum number of elements. The bit-vectors can be shared
-                                    by multiple points-to sets, while the overflow lists are not.
-                                </td>
-</tr>
-</table>
-</li>
-<li>
-<b>Double Set New</b> (double-set-new)
-		<br>
-			(default value: <span class="value">hybrid</span>)
-		<p>
-                                Select an implementation for sets of new objects in the double
-                                points-to set implementation.
-
-                                This option has no effect unless Set Implementation is set to double.
-                            </p>
-<table border="0">
-<th colspan="2">
-					Possible values:
-				</th>
-<tr>
-<td class="value">hash</td><td>
-                                    Hash is an implementation based on Java's built-in hash-set.
-                                </td>
-</tr>
-<tr>
-<td class="value">bit</td><td>
-                                    Bit is an implementation using a bit vector.
-                                </td>
-</tr>
-<tr>
-<td class="value">hybrid</td><td>
-                                    Hybrid is an implementation that keeps an explicit list of up to
-                                    16 elements, and switches to a bit-vector when the set gets
-                                    larger than this.
-                                </td>
-</tr>
-<tr>
-<td class="value">array</td><td>
-                                    Array is an implementation that keeps the elements of the
-                                    points-to set in a sorted array. Set membership is tested using
-                                    binary search, and set union and intersection are computed using
-                                    an algorithm based on the merge step from merge sort.
-                                </td>
-</tr>
-<tr>
-<td class="value">heintze</td><td>Heintze's representation has elements represented by a bit-vector + a small
-                                    'overflow' list of some maximum number of elements. The bit-vectors can be shared
-                                    by multiple points-to sets, while the overflow lists are not.
-                                </td>
-</tr>
-</table>
-</li>
-<li>
-<b>Print Context Counts</b> (context-counts)
-		<br>
-			(default value: <span class="value">false</span>)
-		<p>
-                                Causes Paddle to print the number of contexts for each method and
-                                call edge, and the number of equivalence classes of contexts for
-                                each variable node.
-                            </p>
-</li>
-<li>
-<b>Print Context Counts (Totals only)</b> (total-context-counts)
-		<br>
-			(default value: <span class="value">false</span>)
-		<p>
-                                Causes Paddle to print the number of contexts and number of context
-                                equivalence classes.
-                            </p>
-</li>
-<li>
-<b>Method Context Counts (Totals only)</b> (method-context-counts)
-		<br>
-			(default value: <span class="value">false</span>)
-		<p>
-                                Causes Paddle to print the number of contexts and number of context
-                                equivalence classes split out by method. Requires total-context-counts to also be turned
-                                on.
-                            </p>
-</li>
-<li>
-<b>Calculate Set Mass</b> (set-mass)
-		<br>
-			(default value: <span class="value">false</span>)
-		<p>
-                                When this option is set to true, Paddle computes and prints various
-                                cryptic statistics about the size of the points-to sets computed.
-                            </p>
-</li>
-<li>
-<b>Number nodes</b> (number-nodes)
-		<br>
-			(default value: <span class="value">true</span>)
-		<p>
-                                When printing debug information about nodes, this option causes the node number
-                                of each node to be printed.
-                            </p>
-</li>
-</ul>
-<h2>
-<a name="phase_6">Whole Shimple Transformation Pack (wstp)</a>
-</h2>
-<p>
-                    
-                        Soot can perform whole-program analyses. In whole-shimple mode, Soot
-                        applies the contents of the Whole-Shimple Transformation Pack to the
-                        scene as a whole after constructing a call graph for the program.
-                    
-                    
-                        In an unmodified copy of Soot the Whole-Shimple Transformation
-                        Pack is empty.
-                    
-                </p>
-<h4>Accepted phase options:</h4>
-<ul>
-<li>
-<b>Enabled</b> (enabled)
-		<br>
-			(default value: <span class="value">true</span>)
-		<p></p>
-</li>
-</ul>
-<h2>
-<a name="phase_7">Whole Shimple Optimization Pack (wsop)</a>
-</h2>
-<p>
-                    
-                        If Soot is running in whole shimple mode and the Whole-Shimple
-                        Optimization Pack is enabled, the pack's transformations are
-                        applied to the scene as a whole after construction of the call
-                        graph and application of any enabled Whole-Shimple
-                        Transformations.
-                    
-                    
-                        In an unmodified copy of Soot the Whole-Shimple Optimization
-                        Pack is empty.
-                    
-                </p>
-<h4>Accepted phase options:</h4>
-<ul>
-<li>
-<b>Enabled</b> (enabled)
-		<br>
-			(default value: <span class="value">false</span>)
-		<p></p>
-</li>
-</ul>
-<h2>
-<a name="phase_8">Whole-Jimple Transformation Pack (wjtp)</a>
-</h2>
-<p>
-                    
-                        Soot can perform whole-program analyses. In whole-program mode,
-                        Soot applies the contents of the Whole-Jimple Transformation Pack
-                        to the scene as a whole after constructing a call graph for the
-                        program.
-                    
-                </p>
-<h4>Accepted phase options:</h4>
-<ul>
-<li>
-<b>Enabled</b> (enabled)
-		<br>
-			(default value: <span class="value">true</span>)
-		<p></p>
-</li>
-</ul>
-<h2>
-<a name="phase_8_1">May Happen in Parallel Analyses (wjtp.mhp)</a>
-</h2>
-<p>
-                        May Happen in Parallel (MHP) Analyses determine what program statements may
-                        be run by different threads concurrently. This phase does not perform any
-                        transformation.
-                    </p>
-<h4>Accepted phase options:</h4>
-<ul>
-<li>
-<b>Enabled</b> (enabled)
-		<br>
-			(default value: <span class="value">false</span>)
-		<p></p>
-</li>
-</ul>
-<h2>
-<a name="phase_8_2">Lock Allocator (wjtp.tn)</a>
-</h2>
-<p>
-                        The Lock Allocator finds critical sections (synchronized regions)
-                        in Java programs and assigns locks for execution on both
-                        optimistic and pessimistic JVMs. It can also be used to analyze the existing
-                        locks.
-                    </p>
-<h4>Accepted phase options:</h4>
-<ul>
-<li>
-<b>Enabled</b> (enabled)
-		<br>
-			(default value: <span class="value">false</span>)
-		<p></p>
-</li>
-<li>
-<b>Locking Scheme</b> (locking-scheme)
-		<br>
-			(default value: <span class="value">medium-grained</span>)
-		<p>Selects the granularity of the generated lock allocation</p>
-<table border="0">
-<th colspan="2">
-					Possible values:
-				</th>
-<tr>
-<td class="value">medium-grained</td><td>
-                                Try to identify transactional regions that can employ a dynamic lock to
-                                increase parallelism. All side effects must be protected by a single object.
-                                This locking scheme aims to approximate typical Java Monitor usage.
-                            </td>
-</tr>
-<tr>
-<td class="value">coarse-grained</td><td>
-                                Insert static objects into the program for synchronization. One object will be
-                                used for each group of conflicting synchronized regions. This locking scheme
-                                achieves code-level locking.
-                            </td>
-</tr>
-<tr>
-<td class="value">single-static</td><td>
-                                Insert one static object into the program for synchronization for all
-                                transactional regions. This locking scheme is for research purposes.
-                            </td>
-</tr>
-<tr>
-<td class="value">leave-original</td><td>
-                                Analyse the existing lock structure of the program, but do not change it. With
-                                one of the print options, this can be useful for comparison between the original
-                                program and one of the generated locking schemes.
-                            </td>
-</tr>
-</table>
-</li>
-<li>
-<b>Perform Deadlock Avoidance</b> (avoid-deadlock)
-		<br>
-			(default value: <span class="value">true</span>)
-		<p>
-                            Perform Deadlock Avoidance by enforcing a lock ordering where necessary.
-                        </p>
-</li>
-<li>
-<b>Use Open Nesting</b> (open-nesting)
-		<br>
-			(default value: <span class="value">true</span>)
-		<p>
-                            Use an open nesting model, where inner transactions are allowed to commit
-                            independently of any outer transaction.
-                        </p>
-</li>
-<li>
-<b>Perform May-Happen-in-Parallel Analysis</b> (do-mhp)
-		<br>
-			(default value: <span class="value">true</span>)
-		<p>
-                            Perform a May-Happen-in-Parallel analysis to assist in allocating locks.
-                        </p>
-</li>
-<li>
-<b>Perform Local Objects Analysis</b> (do-tlo)
-		<br>
-			(default value: <span class="value">true</span>)
-		<p>
-                            Perform a Local-Objects analysis to assist in allocating locks.
-                        </p>
-</li>
-<li>
-<b>Print Topological Graph</b> (print-graph)
-		<br>
-			(default value: <span class="value">false</span>)
-		<p>
-                            Print a topological graph of the program's transactions in the format used by the graphviz
-                            package.
-                        </p>
-</li>
-<li>
-<b>Print Table</b> (print-table)
-		<br>
-			(default value: <span class="value">false</span>)
-		<p>
-                            Print a table of information about the program's transactions.
-                        </p>
-</li>
-<li>
-<b>Print Debugging Info</b> (print-debug)
-		<br>
-			(default value: <span class="value">false</span>)
-		<p>
-                            Print debugging info, including every statement visited.
-                        </p>
-</li>
-</ul>
-<h2>
-<a name="phase_8_3">Rename duplicated classes (wjtp.rdc)</a>
-</h2>
-<p>
-                        Rename duplicated classes when the file system is not case sensitive.
-                        If the file system is case sensitive, this phase does nothing.
-                    </p>
-<h4>Accepted phase options:</h4>
-<ul>
-<li>
-<b>Enabled</b> (enabled)
-		<br>
-			(default value: <span class="value">false</span>)
-		<p></p>
-</li>
-<li>
-<b>FixedClassNames</b> (fcn)
-		<p>
-                            Use this parameter to set some class names unchangable even they are duplicated.
-                            The fixed class name list cannot contain duplicated class names.
-                            Using '-' to split multiple class names (e.g., fcn:a.b.c-a.b.d).
-                        </p>
-</li>
-</ul>
-<h2>
-<a name="phase_9">Whole-Jimple Optimization Pack (wjop)</a>
-</h2>
-<p>
-                    
-                        If Soot is running in whole program mode and the Whole-Jimple
-                        Optimization Pack is enabled, the pack's transformations are
-                        applied to the scene as a whole after construction of the call
-                        graph and application of any enabled Whole-Jimple
-                        Transformations.
-                    
-                </p>
-<h4>Accepted phase options:</h4>
-<ul>
-<li>
-<b>Enabled</b> (enabled)
-		<br>
-			(default value: <span class="value">false</span>)
-		<p></p>
-</li>
-</ul>
-<h2>
-<a name="phase_9_1">Static Method Binder (wjop.smb)</a>
-</h2>
-<p>
-                        The Static Method Binder statically binds monomorphic call
-                        sites. That is, it searches the call graph for virtual method
-                        invocations that can be determined statically to call only a single
-                        implementation of the called method. Then it replaces such virtual
-                        invocations with invocations of a static copy of the single called
-                        implementation.
-                    </p>
-<h4>Accepted phase options:</h4>
-<ul>
-<li>
-<b>Enabled</b> (enabled)
-		<br>
-			(default value: <span class="value">false</span>)
-		<p></p>
-</li>
-<li>
-<b>Insert Null Checks</b> (insert-null-checks)
-		<br>
-			(default value: <span class="value">true</span>)
-		<p>
-                            Insert a check that, before invoking the static copy of the
-                            target method, throws a NullPointerException if the
-                            receiver object is null. This ensures that static method binding does
-                            not eliminate exceptions which would have occurred in its absence.
-                        </p>
-</li>
-<li>
-<b>Insert Redundant Casts</b> (insert-redundant-casts)
-		<br>
-			(default value: <span class="value">true</span>)
-		<p>
-                            
-                                Insert extra casts for the Java bytecode verifier. If the target
-                                method uses its this parameter, a reference to the
-                                receiver object must be passed to the static copy of the target
-                                method. The verifier may complain if the declared type of the
-                                receiver parameter does not match the type implementing the
-                                target method.
-                            
-                            
-                                Say, for example, that Singer is an interface declaring
-                                the sing() method and that the call graph shows all
-                                receiver objects at a particular call site,
-                                singer.sing()
-                                (with singer declared as a
-                                Singer) are in fact Bird objects (
-                                Bird
-                                being a class that implements Singer). The virtual call
-                                singer.sing()
-                                is effectively replaced with the static
-                                call Bird.staticsing(singer).
-                                Bird.staticsing()
-                                may perform operations on its parameter which are only allowed on
-                                Birds, rather than Singers. The Insert
-                                Redundant Casts option inserts a cast of singer to the
-                                Bird
-                                type, to prevent complaints from the verifier.
-                            
-                        </p>
-</li>
-<li>
-<b>Allowed Modifier Changes</b> (allowed-modifier-changes)
-		<br>
-			(default value: <span class="value">unsafe</span>)
-		<p>
-                            Specify which changes in visibility modifiers
-                            are allowed.
-                        </p>
-<table border="0">
-<th colspan="2">
-					Possible values:
-				</th>
-<tr>
-<td class="value">unsafe</td><td>
-                                Modify the visibility on code so that all inlining is permitted.
-                            </td>
-</tr>
-<tr>
-<td class="value">safe</td><td>
-                                Preserve the exact meaning of the analyzed program.
-                            </td>
-</tr>
-<tr>
-<td class="value">none</td><td>
-                                Change no modifiers whatsoever.
-                            </td>
-</tr>
-</table>
-</li>
-</ul>
-<h2>
-<a name="phase_9_2">Static Inliner (wjop.si)</a>
-</h2>
-<p>
-                        The Static Inliner visits all call sites in the call graph in a
-                        bottom-up fashion, replacing monomorphic calls with inlined
-                        copies of the invoked methods.
-                    </p>
-<h4>Accepted phase options:</h4>
-<ul>
-<li>
-<b>Enabled</b> (enabled)
-		<br>
-			(default value: <span class="value">true</span>)
-		<p></p>
-</li>
-<li>
-<b>Reconstruct Jimple body after inlining</b> (rerun-jb)
-		<br>
-			(default value: <span class="value">true</span>)
-		<p>
-                            When a method with array parameters is inlined, its variables may need to
-                            be assigned different types than they had in the original method to produce
-                            compilable code. When this option is set, Soot re-runs the Jimple Body pack
-                            on each method body which has had another method inlined into it so that
-                            the typing algorithm can reassign the types.
-                        </p>
-</li>
-<li>
-<b>Insert Null Checks</b> (insert-null-checks)
-		<br>
-			(default value: <span class="value">true</span>)
-		<p>
-                            Insert, before the inlined body of the target method, a check
-                            that throws a NullPointerException if the receiver
-                            object is null. This ensures that inlining will not eliminate
-                            exceptions which would have occurred in its absence.
-                        </p>
-</li>
-<li>
-<b>Insert Redundant Casts</b> (insert-redundant-casts)
-		<br>
-			(default value: <span class="value">true</span>)
-		<p>
-                            
-                                Insert extra casts for the Java bytecode verifier. The verifier
-                                may complain if the inlined method uses this and the
-                                declared type of the receiver of the call being inlined is
-                                different from the type implementing the target method being
-                                inlined.
-                            
-                            
-                                Say, for example, that Singer is an interface declaring
-                                the sing() method and that the call graph shows that all
-                                receiver objects at a particular call site,
-                                singer.sing()
-                                (with singer declared as a
-                                Singer) are in fact Bird objects (
-                                Bird
-                                being a class that implements Singer). The
-                                implementation of Bird.sing() may perform operations on
-                                this
-                                which are only allowed on Birds, rather
-                                than Singers. The Insert Redundant Casts option ensures that
-                                this cannot lead to verification errors, by inserting a cast of
-                                bird
-                                to the Bird type before inlining the body
-                                of Bird.sing().
-                            
-                        </p>
-</li>
-<li>
-<b>Allowed Modifier Changes</b> (allowed-modifier-changes)
-		<br>
-			(default value: <span class="value">unsafe</span>)
-		<p>
-                            Specify which changes in visibility modifiers
-                            are allowed.
-                        </p>
-<table border="0">
-<th colspan="2">
-					Possible values:
-				</th>
-<tr>
-<td class="value">unsafe</td><td>
-                                Modify the visibility on code so that all inlining is permitted.
-                            </td>
-</tr>
-<tr>
-<td class="value">safe</td><td>
-                                Preserve the exact meaning of the analyzed program.
-                            </td>
-</tr>
-<tr>
-<td class="value">none</td><td>
-                                Change no modifiers whatsoever.
-                            </td>
-</tr>
-</table>
-</li>
-<li>
-<b>Expansion Factor</b> (expansion-factor)
-		<br>
-			(default value: <span class="value">3</span>)
-		<p>
-                            Determines the maximum allowed expansion of a method. Inlining
-                            will cause the method to grow by a factor of no more than
-                            the Expansion Factor.
-                        </p>
-</li>
-<li>
-<b>Max Container Size</b> (max-container-size)
-		<br>
-			(default value: <span class="value">5000</span>)
-		<p>
-                            Determines the maximum number of Jimple statements for a container
-                            method. If a method has more than this number of Jimple statements,
-                            then no methods will be inlined into it.
-                        </p>
-</li>
-<li>
-<b>Max Inlinee Size</b> (max-inlinee-size)
-		<br>
-			(default value: <span class="value">20</span>)
-		<p>
-                            Determines the maximum number of Jimple statements for an inlinee
-                            method. If a method has more than this number of Jimple statements,
-                            then it will not be inlined into other methods.
-                        </p>
-</li>
-</ul>
-<h2>
-<a name="phase_10">Whole-Jimple Annotation Pack (wjap)</a>
-</h2>
-<p>
-                    
-                        Some analyses do not transform Jimple body directly, but annotate
-                        statements or values with tags. Whole-Jimple annotation pack provides
-                        a place for annotation-oriented analyses in whole program mode.
-                    
-                </p>
-<h4>Accepted phase options:</h4>
-<ul>
-<li>
-<b>Enabled</b> (enabled)
-		<br>
-			(default value: <span class="value">true</span>)
-		<p></p>
-</li>
-</ul>
-<h2>
-<a name="phase_10_1">Rectangular Array Finder (wjap.ra)</a>
-</h2>
-<p>
-                        
-                            The Rectangular Array Finder traverses Jimple statements
-                            based on the static call graph, and finds array variables which always
-                            hold rectangular two-dimensional array objects.
-                        
-                        
-                            In Java, a multi-dimensional array is an array of arrays, which
-                            means the shape of the array can be ragged. Nevertheless, many
-                            applications use rectangular arrays. Knowing that an array is
-                            rectangular can be very helpful in proving safe array bounds
-                            checks.
-                        
-                        
-                            The Rectangular Array Finder does not change the
-                            program being analyzed. Its results are used by the Array Bound
-                            Checker.
-                        
-                    </p>
-<h4>Accepted phase options:</h4>
-<ul>
-<li>
-<b>Enabled</b> (enabled)
-		<br>
-			(default value: <span class="value">false</span>)
-		<p></p>
-</li>
-</ul>
-<h2>
-<a name="phase_10_2">Unreachable Method Tagger (wjap.umt)</a>
-</h2>
-<p>
-                        Uses the call graph to determine which methods are unreachable and adds color tags so they
-                            can be highlighted in a source browser.
-                        
-                    </p>
-<h4>Accepted phase options:</h4>
-<ul>
-<li>
-<b>Enabled</b> (enabled)
-		<br>
-			(default value: <span class="value">false</span>)
-		<p></p>
-</li>
-</ul>
-<h2>
-<a name="phase_10_3">Unreachable Fields Tagger (wjap.uft)</a>
-</h2>
-<p>
-                        Uses the call graph to determine which fields are unreachable and adds color tags so they can
-                            be highlighted in a source browser.
-                        
-                    </p>
-<h4>Accepted phase options:</h4>
-<ul>
-<li>
-<b>Enabled</b> (enabled)
-		<br>
-			(default value: <span class="value">false</span>)
-		<p></p>
-</li>
-</ul>
-<h2>
-<a name="phase_10_4">Tightest Qualifiers Tagger (wjap.tqt)</a>
-</h2>
-<p>
-                        Determines which methods and fields have qualifiers that could be tightened. For example: if
-                            a field or method has the qualifier of public but is only used within the declaring class it
-                            could be private. This, this field or method is tagged with color tags so that the results
-                            can be highlighted in a source browser.
-                        
-                    </p>
-<h4>Accepted phase options:</h4>
-<ul>
-<li>
-<b>Enabled</b> (enabled)
-		<br>
-			(default value: <span class="value">false</span>)
-		<p></p>
-</li>
-</ul>
-<h2>
-<a name="phase_10_5">Call Graph Grapher (wjap.cgg)</a>
-</h2>
-<p>
-                        Creates graphical call graph.
-                    </p>
-<h4>Accepted phase options:</h4>
-<ul>
-<li>
-<b>Enabled</b> (enabled)
-		<br>
-			(default value: <span class="value">false</span>)
-		<p></p>
-</li>
-<li>
-<b>Show Library Methods</b> (show-lib-meths)
-		<br>
-			(default value: <span class="value">false</span>)
-		<p></p>
-</li>
-</ul>
-<h2>
-<a name="phase_10_6">Purity Analysis [AM] (wjap.purity)</a>
-</h2>
-<p>
-                        Purity anaysis implemented by Antoine Mine and based on the paper
-                        A Combined Pointer and Purity Analysis for Java Programs by
-                        Alexandru Salcianu and Martin Rinard.
-                    </p>
-<h4>Accepted phase options:</h4>
-<ul>
-<li>
-<b>Enabled</b> (enabled)
-		<br>
-			(default value: <span class="value">false</span>)
-		<p></p>
-</li>
-<li>
-<b>Dump one .dot files for each method summary</b> (dump-summaries)
-		<br>
-			(default value: <span class="value">true</span>)
-		<p></p>
-</li>
-<li>
-<b>Dump .dot call-graph annotated with method summaries (huge)</b> (dump-cg)
-		<br>
-			(default value: <span class="value">false</span>)
-		<p></p>
-</li>
-<li>
-<b>Dump one .dot for each intra-procedural method analysis (long)</b> (dump-intra)
-		<br>
-			(default value: <span class="value">false</span>)
-		<p></p>
-</li>
-<li>
-<b>Print analysis results</b> (print)
-		<br>
-			(default value: <span class="value">true</span>)
-		<p></p>
-</li>
-<li>
-<b>Annotate class files</b> (annotate)
-		<br>
-			(default value: <span class="value">true</span>)
-		<p></p>
-</li>
-<li>
-<b>Be (quite) verbose</b> (verbose)
-		<br>
-			(default value: <span class="value">false</span>)
-		<p></p>
-</li>
-</ul>
-<h2>
-<a name="phase_11">Shimple Control (shimple)</a>
-</h2>
-<p>
-                    
-                        Shimple Control sets parameters which apply throughout the
-                        creation and manipulation of Shimple bodies. Shimple is Soot's
-                        SSA representation.
-                    
-                </p>
-<h4>Accepted phase options:</h4>
-<ul>
-<li>
-<b>Enabled</b> (enabled)
-		<br>
-			(default value: <span class="value">true</span>)
-		<p></p>
-</li>
-<li>
-<b>Shimple Node Elimination Optimizations</b> (node-elim-opt)
-		<br>
-			(default value: <span class="value">true</span>)
-		<p>
-                        
-                            Perform some optimizations, such as dead code elimination
-                            and local aggregation, before/after eliminating nodes.
-                        
-                    </p>
-</li>
-<li>
-<b>Local Name Standardization</b> (standard-local-names)
-		<br>
-			(default value: <span class="value">false</span>)
-		<p>
-                        If enabled, the Local Name Standardizer is applied whenever
-                        Shimple creates new locals. Normally, Shimple will retain
-                        the original local names as far as possible and use an
-                        underscore notation to denote SSA subscripts. This
-                        transformation does not otherwise affect Shimple
-                        behaviour.
-                    </p>
-</li>
-<li>
-<b>Extended SSA (SSI)</b> (extended)
-		<br>
-			(default value: <span class="value">false</span>)
-		<p>
-                        If enabled, Shimple will created extended SSA (SSI) form.
-                    </p>
-</li>
-<li>
-<b>Debugging Output</b> (debug)
-		<br>
-			(default value: <span class="value">false</span>)
-		<p>
-                        If enabled, Soot may print out warnings and messages
-                        useful for debugging the Shimple module. Automatically
-                        enabled by the global debug switch.
-                    </p>
-</li>
-</ul>
-<h2>
-<a name="phase_12">Shimple Transformation Pack (stp)</a>
-</h2>
-<p>
-                    
-                        When the Shimple representation is produced, Soot applies the
-                        contents of the Shimple Transformation Pack to each method
-                        under analysis. This pack contains no transformations in an
-                        unmodified version of Soot.
-                    
-                </p>
-<h4>Accepted phase options:</h4>
-<ul>
-<li>
-<b>Enabled</b> (enabled)
-		<br>
-			(default value: <span class="value">true</span>)
-		<p></p>
-</li>
-</ul>
-<h2>
-<a name="phase_13">Shimple Optimization Pack (sop)</a>
-</h2>
-<p>
-                    
-                        The Shimple Optimization Pack contains transformations that
-                        perform optimizations on Shimple, Soot's SSA
-                        representation.
-                    
-                </p>
-<h4>Accepted phase options:</h4>
-<ul>
-<li>
-<b>Enabled</b> (enabled)
-		<br>
-			(default value: <span class="value">false</span>)
-		<p></p>
-</li>
-</ul>
-<h2>
-<a name="phase_13_1">Shimple Constant Propagator and Folder (sop.cpf)</a>
-</h2>
-<p>
-                        
-                            A powerful constant propagator and folder based on an
-                            algorithm sketched by Cytron et al that takes
-                            conditional control flow into account. This
-                            optimization demonstrates some of the benefits of SSA
-                            -- particularly the fact that Phi nodes represent
-                            natural merge points in the control flow.
-                        
-                    </p>
-<h4>Accepted phase options:</h4>
-<ul>
-<li>
-<b>Enabled</b> (enabled)
-		<br>
-			(default value: <span class="value">true</span>)
-		<p></p>
-</li>
-<li>
-<b>Prune Control Flow Graph</b> (prune-cfg)
-		<br>
-			(default value: <span class="value">true</span>)
-		<p>
-                            
-                                Conditional branching statements that are found to
-                                branch unconditionally (or fall through) are replaced
-                                with unconditional branches (or removed). This
-                                transformation exposes more opportunities for dead
-                                code removal.
-                            
-                        </p>
-</li>
-</ul>
-<h2>
-<a name="phase_14">Jimple Transformation Pack (jtp)</a>
-</h2>
-<p>
-                    Soot applies the contents of the Jimple Transformation Pack to
-                    each method under analysis. This pack contains no
-                    transformations in an unmodified version of Soot.
-                </p>
-<h4>Accepted phase options:</h4>
-<ul>
-<li>
-<b>Enabled</b> (enabled)
-		<br>
-			(default value: <span class="value">true</span>)
-		<p></p>
-</li>
-</ul>
-<h2>
-<a name="phase_15">Jimple Optimization Pack (jop)</a>
-</h2>
-<p>
-                    When Soot's Optimize option is on, Soot applies the
-                    Jimple Optimization Pack to every JimpleBody in
-                    application classes. This section lists the default
-                    transformations in the Jimple Optimization Pack.
-                </p>
-<h4>Accepted phase options:</h4>
-<ul>
-<li>
-<b>Enabled</b> (enabled)
-		<br>
-			(default value: <span class="value">false</span>)
-		<p></p>
-</li>
-</ul>
-<h2>
-<a name="phase_15_1">Common Subexpression Eliminator (jop.cse)</a>
-</h2>
-<p>
-                        
-                            The Common Subexpression Eliminator runs an available expressions
-                            analysis on the method body, then eliminates common
-                            subexpressions.
-                        
-                        
-                            This implementation is especially slow, as it runs on individual
-                            statements rather than on basic blocks. A better implementation
-                            (which would find most common subexpressions, but not all) would use
-                            basic blocks instead.
-                        
-                        
-                            This implementation is also slow because the flow universe is
-                            explicitly created; it need not be. A better implementation
-                            would implicitly compute the kill sets at every node.
-                        
-                        
-                            Because of its current slowness, this transformation is not
-                            enabled by default.
-                        
-                    </p>
-<h4>Accepted phase options:</h4>
-<ul>
-<li>
-<b>Enabled</b> (enabled)
-		<br>
-			(default value: <span class="value">false</span>)
-		<p></p>
-</li>
-<li>
-<b>Naive Side Effect Tester</b> (naive-side-effect)
-		<br>
-			(default value: <span class="value">false</span>)
-		<p>
-                            
-                                If Naive Side Effect Tester is true, the Common
-                                Subexpression Eliminator uses the conservative side effect
-                                information provided by the NaiveSideEffectTester class,
-                                even if interprocedural information about side effects is
-                                available.
-                            
-                            
-                                The naive side effect analysis is based solely on the information
-                                available locally about a statement. It assumes, for example,
-                                that any method call has the potential to write and read all
-                                instance and static fields in the program.
-                            
-                            
-                                If Naive Side Effect Tester is set to false and Soot is
-                                in whole program mode, then the Common Subexpression
-                                Eliminator uses the side effect information provided by the
-                                PASideEffectTester
-                                class.
-                                PASideEffectTester
-                                uses a points-to analysis to
-                                determine which fields and statics may be written or read by a
-                                given statement.
-                            
-                            
-                                If whole program analysis is not performed, naive side effect
-                                information is used regardless of the setting of
-                                Naive Side Effect Tester.
-                            
-                        </p>
-</li>
-</ul>
-<h2>
-<a name="phase_15_2">Busy Code Motion (jop.bcm)</a>
-</h2>
-<p>
-                        Busy Code Motion is a straightforward implementation of Partial
-                        Redundancy Elimination. This implementation is not very
-                        aggressive. Lazy Code Motion is an improved version which
-                        should be used instead of Busy Code Motion.
-                    </p>
-<h4>Accepted phase options:</h4>
-<ul>
-<li>
-<b>Enabled</b> (enabled)
-		<br>
-			(default value: <span class="value">false</span>)
-		<p></p>
-</li>
-<li>
-<b>Naive Side Effect Tester</b> (naive-side-effect)
-		<br>
-			(default value: <span class="value">false</span>)
-		<p>
-                            
-                                If Naive Side Effect Tester is set to true, Busy Code
-                                Motion uses the conservative side effect information provided by
-                                the NaiveSideEffectTester class, even if interprocedural
-                                information about side effects is available.
-                            
-                            
-                                The naive side effect analysis is based solely on the information
-                                available locally about a statement. It assumes, for example,
-                                that any method call has the potential to write and read all
-                                instance and static fields in the program.
-                            
-                            
-                                If Naive Side Effect Tester is set to false and Soot is
-                                in whole program mode, then Busy Code Motion uses the side effect
-                                information provided by the
-                                PASideEffectTester
-                                class. PASideEffectTester uses a points-to analysis to
-                                determine which fields and statics may be written or read by a
-                                given statement.
-                            
-                            
-                                If whole program analysis is not performed, naive side effect
-                                information is used regardless of the setting of
-                                Naive Side Effect Tester.
-                            
-                        </p>
-</li>
-</ul>
-<h2>
-<a name="phase_15_3">Lazy Code Motion (jop.lcm)</a>
-</h2>
-<p>
-                        Lazy Code Motion is an enhanced version of Busy Code Motion, a
-                        Partial Redundancy Eliminator. Before doing Partial Redundancy Elimination,
-                        this optimization performs loop inversion (turning while loops
-                        into do while loops inside an if statement).
-                        This allows the Partial Redundancy Eliminator
-                        to optimize loop invariants of while loops.
-                    </p>
-<h4>Accepted phase options:</h4>
-<ul>
-<li>
-<b>Enabled</b> (enabled)
-		<br>
-			(default value: <span class="value">false</span>)
-		<p></p>
-</li>
-<li>
-<b>Safety</b> (safety)
-		<br>
-			(default value: <span class="value">safe</span>)
-		<p>
-                            This option controls which fields and statements are candidates
-                            for code motion.
-                        </p>
-<table border="0">
-<th colspan="2">
-					Possible values:
-				</th>
-<tr>
-<td class="value">safe</td><td>
-                                Safe, but only considers moving additions,
-                                subtractions and multiplications.
-                            </td>
-</tr>
-<tr>
-<td class="value">medium</td><td>
-                                Unsafe in multi-threaded programs, as it may reuse the values
-                                read from field accesses.
-                            </td>
-</tr>
-<tr>
-<td class="value">unsafe</td><td>
-                                May violate Java's exception semantics, as it may move or reorder
-                                exception-throwing statements, potentially outside of
-                                try-catch
-                                blocks.
-                            </td>
-</tr>
-</table>
-</li>
-<li>
-<b>Unroll</b> (unroll)
-		<br>
-			(default value: <span class="value">true</span>)
-		<p>
-                            If true, perform loop inversion before doing the
-                            transformation.
-                        </p>
-</li>
-<li>
-<b>Naive Side Effect Tester</b> (naive-side-effect)
-		<br>
-			(default value: <span class="value">false</span>)
-		<p>
-                            
-                                If Naive Side Effect Tester is set to true, Lazy Code
-                                Motion uses the conservative side effect information provided by
-                                the NaiveSideEffectTester class, even if interprocedural
-                                information about side effects is available.
-                            
-                            
-                                The naive side effect analysis is based solely on the information
-                                available locally about a statement. It assumes, for example,
-                                that any method call has the potential to write and read all
-                                instance and static fields in the program.
-                            
-                            
-                                If Naive Side Effect Tester is set to false and Soot is
-                                in whole program mode, then Lazy Code Motion uses the side effect
-                                information provided by the
-                                PASideEffectTester
-                                class. PASideEffectTester uses a points-to analysis to
-                                determine which fields and statics may be written or read by a
-                                given statement.
-                            
-                            
-                                If whole program analysis is not performed, naive side effect
-                                information is used regardless of the setting of
-                                Naive Side Effect Tester.
-                            
-                        </p>
-</li>
-</ul>
-<h2>
-<a name="phase_15_4">Copy Propagator (jop.cp)</a>
-</h2>
-<p>
-                        
-                            This phase performs cascaded copy propagation.
-                        
-                    </p>
-<h4>Accepted phase options:</h4>
-<ul>
-<li>
-<b>Enabled</b> (enabled)
-		<br>
-			(default value: <span class="value">true</span>)
-		<p></p>
-</li>
-<li>
-<b>Only Regular Locals</b> (only-regular-locals)
-		<br>
-			(default value: <span class="value">false</span>)
-		<p>
-                            Only propagate copies through ``regular'' locals, that is,
-                            those declared in the source bytecode.
-                        </p>
-</li>
-<li>
-<b>Only Stack Locals</b> (only-stack-locals)
-		<br>
-			(default value: <span class="value">false</span>)
-		<p>
-                            Only propagate copies through locals that represent stack locations in
-                            the original bytecode.
-                        </p>
-</li>
-</ul>
-<h2>
-<a name="phase_15_5">Jimple Constant Propagator and Folder (jop.cpf)</a>
-</h2>
-<p>
-                        The Jimple Constant Propagator and Folder evaluates any expressions
-                        consisting entirely of compile-time constants, for example 2
-                        * 3, and replaces the expression with the constant result,
-                        in this case 6.
-                    </p>
-<h4>Accepted phase options:</h4>
-<ul>
-<li>
-<b>Enabled</b> (enabled)
-		<br>
-			(default value: <span class="value">true</span>)
-		<p></p>
-</li>
-</ul>
-<h2>
-<a name="phase_15_6">Conditional Branch Folder (jop.cbf)</a>
-</h2>
-<p>
-                        The Conditional Branch Folder statically evaluates the
-                        conditional expression of Jimple if statements. If the
-                        condition is identically true or
-                        false, the Folder replaces the conditional branch
-                        statement with an unconditional goto statement.
-                    </p>
-<h4>Accepted phase options:</h4>
-<ul>
-<li>
-<b>Enabled</b> (enabled)
-		<br>
-			(default value: <span class="value">true</span>)
-		<p></p>
-</li>
-</ul>
-<h2>
-<a name="phase_15_7">Dead Assignment Eliminator (jop.dae)</a>
-</h2>
-<p>
-                        The Dead Assignment Eliminator eliminates assignment statements
-                        to locals whose values are not subsequently used, unless
-                        evaluating the right-hand side of the assignment may cause
-                        side-effects.
-                    </p>
-<h4>Accepted phase options:</h4>
-<ul>
-<li>
-<b>Enabled</b> (enabled)
-		<br>
-			(default value: <span class="value">true</span>)
-		<p></p>
-</li>
-<li>
-<b>Only Tag Dead Code</b> (only-tag)
-		<br>
-			(default value: <span class="value">false</span>)
-		<p>
-                            Only tag dead assignment statements instead of eliminaing them.
-                        </p>
-</li>
-<li>
-<b>Only Stack Locals</b> (only-stack-locals)
-		<br>
-			(default value: <span class="value">false</span>)
-		<p>
-                            Only eliminate dead assignments to locals that represent stack
-                            locations in the original bytecode.
-                        </p>
-</li>
-</ul>
-<h2>
-<a name="phase_15_8">Null Check Eliminator (jop.nce)</a>
-</h2>
-<p>
-                        Replaces statements 'if(x!=null) goto y' with 'goto y' if x is
-                        known to be non-null or with 'nop' if it is known to be null,
-                        etc. Generates dead code and is hence followed by unreachable
-                        code elimination. Disabled by default because it can be
-                        expensive on methods with many locals.
-                    </p>
-<h4>Accepted phase options:</h4>
-<ul>
-<li>
-<b>Enabled</b> (enabled)
-		<br>
-			(default value: <span class="value">false</span>)
-		<p></p>
-</li>
-</ul>
-<h2>
-<a name="phase_15_9">Unreachable Code Eliminator 1 (jop.uce1)</a>
-</h2>
-<p>
-                        The Unreachable Code Eliminator removes unreachable code and
-                        traps whose catch blocks are empty.
-                    </p>
-<h4>Accepted phase options:</h4>
-<ul>
-<li>
-<b>Enabled</b> (enabled)
-		<br>
-			(default value: <span class="value">true</span>)
-		<p></p>
-</li>
-<li>
-<b>Remove unreachable traps</b> (remove-unreachable-traps)
-		<br>
-			(default value: <span class="value">false</span>)
-		<p>
-                            Remove exception table entries when none of the protected instructions can
-                            throw the exception being caught.
-                        </p>
-</li>
-</ul>
-<h2>
-<a name="phase_15_10">Unconditional Branch Folder 1 (jop.ubf1)</a>
-</h2>
-<p>
-                        
-                            The Unconditional Branch Folder removes unnecessary `goto'
-                            statements from a JimpleBody.
-                        
-                        
-                            If a goto statement's target is the next instruction,
-                            then the statement is removed. If a goto's target is
-                            another goto, with target y, then the first
-                            statement's target is changed to y.
-                        
-                        
-                            If some if statement's target is a
-                            goto
-                            statement, then the if's target can be replaced with the
-                            goto's target.
-                        
-                        
-                            (These situations can result from other optimizations, and branch
-                            folding may itself generate more unreachable code.)
-                        
-                    </p>
-<h4>Accepted phase options:</h4>
-<ul>
-<li>
-<b>Enabled</b> (enabled)
-		<br>
-			(default value: <span class="value">true</span>)
-		<p></p>
-</li>
-</ul>
-<h2>
-<a name="phase_15_11">Unreachable Code Eliminator 2 (jop.uce2)</a>
-</h2>
-<p>
-                        Another iteration of the Unreachable Code Eliminator.
-                    </p>
-<h4>Accepted phase options:</h4>
-<ul>
-<li>
-<b>Enabled</b> (enabled)
-		<br>
-			(default value: <span class="value">true</span>)
-		<p></p>
-</li>
-<li>
-<b>Remove unreachable traps</b> (remove-unreachable-traps)
-		<br>
-			(default value: <span class="value">false</span>)
-		<p>
-                            Remove exception table entries when none of the protected instructions can
-                            throw the exception being caught.
-                        </p>
-</li>
-</ul>
-<h2>
-<a name="phase_15_12">Unconditional Branch Folder 2 (jop.ubf2)</a>
-</h2>
-<p>
-                        Another iteration of the Unconditional Branch Folder.
-                    </p>
-<h4>Accepted phase options:</h4>
-<ul>
-<li>
-<b>Enabled</b> (enabled)
-		<br>
-			(default value: <span class="value">true</span>)
-		<p></p>
-</li>
-</ul>
-<h2>
-<a name="phase_15_13">Unused Local Eliminator (jop.ule)</a>
-</h2>
-<p>
-                        The Unused Local Eliminator phase removes any unused locals from
-                        the method.
-                    </p>
-<h4>Accepted phase options:</h4>
-<ul>
-<li>
-<b>Enabled</b> (enabled)
-		<br>
-			(default value: <span class="value">true</span>)
-		<p></p>
-</li>
-</ul>
-<h2>
-<a name="phase_16">Jimple Annotation Pack (jap)</a>
-</h2>
-<p>
-                    The Jimple Annotation Pack contains phases which add annotations
-                    to Jimple bodies individually (as opposed to the Whole-Jimple
-                    Annotation Pack, which adds annotations based on the analysis of
-                    the whole program).
-                </p>
-<h4>Accepted phase options:</h4>
-<ul>
-<li>
-<b>Enabled</b> (enabled)
-		<br>
-			(default value: <span class="value">true</span>)
-		<p></p>
-</li>
-</ul>
-<h2>
-<a name="phase_16_1">Null Pointer Checker (jap.npc)</a>
-</h2>
-<p>
-                        The Null Pointer Checker finds instruction which have the potential
-                        to throw NullPointerExceptions and adds annotations
-                        indicating whether or not the pointer being dereferenced can be
-                        determined statically not to be null.
-                    </p>
-<h4>Accepted phase options:</h4>
-<ul>
-<li>
-<b>Enabled</b> (enabled)
-		<br>
-			(default value: <span class="value">false</span>)
-		<p></p>
-</li>
-<li>
-<b>Only Array Ref</b> (only-array-ref)
-		<br>
-			(default value: <span class="value">false</span>)
-		<p>
-                            Annotate only array-referencing instructions, instead of all
-                            instructions that need null pointer checks.
-                        </p>
-</li>
-<li>
-<b>Profiling</b> (profiling)
-		<br>
-			(default value: <span class="value">false</span>)
-		<p>
-                            
-                                Insert profiling instructions that at runtime count the number of
-                                eliminated safe null pointer checks. The inserted profiling code
-                                assumes the existence of a MultiCounter class
-                                implementing the methods invoked. For details, see the
-                                NullPointerChecker
-                                source code.
-                            
-                        </p>
-</li>
-</ul>
-<h2>
-<a name="phase_16_2">Null Pointer Colourer (jap.npcolorer)</a>
-</h2>
-<p>
-                        Produce colour tags that the Soot plug-in for Eclipse can use to
-                        highlight null and non-null references.
-                    </p>
-<h4>Accepted phase options:</h4>
-<ul>
-<li>
-<b>Enabled</b> (enabled)
-		<br>
-			(default value: <span class="value">false</span>)
-		<p></p>
-</li>
-</ul>
-<h2>
-<a name="phase_16_3">Array Bound Checker (jap.abc)</a>
-</h2>
-<p>
-                        
-                            The Array Bound Checker performs a static analysis to determine
-                            which array bounds checks may safely be eliminated and then annotates
-                            statements with the results of the analysis.
-                        
-                        
-                            If Soot is in whole-program mode, the Array Bound Checker can
-                            use the results provided by the Rectangular Array Finder.
-                        
-                    </p>
-<h4>Accepted phase options:</h4>
-<ul>
-<li>
-<b>Enabled</b> (enabled)
-		<br>
-			(default value: <span class="value">false</span>)
-		<p></p>
-</li>
-<li>
-<b>With All</b> (with-all)
-		<br>
-			(default value: <span class="value">false</span>)
-		<p>
-                            
-                                Setting the With All option to true is equivalent to setting each
-                                of With CSE, With Array Ref, With Field Ref,
-                                With Class Field, and With Rectangular Array to true.
-                            
-                        </p>
-</li>
-<li>
-<b>With Common Sub-expressions</b> (with-cse)
-		<br>
-			(default value: <span class="value">false</span>)
-		<p>
-                            
-                                The analysis will consider common subexpressions. For example,
-                                consider the situation where r1 is assigned
-                                a*b; later, r2 is assigned a*b, where
-                                neither a nor b have changed between the two
-                                statements. The analysis can conclude that r2 has the
-                                same value as r1. Experiments show that this option can
-                                improve the result slightly.
-                            
-                        </p>
-</li>
-<li>
-<b>With Array References</b> (with-arrayref)
-		<br>
-			(default value: <span class="value">false</span>)
-		<p>
-                            
-                                With this option enabled, array references can be considered as
-                                common subexpressions; however, we are more conservative when
-                                writing into an array, because array objects may be aliased. We
-                                also assume that the application is single-threaded or that the
-                                array references occur in a synchronized block. That is, we
-                                assume that an array element may not be changed by other threads
-                                between two array references.
-                            
-                        </p>
-</li>
-<li>
-<b>With Field References</b> (with-fieldref)
-		<br>
-			(default value: <span class="value">false</span>)
-		<p>
-                            
-                                The analysis treats field references (static and instance) as
-                                common subexpressions; however, we are more conservative when
-                                writing to a field, because the base of the field reference may
-                                be aliased. We also assume that the application is
-                                single-threaded or that the field references occur in a
-                                synchronized block. That is, we assume that a field may
-                                not be changed by other threads between two field references.
-                            
-                        </p>
-</li>
-<li>
-<b>With Class Field</b> (with-classfield)
-		<br>
-			(default value: <span class="value">false</span>)
-		<p>
-                            
-                                This option makes the analysis work on the class level. The
-                                algorithm analyzes final or private class
-                                fields first. It can recognize the fields that hold array objects
-                                of constant length. In an application using lots of array
-                                fields, this option can improve the analysis results
-                                dramatically.
-                            
-                        </p>
-</li>
-<li>
-<b>With Rectangular Array</b> (with-rectarray)
-		<br>
-			(default value: <span class="value">false</span>)
-		<p>
-                            This option is used together with wjap.ra to make Soot run the whole-program
-                            analysis for rectangular array objects. This analysis is based on the
-                            call graph, and it usually takes a long time. If the application uses
-                            rectangular arrays, these options can improve the analysis
-                            result.
-                        </p>
-</li>
-<li>
-<b>Profiling</b> (profiling)
-		<br>
-			(default value: <span class="value">false</span>)
-		<p>
-                            
-                                Profile the results of array bounds check analysis. The inserted
-                                profiling code assumes the existence of a
-                                MultiCounter
-                                class implementing the methods invoked. For details, see the
-                                ArrayBoundsChecker
-                                source code.
-                            
-                        </p>
-</li>
-<li>
-<b>Add Color Tags</b> (add-color-tags)
-		<br>
-			(default value: <span class="value">false</span>)
-		<p>Add color tags to the results of the array bounds check analysis.</p>
-</li>
-</ul>
-<h2>
-<a name="phase_16_4">Profiling Generator (jap.profiling)</a>
-</h2>
-<p>
-                        
-                            The Profiling Generator inserts the method invocations required
-                            to initialize and to report the results of any profiling
-                            performed by the Null Pointer Checker and Array Bound
-                            Checker. Users of the Profiling Generator must provide a
-                            MultiCounter
-                            class implementing the methods invoked. For
-                            details, see the ProfilingGenerator source code.
-                        
-                    </p>
-<h4>Accepted phase options:</h4>
-<ul>
-<li>
-<b>Enabled</b> (enabled)
-		<br>
-			(default value: <span class="value">false</span>)
-		<p></p>
-</li>
-<li>
-<b>Not Main Entry</b> (notmainentry)
-		<br>
-			(default value: <span class="value">false</span>)
-		<p>
-                            
-                                Insert the calls to the MultiCounter at the
-                                beginning and end of methods with the signature
-                                long runBenchmark(java.lang.String[])
-                                instead of the signature
-                                void main(java.lang.String[]).
-                            
-                        </p>
-</li>
-</ul>
-<h2>
-<a name="phase_16_5">Side Effect tagger (jap.sea)</a>
-</h2>
-<p>
-                        
-                            The Side Effect Tagger
-                            uses the active invoke graph to produce side-effect attributes, as
-                            described in the Spark
-                            thesis, chapter 6.
-                        
-                    </p>
-<h4>Accepted phase options:</h4>
-<ul>
-<li>
-<b>Enabled</b> (enabled)
-		<br>
-			(default value: <span class="value">false</span>)
-		<p></p>
-</li>
-<li>
-<b>Build naive dependence graph</b> (naive)
-		<br>
-			(default value: <span class="value">false</span>)
-		<p>
-                            
-                                When set to true, the dependence graph is built with a node for
-                                each statement, without merging the nodes for equivalent
-                                statements. This makes it possible to measure the effect of
-                                merging nodes for equivalent statements on the size of the
-                                dependence graph.
-                            
-                        </p>
-</li>
-</ul>
-<h2>
-<a name="phase_16_6">Field Read/Write Tagger (jap.fieldrw)</a>
-</h2>
-<p>
-                        
-                            The Field Read/Write Tagger uses the active invoke graph to
-                            produce tags indicating which fields may be read or written by
-                            each statement, including invoke statements.
-                        
-                    </p>
-<h4>Accepted phase options:</h4>
-<ul>
-<li>
-<b>Enabled</b> (enabled)
-		<br>
-			(default value: <span class="value">false</span>)
-		<p></p>
-</li>
-<li>
-<b>Maximum number of fields</b> (threshold)
-		<br>
-			(default value: <span class="value">100</span>)
-		<p>
-                            If a statement reads/writes more than this number of fields, no tag will be
-                            produced for it, in order to keep the size of the tags reasonable.
-                        </p>
-</li>
-</ul>
-<h2>
-<a name="phase_16_7">Call Graph Tagger (jap.cgtagger)</a>
-</h2>
-<p>
-                        The Call Graph Tagger produces LinkTags based on the call
-                        graph. The Eclipse plugin uses these tags to produce
-                        linked popup lists which indicate the source and target methods
-                        of the statement. Selecting a link from the list moves the
-                        cursor to the indicated method.
-                    </p>
-<h4>Accepted phase options:</h4>
-<ul>
-<li>
-<b>Enabled</b> (enabled)
-		<br>
-			(default value: <span class="value">false</span>)
-		<p></p>
-</li>
-</ul>
-<h2>
-<a name="phase_16_8">Parity Tagger (jap.parity)</a>
-</h2>
-<p>
-                        The Parity Tagger produces StringTags and ColorTags indicating
-                        the parity of a variable (even, odd, top, or bottom). The eclipse
-                        plugin can use tooltips and variable colouring to display the
-                        information in these tags. For example, even variables (such as
-                        x
-                        in x = 2) are coloured yellow.
-                    </p>
-<h4>Accepted phase options:</h4>
-<ul>
-<li>
-<b>Enabled</b> (enabled)
-		<br>
-			(default value: <span class="value">false</span>)
-		<p></p>
-</li>
-</ul>
-<h2>
-<a name="phase_16_9">Parameter Alias Tagger (jap.pat)</a>
-</h2>
-<p>For each method with parameters of reference type, this tagger indicates the aliasing
-                        relationships between the parameters using colour tags. Parameters that may be aliased are the
-                        same colour. Parameters that may not be aliased are in different colours.
-                    </p>
-<h4>Accepted phase options:</h4>
-<ul>
-<li>
-<b>Enabled</b> (enabled)
-		<br>
-			(default value: <span class="value">false</span>)
-		<p></p>
-</li>
-</ul>
-<h2>
-<a name="phase_16_10">Live Variables Tagger (jap.lvtagger)</a>
-</h2>
-<p>Colors live variables.</p>
-<h4>Accepted phase options:</h4>
-<ul>
-<li>
-<b>Enabled</b> (enabled)
-		<br>
-			(default value: <span class="value">false</span>)
-		<p></p>
-</li>
-</ul>
-<h2>
-<a name="phase_16_11">Reaching Defs Tagger (jap.rdtagger)</a>
-</h2>
-<p>For each use of a local in a stmt creates a link to the reaching def.</p>
-<h4>Accepted phase options:</h4>
-<ul>
-<li>
-<b>Enabled</b> (enabled)
-		<br>
-			(default value: <span class="value">false</span>)
-		<p></p>
-</li>
-</ul>
-<h2>
-<a name="phase_16_12">Cast Elimination Check Tagger (jap.che)</a>
-</h2>
-<p>Indicates whether cast checks can be eliminated.</p>
-<h4>Accepted phase options:</h4>
-<ul>
-<li>
-<b>Enabled</b> (enabled)
-		<br>
-			(default value: <span class="value">false</span>)
-		<p></p>
-</li>
-</ul>
-<h2>
-<a name="phase_16_13">Unreachable Method Transformer (jap.umt)</a>
-</h2>
-<p>When the whole-program analysis determines a method to be unreachable, this transformer
-                        inserts an assertion into the method to check that it is indeed unreachable.
-                    </p>
-<h4>Accepted phase options:</h4>
-<ul>
-<li>
-<b>Enabled</b> (enabled)
-		<br>
-			(default value: <span class="value">false</span>)
-		<p></p>
-</li>
-</ul>
-<h2>
-<a name="phase_16_14">Loop Invariant Tagger (jap.lit)</a>
-</h2>
-<p>An expression whose operands are constant or have reaching definitions from outside the
-                        loop body are tagged as loop invariant.
-                    </p>
-<h4>Accepted phase options:</h4>
-<ul>
-<li>
-<b>Enabled</b> (enabled)
-		<br>
-			(default value: <span class="value">false</span>)
-		<p></p>
-</li>
-</ul>
-<h2>
-<a name="phase_16_15">Available Expressions Tagger (jap.aet)</a>
-</h2>
-<p>A each statement a set of available expressions is after the statement is added as a
-                        tag.
-                    </p>
-<h4>Accepted phase options:</h4>
-<ul>
-<li>
-<b>Enabled</b> (enabled)
-		<br>
-			(default value: <span class="value">false</span>)
-		<p></p>
-</li>
-<li>
-<b>Kind</b> (kind)
-		<br>
-			(default value: <span class="value">optimistic</span>)
-		<p></p>
-<table border="0">
-<th colspan="2">
-					Possible values:
-				</th>
-<tr>
-<td class="value">optimistic</td><td></td>
-</tr>
-<tr>
-<td class="value">pessimistic</td><td></td>
-</tr>
-</table>
-</li>
-</ul>
-<h2>
-<a name="phase_16_16">Dominators Tagger (jap.dmt)</a>
-</h2>
-<p>Provides link tags at a statement to all of the satements dominators.</p>
-<h4>Accepted phase options:</h4>
-<ul>
-<li>
-<b>Enabled</b> (enabled)
-		<br>
-			(default value: <span class="value">false</span>)
-		<p></p>
-</li>
-</ul>
-<h2>
-<a name="phase_17">Grimp Body Creation (gb)</a>
-</h2>
-<p>
-                    The Grimp Body Creation phase creates a GrimpBody for
-                    each source method. It is run only if the output format is
-                    grimp
-                    or grimple, or if class files are being
-                    output and the Via Grimp option has been specified.
-                </p>
-<h4>Accepted phase options:</h4>
-<ul>
-<li>
-<b>Enabled</b> (enabled)
-		<br>
-			(default value: <span class="value">true</span>)
-		<p></p>
-</li>
-</ul>
-<h2>
-<a name="phase_17_1">Grimp Pre-folding Aggregator (gb.a1)</a>
-</h2>
-<p>
-                        The Grimp Pre-folding Aggregator combines some local variables,
-                        finding definitions with only a single use and removing the
-                        definition after replacing the use with the definition's
-                        right-hand side, if it is safe to do so. While the mechanism is
-                        the same as that employed by the Jimple Local Aggregator, there
-                        is more scope for aggregation because of Grimp's more complicated
-                        expressions.
-                    </p>
-<h4>Accepted phase options:</h4>
-<ul>
-<li>
-<b>Enabled</b> (enabled)
-		<br>
-			(default value: <span class="value">true</span>)
-		<p></p>
-</li>
-<li>
-<b>Only Stack Locals</b> (only-stack-locals)
-		<br>
-			(default value: <span class="value">true</span>)
-		<p>
-                            Aggregate only values stored in stack locals.
-                        </p>
-</li>
-</ul>
-<h2>
-<a name="phase_17_2">Grimp Constructor Folder (gb.cf)</a>
-</h2>
-<p>
-                        The Grimp Constructor Folder combines new statements
-                        with the specialinvoke statement that calls the new
-                        object's constructor. For example, it turns
-                        
-                            r2 = new java.util.ArrayList;
-                            r2.init();
-                        
-                        into
-                        
-                            r2 = new java.util.ArrayList();
-                        
-                    </p>
-<h4>Accepted phase options:</h4>
-<ul>
-<li>
-<b>Enabled</b> (enabled)
-		<br>
-			(default value: <span class="value">true</span>)
-		<p></p>
-</li>
-</ul>
-<h2>
-<a name="phase_17_3">Grimp Post-folding Aggregator (gb.a2)</a>
-</h2>
-<p>
-                        The Grimp Post-folding Aggregator combines local variables after
-                        constructors have been folded. Constructor folding typically
-                        introduces new opportunities for aggregation, since when a
-                        sequence of instructions like
-                        
-                            r2 = new java.util.ArrayList;
-                            r2.init();
-                            r3 = r2
-                        
-                        is replaced by
-                        
-                            r2 = new java.util.ArrayList();
-                            r3 = r2
-                        the invocation of
-                        init
-                            
-                        
-                        no longer represents a potential side-effect
-                        separating the two definitions, so they can be combined into
-                        
-                            r3 = new java.util.ArrayList();
-                        (assuming there are no subsequent uses of r2).
-                    </p>
-<h4>Accepted phase options:</h4>
-<ul>
-<li>
-<b>Enabled</b> (enabled)
-		<br>
-			(default value: <span class="value">true</span>)
-		<p></p>
-</li>
-<li>
-<b>Only Stack Locals</b> (only-stack-locals)
-		<br>
-			(default value: <span class="value">true</span>)
-		<p>
-                            Aggregate only values stored in stack locals.
-                        </p>
-</li>
-</ul>
-<h2>
-<a name="phase_17_4">Grimp Unused Local Eliminator (gb.ule)</a>
-</h2>
-<p>
-                        This phase removes any locals that are unused after constructor
-                        folding and aggregation.
-                    </p>
-<h4>Accepted phase options:</h4>
-<ul>
-<li>
-<b>Enabled</b> (enabled)
-		<br>
-			(default value: <span class="value">true</span>)
-		<p></p>
-</li>
-</ul>
-<h2>
-<a name="phase_18">Grimp Optimization (gop)</a>
-</h2>
-<p>
-                    The Grimp Optimization pack performs optimizations on
-                    GrimpBodys (currently there are no optimizations
-                    performed specifically on GrimpBodys, and the pack is
-                    empty). It is run only if the output format is grimp or
-                    grimple, or if class files are being output and the Via
-                    Grimp option has been specified.
-                </p>
-<h4>Accepted phase options:</h4>
-<ul>
-<li>
-<b>Enabled</b> (enabled)
-		<br>
-			(default value: <span class="value">false</span>)
-		<p></p>
-</li>
-</ul>
-<h2>
-<a name="phase_19">Baf Body Creation (bb)</a>
-</h2>
-<p>
-                    The Baf Body Creation phase creates a
-                    BafBody
-                    from each source method. It is
-                    run if the output format is baf or b or asm or a, or
-                    if class files are being output and the Via Grimp option
-                    has not been specified.
-                </p>
-<h4>Accepted phase options:</h4>
-<ul>
-<li>
-<b>Enabled</b> (enabled)
-		<br>
-			(default value: <span class="value">true</span>)
-		<p></p>
-</li>
-</ul>
-<h2>
-<a name="phase_19_1">Load Store Optimizer (bb.lso)</a>
-</h2>
-<p>
-                        The Load Store Optimizer replaces some combinations of loads to and stores from local variables
-                        with stack instructions. A simple example would be the replacement of
-                        
-                            store.r $r2;
-                            load.r $r2;
-                        
-                        with
-                        
-                            dup1.r
-                        
-                        in cases where the value of
-                        r2
-                        
-                        is not used subsequently.
-                    </p>
-<h4>Accepted phase options:</h4>
-<ul>
-<li>
-<b>Enabled</b> (enabled)
-		<br>
-			(default value: <span class="value">true</span>)
-		<p></p>
-</li>
-<li>
-<b>Debug</b> (debug)
-		<br>
-			(default value: <span class="value">false</span>)
-		<p>
-                            Produces voluminous debugging output describing the progress of
-                            the load store optimizer.
-                        </p>
-</li>
-<li>
-<b>Inter</b> (inter)
-		<br>
-			(default value: <span class="value">false</span>)
-		<p>
-                            Enables two simple inter-block optimizations which attempt to
-                            keep some variables on the stack between blocks. Both are
-                            intended to catch if-like constructions where control
-                            flow branches temporarily into two paths that converge at a later
-                            point.
-                        </p>
-</li>
-<li>
-<b>sl</b> (sl)
-		<br>
-			(default value: <span class="value">true</span>)
-		<p>
-                            Enables an optimization which attempts to eliminate
-                            store/load pairs.
-                        </p>
-</li>
-<li>
-<b>sl2</b> (sl2)
-		<br>
-			(default value: <span class="value">false</span>)
-		<p>
-                            Enables an a second pass of the optimization which attempts to
-                            eliminate store/load pairs.
-                        </p>
-</li>
-<li>
-<b>sll</b> (sll)
-		<br>
-			(default value: <span class="value">true</span>)
-		<p>
-                            Enables an optimization which attempts to eliminate
-                            store/load/
-                            load
-                            trios with some variant of dup.
-                        </p>
-</li>
-<li>
-<b>sll2</b> (sll2)
-		<br>
-			(default value: <span class="value">false</span>)
-		<p>
-                            Enables an a second pass of the optimization which attempts to
-                            eliminate store/load/load trios with
-                            some variant of dup.
-                        </p>
-</li>
-</ul>
-<h2>
-<a name="phase_19_2">Store Chain Optimizer (bb.sco)</a>
-</h2>
-<p>
-                        The store chain optimizer detects chains of push/store pairs that write to the same variable and
-                        only retains the last store. It removes the unnecessary previous push/stores that are
-                        subsequently overwritten.
-                    </p>
-<h4>Accepted phase options:</h4>
-<ul>
-<li>
-<b>Enabled</b> (enabled)
-		<br>
-			(default value: <span class="value">true</span>)
-		<p></p>
-</li>
-</ul>
-<h2>
-<a name="phase_19_3">Peephole Optimizer (bb.pho)</a>
-</h2>
-<p>
-                        Applies peephole optimizations to the Baf intermediate
-                        representation. Individual optimizations must be implemented by
-                        classes implementing the Peephole interface. The
-                        Peephole Optimizer reads the names of the
-                        Peephole
-                        classes at runtime from the file peephole.dat and loads
-                        them dynamically. Then it continues to apply the
-                        Peepholes repeatedly until none of them are able to
-                        perform any further optimizations.
-                        
-                            Soot provides only one Peephole, named
-                            ExamplePeephole, which is not enabled by the delivered
-                            peephole.dat
-                            file.
-                            ExamplePeephole
-                            removes all
-                            checkcast
-                            instructions.
-                        
-                    </p>
-<h4>Accepted phase options:</h4>
-<ul>
-<li>
-<b>Enabled</b> (enabled)
-		<br>
-			(default value: <span class="value">true</span>)
-		<p></p>
-</li>
-</ul>
-<h2>
-<a name="phase_19_4">Unused Local Eliminator (bb.ule)</a>
-</h2>
-<p>
-                        This phase removes any locals that are unused after load store optimization
-                        and peephole optimization.
-                    </p>
-<h4>Accepted phase options:</h4>
-<ul>
-<li>
-<b>Enabled</b> (enabled)
-		<br>
-			(default value: <span class="value">true</span>)
-		<p></p>
-</li>
-</ul>
-<h2>
-<a name="phase_19_5">Local Packer (bb.lp)</a>
-</h2>
-<p>
-                        The Local Packer attempts to minimize the number of local
-                        variables required in a method by reusing the same variable for
-                        disjoint DU-UD webs. Conceptually, it is the inverse of the
-                        Local Splitter.
-                    </p>
-<h4>Accepted phase options:</h4>
-<ul>
-<li>
-<b>Enabled</b> (enabled)
-		<br>
-			(default value: <span class="value">true</span>)
-		<p></p>
-</li>
-<li>
-<b>Unsplit Original Locals</b> (unsplit-original-locals)
-		<br>
-			(default value: <span class="value">false</span>)
-		<p>
-                            Use the variable names in the original source as a guide when
-                            determining how to share local variables across non-interfering
-                            variable usages. This recombines named locals which were split by
-                            the Local Splitter.
-                        </p>
-</li>
-</ul>
-<h2>
-<a name="phase_20">Baf Optimization (bop)</a>
-</h2>
-<p>
-                    The Baf Optimization pack performs optimizations on
-                    BafBodys (currently there are no optimizations performed
-                    specifically on BafBodys, and the pack is empty). It is
-                    run only if the output format is baf or b or asm or a, or
-                    if class files are being output and the Via Grimp option
-                    has not been specified.
-                </p>
-<h4>Accepted phase options:</h4>
-<ul>
-<li>
-<b>Enabled</b> (enabled)
-		<br>
-			(default value: <span class="value">false</span>)
-		<p></p>
-</li>
-</ul>
-<h2>
-<a name="phase_21">Tag Aggregator (tag)</a>
-</h2>
-<p>
-                    
-                        The Tag Aggregator pack aggregates tags attached to individual units
-                        into a code attribute for each method, so that these attributes can be
-                        encoded in Java class files.
-                    
-                </p>
-<h4>Accepted phase options:</h4>
-<ul>
-<li>
-<b>Enabled</b> (enabled)
-		<br>
-			(default value: <span class="value">true</span>)
-		<p></p>
-</li>
-</ul>
-<h2>
-<a name="phase_21_1">Line Number Tag Aggregator (tag.ln)</a>
-</h2>
-<p>
-                        
-                            The Line Number Tag Aggregator aggregates line number
-                            tags.
-                        
-                    </p>
-<h4>Accepted phase options:</h4>
-<ul>
-<li>
-<b>Enabled</b> (enabled)
-		<br>
-			(default value: <span class="value">true</span>)
-		<p></p>
-</li>
-</ul>
-<h2>
-<a name="phase_21_2">Array Bounds and Null Pointer Check Tag Aggregator (tag.an)</a>
-</h2>
-<p>
-                        
-                            The Array Bounds and Null Pointer Tag Aggregator aggregates
-                            tags produced by the Array Bound Checker and Null Pointer Checker.
-                        
-                    </p>
-<h4>Accepted phase options:</h4>
-<ul>
-<li>
-<b>Enabled</b> (enabled)
-		<br>
-			(default value: <span class="value">false</span>)
-		<p></p>
-</li>
-</ul>
-<h2>
-<a name="phase_21_3">Dependence Tag Aggregator (tag.dep)</a>
-</h2>
-<p>
-                        
-                            The Dependence Tag Aggregator aggregates
-                            tags produced by the Side Effect Tagger.
-                        
-                    </p>
-<h4>Accepted phase options:</h4>
-<ul>
-<li>
-<b>Enabled</b> (enabled)
-		<br>
-			(default value: <span class="value">false</span>)
-		<p></p>
-</li>
-</ul>
-<h2>
-<a name="phase_21_4">Field Read/Write Tag Aggregator (tag.fieldrw)</a>
-</h2>
-<p>
-                        The Field Read/Write Tag Aggregator aggregates field read/write
-                        tags produced by the Field Read/Write Tagger, phase
-                        jap.fieldrw.
-                    </p>
-<h4>Accepted phase options:</h4>
-<ul>
-<li>
-<b>Enabled</b> (enabled)
-		<br>
-			(default value: <span class="value">false</span>)
-		<p></p>
-</li>
-</ul>
-<h2>
-<a name="phase_22">Dava Body Creation (db)</a>
-</h2>
-<p>
-                    The decompile (Dava) option is set using the -f dava options in Soot.
-                    Options provided by Dava are added to this dummy phase so as not to clutter the soot general
-                    arguments.
-                    -p db (option name):(value) will be used to set all required values for Dava.
-                </p>
-<h4>Accepted phase options:</h4>
-<ul>
-<li>
-<b>Enabled</b> (enabled)
-		<br>
-			(default value: <span class="value">true</span>)
-		<p></p>
-</li>
-<li>
-<b>Source</b> (source-is-javac)
-		<br>
-			(default value: <span class="value">true</span>)
-		<p>
-                        check out soot.dava.toolkits.base.misc.ThrowFinder
-                        In short we want to ensure that if there are throw exception info in the class file dava uses
-                        this info.
-                    </p>
-</li>
-</ul>
-<h2>
-<a name="phase_22_1">Transformations (db.transformations)</a>
-</h2>
-<p>
-                        The transformations implemented using AST Traversal and structural flow analses on Dava's AST
-                    </p>
-<h4>Accepted phase options:</h4>
-<ul>
-<li>
-<b>Enabled</b> (enabled)
-		<br>
-			(default value: <span class="value">true</span>)
-		<p></p>
-</li>
-</ul>
-<h2>
-<a name="phase_22_2">Renamer (db.renamer)</a>
-</h2>
-<p>If set, the renaming analyses implemented in Dava are applied to each method body being
-                        decompiled. The analyses use heuristics to choose potentially better names for local variables.
-                        (As of February 14th 2006, work is still under progress on these analyses
-                        (dava.toolkits.base.renamer).
-                    </p>
-<h4>Accepted phase options:</h4>
-<ul>
-<li>
-<b>Enabled</b> (enabled)
-		<br>
-			(default value: <span class="value">false</span>)
-		<p></p>
-</li>
-</ul>
-<h2>
-<a name="phase_22_3">De-obfuscate (db.deobfuscate)</a>
-</h2>
-<p>Certain analyses make sense only when the bytecode is obfuscated code.
-                        There are plans to implement such analyses and apply them on methods only if this flag is set.
-                        Dead Code elimination which includes removing code guarded by some condition which is always
-                        false or always true is one such
-                        analysis. Another suggested analysis is giving default names to classes and fields. Onfuscators
-                        love to use weird names
-                        for fields and classes and even a simple re-naming of these could be a good help to the user.
-                        Another more advanced analysis would be to check for redundant constant fields added by
-                        obfuscators and then remove uses
-                        of these constant fields from the code.
-                    </p>
-<h4>Accepted phase options:</h4>
-<ul>
-<li>
-<b>Enabled</b> (enabled)
-		<br>
-			(default value: <span class="value">true</span>)
-		<p></p>
-</li>
-</ul>
-<h2>
-<a name="phase_22_4">Force Recompilability (db.force-recompile)</a>
-</h2>
-<p>While decompiling we have to be clear what our aim is: do we want to convert bytecode
-                        to Java syntax and stay as close to the actual execution of bytecode or do we want recompilably
-                        Java source representing
-                        the bytecode. This distinction is important because some restrictions present in Java source are
-                        absent from the bytecode.
-                        Examples of this include that fact that in Java a call to a constructor or super needs to be the
-                        first statement in
-                        a constructors body. This restriction is absent from the bytecode. Similarly final fields HAVE
-                        to be initialized
-                        once and only once in either the static initializer (static fields) or all the constructors
-                        (non-static fields). Additionally
-                        the fields should be initialized on all possible execution paths. These restrictions are again
-                        absent from the bytecode.
-                        In doing a one-one conversion of bytecode to Java source then no attempt should be made to fix
-                        any of these and similar problems
-                        in the Java source. However, if the aim is to get recompilable code then these and similar
-                        issues need to be fixed.
-                        Setting the force-recompilability flag will ensure that the decompiler tries its best to produce
-                        recompilable Java source.
-                    </p>
-<h4>Accepted phase options:</h4>
-<ul>
-<li>
-<b>Enabled</b> (enabled)
-		<br>
-			(default value: <span class="value">true</span>)
-		<p></p>
-</li>
-</ul>
-</body>
-=======
             
          </P>
          
@@ -13278,5 +7201,4 @@
          </li>
       </ul>
    </body>
->>>>>>> 5c8bfba2
 </html>