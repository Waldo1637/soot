--- conflicted
+++ resolved
@@ -6,11 +6,7 @@
     <groupId>org.soot-oss</groupId>
     <artifactId>soot</artifactId>
     <name>Soot - a J*va Optimization Framework</name>
-<<<<<<< HEAD
-    <version>4.1.0</version>
-=======
-    <version>4.2.0-SNAPSHOT</version>
->>>>>>> 9fa9e571
+    <version>4.2.0</version>
     <description>A Java Optimization Framework</description>
     <url>https://soot-oss.github.io/soot</url>
     <organization>
@@ -488,11 +484,7 @@
         <dependency>
             <groupId>de.upb.cs.swt</groupId>
             <artifactId>axml</artifactId>
-<<<<<<< HEAD
             <version>2.0.0</version>
-=======
-            <version>2.1.0-SNAPSHOT</version>
->>>>>>> 9fa9e571
         </dependency>
         <dependency>
             <groupId>ca.mcgill.sable</groupId>
@@ -504,22 +496,14 @@
         <dependency>
             <groupId>de.upb.cs.swt</groupId>
             <artifactId>heros</artifactId>
-<<<<<<< HEAD
-            <version>1.2.0</version>
-=======
-            <version>1.2.1-SNAPSHOT</version>
->>>>>>> 9fa9e571
+            <version>1.2.1</version>
         </dependency>
         <!-- Uploaded to http://soot-build.cs.uni-paderborn.de/nexus/repository/soot-snapshot/
             from the nightly build server -->
         <dependency>
             <groupId>ca.mcgill.sable</groupId>
             <artifactId>jasmin</artifactId>
-<<<<<<< HEAD
             <version>3.0.2</version>
-=======
-            <version>3.0.3-SNAPSHOT</version>
->>>>>>> 9fa9e571
         </dependency>
         <!-- Logging dependencies -->
         <dependency>
