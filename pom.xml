<?xml version="1.0" encoding="UTF-8"?>
<<<<<<< HEAD
<project xmlns="http://maven.apache.org/POM/4.0.0" xmlns:xsi="http://www.w3.org/2001/XMLSchema-instance" xsi:schemaLocation="http://maven.apache.org/POM/4.0.0 http://maven.apache.org/xsd/maven-4.0.0.xsd">
  <modelVersion>4.0.0</modelVersion>
  <groupId>ca.mcgill.sable</groupId>
  <artifactId>soot-j9</artifactId>
  <name>Soot-j9</name>
  <version>3.0.0-SNAPSHOT</version>
  <description>A Java Optimization Framework</description>
  <properties>
      <!-- adann: officially the jrt filesystem used for modules in Java 9 requires at least java 8
      there exists unoffical backport of rt.jar, but I've not tested them yet
      see http://openjdk.java.net/jeps/220 -->
    <maven.compiler.source>1.8</maven.compiler.source>
    <maven.compiler.target>1.8</maven.compiler.target>
    <project.build.sourceEncoding>UTF-8</project.build.sourceEncoding>
  </properties>

    <profiles>
        <profile>
            <id> java9build </id>
            <activation>
                <jdk>1.9</jdk>
            </activation>
            <build>
                <plugins>
                <plugin>
                    <groupId>org.apache.maven.plugins</groupId>
                    <artifactId>maven-javadoc-plugin</artifactId>
                    <!-- required when building with java 0 -->
                    <configuration>
                        <linksource>true</linksource>
                        <additionalparam>--add-modules ALL-SYSTEM</additionalparam>
                    </configuration>
                    <!-- END  -->
                    <executions>
                        <execution>
                            <id>attach-javadocs</id>
                            <goals>
                                <goal>jar</goal>
                            </goals>
                        </execution>
                    </executions>
                </plugin>
            </plugins>
            </build>
        </profile>
    </profiles>

  <build>
   <finalName>sootclasses_j9-trunk</finalName>
    <sourceDirectory>src</sourceDirectory>
    <testSourceDirectory>tests</testSourceDirectory>
    <resources>
      <resource>
        <directory>src</directory>
        <includes>
          <include>**/*.dat</include>
        </includes>
      </resource>
      <resource>
        <directory>generated/sablecc</directory>
        <includes>
          <include>**/*.dat</include>
        </includes>
     </resource>
            <resource>
                <directory>resources</directory>
            </resource>
    </resources>

    <plugins>
      <plugin>
        <groupId>org.codehaus.mojo</groupId>
        <artifactId>build-helper-maven-plugin</artifactId>
        <executions>
          <execution>
            <phase>generate-sources</phase>
            <goals>
              <goal>add-source</goal>
            </goals>
            <configuration>
              <sources>
                <source>${basedir}/generated/singletons</source>
                <source>${basedir}/generated/sablecc</source>
                <source>${basedir}/generated/options</source>
                <source>${basedir}/generated/jastadd</source>
              </sources>
            </configuration>
          </execution>
        </executions>
      </plugin>
      <plugin>
        <groupId>org.apache.maven.plugins</groupId>
        <artifactId>maven-compiler-plugin</artifactId>
        <version>3.6.1</version>
      </plugin>
      <plugin>
        <groupId>org.apache.maven.plugins</groupId>
        <artifactId>maven-surefire-plugin</artifactId>
        <version>2.17</version>
        <configuration>
          <reuseForks>false</reuseForks>
          <forkCount>1</forkCount>
        </configuration>
      </plugin>
      <plugin>
        <artifactId>maven-assembly-plugin</artifactId>
        <configuration>
          <descriptorRefs>
            <descriptorRef>jar-with-dependencies</descriptorRef>
          </descriptorRefs>
          <finalName>soot-trunk-j9</finalName>
         <appendAssemblyId>false</appendAssemblyId> 
          <archive>
            <manifest>
              <addClasspath>true</addClasspath>
              <mainClass>soot.Main</mainClass>
            </manifest>
          </archive>
        </configuration>
      </plugin>
      <plugin>
        <groupId>org.apache.maven.plugins</groupId>
        <artifactId>maven-jar-plugin</artifactId>
        <configuration>
          <archive>
            <manifest>
              <addClasspath>true</addClasspath>
              <mainClass>soot.Main</mainClass>
            </manifest>
          </archive>
        </configuration>
      </plugin>
      <plugin>
        <groupId>org.apache.maven.plugins</groupId>
        <artifactId>maven-source-plugin</artifactId>
        <executions>
          <execution>
            <id>attach-sources</id>
            <goals>
              <goal>jar</goal>
            </goals>
          </execution>
        </executions>
      </plugin>
      <plugin>
        <groupId>org.apache.maven.plugins</groupId>
        <artifactId>maven-javadoc-plugin</artifactId>
        <executions>
          <execution>
            <id>attach-javadocs</id>
            <goals>
              <goal>jar</goal>
            </goals>
          </execution>
        </executions>
      </plugin>
      <plugin>
        <groupId>org.apache.maven.plugins</groupId>
        <artifactId>maven-javadoc-plugin</artifactId>
        <configuration>
          <failOnError>false</failOnError>
        </configuration>
      </plugin>
=======
<project xmlns="http://maven.apache.org/POM/4.0.0" xmlns:xsi="http://www.w3.org/2001/XMLSchema-instance"
	xsi:schemaLocation="http://maven.apache.org/POM/4.0.0 http://maven.apache.org/xsd/maven-4.0.0.xsd">
	<modelVersion>4.0.0</modelVersion>
	<groupId>ca.mcgill.sable</groupId>
	<artifactId>soot</artifactId>
	<name>Soot</name>
	<version>3.0.0-SNAPSHOT</version>
	<description>A Java Optimization Framework</description>
	<properties>
		<maven.compiler.source>1.7</maven.compiler.source>
		<maven.compiler.target>1.7</maven.compiler.target>
		<project.build.sourceEncoding>UTF-8</project.build.sourceEncoding>
	</properties>
	<build>
		<finalName>sootclasses-trunk</finalName>
		<sourceDirectory>src</sourceDirectory>
		<testSourceDirectory>tests</testSourceDirectory>
		<resources>
			<resource>
				<directory>src</directory>
				<includes>
					<include>**/*.dat</include>
				</includes>
			</resource>
			<resource>
				<directory>generated/sablecc</directory>
				<includes>
					<include>**/*.dat</include>
				</includes>
			</resource>
		</resources>

		<plugins>
			<plugin>
				<groupId>org.codehaus.mojo</groupId>
				<artifactId>build-helper-maven-plugin</artifactId>
				<executions>
					<execution>
						<phase>generate-sources</phase>
						<goals>
							<goal>add-source</goal>
						</goals>
						<configuration>
							<sources>
								<source>${basedir}/generated/singletons</source>
								<source>${basedir}/generated/sablecc</source>
								<source>${basedir}/generated/options</source>
								<source>${basedir}/generated/jastadd</source>
							</sources>
						</configuration>
					</execution>
				</executions>
			</plugin>
			<plugin>
				<groupId>org.apache.maven.plugins</groupId>
				<artifactId>maven-compiler-plugin</artifactId>
				<version>3.2</version>
			</plugin>
			<plugin>
				<groupId>org.apache.maven.plugins</groupId>
				<artifactId>maven-surefire-plugin</artifactId>
				<version>2.17</version>
				<configuration>
					<reuseForks>false</reuseForks>
					<forkCount>1</forkCount>
				</configuration>
			</plugin>
			<plugin>
				<groupId>org.apache.maven.plugins</groupId>
				<artifactId>maven-assembly-plugin</artifactId>
				<configuration>
					<descriptorRefs>
						<descriptorRef>jar-with-dependencies</descriptorRef>
					</descriptorRefs>
					<archive>
						<manifest>
							<addClasspath>true</addClasspath>
							<mainClass>soot.Main</mainClass>
						</manifest>
					</archive>
				</configuration>
				<executions>
					<execution>
						<id>simple-command</id>
						<phase>package</phase>
						<goals>
							<goal>attached</goal>
						</goals>
					</execution>
				</executions>
			</plugin>
			<plugin>
				<groupId>org.apache.maven.plugins</groupId>
				<artifactId>maven-jar-plugin</artifactId>
				<configuration>
					<archive>
						<manifest>
							<addClasspath>true</addClasspath>
							<mainClass>soot.Main</mainClass>
						</manifest>
					</archive>
				</configuration>
			</plugin>
			<plugin>
				<groupId>org.apache.maven.plugins</groupId>
				<artifactId>maven-source-plugin</artifactId>
				<executions>
					<execution>
						<id>attach-sources</id>
						<goals>
							<goal>jar</goal>
						</goals>
					</execution>
				</executions>
			</plugin>
			<plugin>
				<groupId>org.apache.maven.plugins</groupId>
				<artifactId>maven-javadoc-plugin</artifactId>
				<configuration>
					<failOnError>false</failOnError>
				</configuration>
				<executions>
					<execution>
						<id>attach-javadocs</id>
						<goals>
							<goal>jar</goal>
						</goals>
					</execution>
				</executions>
			</plugin>
>>>>>>> 4f996e01

			<plugin>
				<groupId>org.apache.maven.plugins</groupId>
				<artifactId>maven-antrun-plugin</artifactId>
				<executions>
					<execution>
						<id>createTestclassesDir</id>
						<phase>process-resources</phase>
						<configuration>
							<tasks>
								<delete dir="testclasses" />
								<mkdir dir="testclasses" />
							</tasks>
						</configuration>
						<goals>
							<goal>run</goal>
						</goals>
					</execution>
				</executions>
			</plugin>
		</plugins>
	</build>

<<<<<<< HEAD

    <dependencies>
        <dependency>
            <groupId>org.smali</groupId>
            <artifactId>dexlib2</artifactId>
      <version>2.2b4</version>
        </dependency>
        <dependency>
            <groupId>org.ow2.asm</groupId>
            <artifactId>asm-debug-all</artifactId>
            <version>6.0_BETA</version>
        </dependency>
        <dependency>
            <groupId>org.javassist</groupId>
            <artifactId>javassist</artifactId>
            <version>3.18.2-GA</version>
            <scope>provided</scope>
        </dependency>
        <dependency>
            <groupId>xmlpull</groupId>
            <artifactId>xmlpull</artifactId>
            <version>1.1.3.4d_b4_min</version>
        </dependency>
        <dependency>
            <groupId>org.jboss</groupId>
            <artifactId>jboss-common-core</artifactId>
            <version>2.5.0.Final</version>
        </dependency>
        <dependency>
            <groupId>org.apache.ant</groupId>
            <artifactId>ant</artifactId>
            <version>1.9.7</version>
            <scope>provided</scope>
        </dependency>
        <!-- Published from the github repo -->
        <!-- Built by http://soot-build.cs.uni-paderborn.de/nexus/repository/soot-snapshot/ -->
        <dependency>
            <groupId>heros</groupId>
            <artifactId>heros</artifactId>
            <version>0.0.1-SNAPSHOT</version>
        </dependency>
        <!-- Local dependency -->
        <dependency>
            <groupId>ca.mcgill.sable</groupId>
            <artifactId>polyglot</artifactId>
            <version>2006</version>
        </dependency>
        <!-- Uploaded to http://soot-build.cs.uni-paderborn.de/nexus/repository/soot-snapshot/ from the nightly build server -->
        <dependency>
            <groupId>ca.mcgill.sable</groupId>
            <artifactId>jasmin</artifactId>
            <version>2.5.0-SNAPSHOT</version>
        </dependency>
        <!-- local dependency -->
        <dependency>
            <groupId>ca.mcgill.sable</groupId>
            <artifactId>axmlprinter</artifactId>
            <version>2016-07-27</version>
        </dependency>
        <!-- Testing dependencies -->
        <dependency>
            <groupId>junit</groupId>
            <artifactId>junit</artifactId>
            <version>4.11</version>
            <scope>test</scope>
        </dependency>
        <dependency>
            <groupId>org.hamcrest</groupId>
            <artifactId>hamcrest-all</artifactId>
            <version>1.3</version>
            <scope>test</scope>
        </dependency>
        <dependency>
            <groupId>org.mockito</groupId>
            <artifactId>mockito-all</artifactId>
            <version>1.10.8</version>
            <scope>test</scope>
        </dependency>
        <dependency>
            <groupId>org.powermock</groupId>
            <artifactId>powermock-mockito-release-full</artifactId>
            <version>1.6.1</version>
            <type>pom</type>
            <scope>test</scope>
        </dependency>
        <dependency>
            <groupId>com.google.guava</groupId>
            <artifactId>guava</artifactId>
            <version>18.0</version>
        </dependency>
        <dependency>
            <groupId>org.slf4j</groupId>
            <artifactId>slf4j-api</artifactId>
            <version>1.7.5</version>
        </dependency>
        <dependency>
            <groupId>org.slf4j</groupId>
            <artifactId>slf4j-simple</artifactId>
            <version>1.7.5</version>
        </dependency>
    </dependencies>
=======
	<dependencies>
		<dependency>
			<groupId>org.smali</groupId>
			<artifactId>dexlib2</artifactId>
			<version>2.2b4</version>
		</dependency>
		<dependency>
			<groupId>org.ow2.asm</groupId>
			<artifactId>asm-debug-all</artifactId>
			<version>5.1</version>
		</dependency>
		<dependency>
			<groupId>org.javassist</groupId>
			<artifactId>javassist</artifactId>
			<version>3.18.2-GA</version>
			<scope>provided</scope>
		</dependency>
		<dependency>
			<groupId>xmlpull</groupId>
			<artifactId>xmlpull</artifactId>
			<version>1.1.3.4d_b4_min</version>
		</dependency>
		<dependency>
			<groupId>org.jboss</groupId>
			<artifactId>jboss-common-core</artifactId>
			<version>2.5.0.Final</version>
		</dependency>
		<dependency>
			<groupId>org.apache.ant</groupId>
			<artifactId>ant</artifactId>
			<version>1.9.7</version>
			<scope>provided</scope>
		</dependency>
		<!-- Published from the github repo -->
		<!-- Built by http://soot-build.cs.uni-paderborn.de/nexus/repository/soot-snapshot/ -->
		<dependency>
			<groupId>heros</groupId>
			<artifactId>heros</artifactId>
			<version>0.0.1-SNAPSHOT</version>
		</dependency>
		<!-- Local dependency -->
		<dependency>
			<groupId>ca.mcgill.sable</groupId>
			<artifactId>polyglot</artifactId>
			<version>2006</version>
		</dependency>
		<!-- Uploaded to http://soot-build.cs.uni-paderborn.de/nexus/repository/soot-snapshot/ 
			from the nightly build server -->
		<dependency>
			<groupId>ca.mcgill.sable</groupId>
			<artifactId>jasmin</artifactId>
			<version>2.5.0-SNAPSHOT</version>
		</dependency>
		<!-- local dependency -->
		<dependency>
			<groupId>ca.mcgill.sable</groupId>
			<artifactId>axmlprinter</artifactId>
			<version>2016-07-27</version>
		</dependency>
		<!-- Testing dependencies -->
		<dependency>
			<groupId>junit</groupId>
			<artifactId>junit</artifactId>
			<version>4.11</version>
			<scope>test</scope>
		</dependency>
		<dependency>
			<groupId>org.hamcrest</groupId>
			<artifactId>hamcrest-all</artifactId>
			<version>1.3</version>
			<scope>test</scope>
		</dependency>
		<dependency>
			<groupId>org.mockito</groupId>
			<artifactId>mockito-all</artifactId>
			<version>1.10.8</version>
			<scope>test</scope>
		</dependency>
		<dependency>
			<groupId>org.powermock</groupId>
			<artifactId>powermock-mockito-release-full</artifactId>
			<version>1.6.1</version>
			<type>pom</type>
			<scope>test</scope>
		</dependency>

		<dependency>
			<groupId>org.slf4j</groupId>
			<artifactId>slf4j-api</artifactId>
			<version>1.7.5</version>
		</dependency>
		<dependency>
			<groupId>org.slf4j</groupId>
			<artifactId>slf4j-simple</artifactId>
			<version>1.7.5</version>
		</dependency>
>>>>>>> 4f996e01

	</dependencies>

	<repositories>
		<repository>
			<id>soot-snapshot</id>
			<name>Soot snapshot server</name>
			<url>https://soot-build.cs.uni-paderborn.de/nexus/repository/soot-snapshot/</url>
		</repository>
		<repository>
			<id>soot-release</id>
			<name>Soot release server</name>
			<url>https://soot-build.cs.uni-paderborn.de/nexus/repository/soot-release/</url>
		</repository>
	</repositories>
</project><|MERGE_RESOLUTION|>--- conflicted
+++ resolved
@@ -1,20 +1,14 @@
 <?xml version="1.0" encoding="UTF-8"?>
-<<<<<<< HEAD
 <project xmlns="http://maven.apache.org/POM/4.0.0" xmlns:xsi="http://www.w3.org/2001/XMLSchema-instance" xsi:schemaLocation="http://maven.apache.org/POM/4.0.0 http://maven.apache.org/xsd/maven-4.0.0.xsd">
   <modelVersion>4.0.0</modelVersion>
   <groupId>ca.mcgill.sable</groupId>
   <artifactId>soot-j9</artifactId>
   <name>Soot-j9</name>
-  <version>3.0.0-SNAPSHOT</version>
-  <description>A Java Optimization Framework</description>
-  <properties>
       <!-- adann: officially the jrt filesystem used for modules in Java 9 requires at least java 8
       there exists unoffical backport of rt.jar, but I've not tested them yet
       see http://openjdk.java.net/jeps/220 -->
     <maven.compiler.source>1.8</maven.compiler.source>
     <maven.compiler.target>1.8</maven.compiler.target>
-    <project.build.sourceEncoding>UTF-8</project.build.sourceEncoding>
-  </properties>
 
     <profiles>
         <profile>
@@ -47,284 +41,108 @@
         </profile>
     </profiles>
 
-  <build>
-   <finalName>sootclasses_j9-trunk</finalName>
-    <sourceDirectory>src</sourceDirectory>
-    <testSourceDirectory>tests</testSourceDirectory>
-    <resources>
-      <resource>
-        <directory>src</directory>
-        <includes>
-          <include>**/*.dat</include>
-        </includes>
-      </resource>
-      <resource>
-        <directory>generated/sablecc</directory>
-        <includes>
-          <include>**/*.dat</include>
-        </includes>
-     </resource>
-            <resource>
-                <directory>resources</directory>
-            </resource>
-    </resources>
-
-    <plugins>
-      <plugin>
-        <groupId>org.codehaus.mojo</groupId>
-        <artifactId>build-helper-maven-plugin</artifactId>
-        <executions>
-          <execution>
-            <phase>generate-sources</phase>
-            <goals>
-              <goal>add-source</goal>
-            </goals>
-            <configuration>
-              <sources>
-                <source>${basedir}/generated/singletons</source>
-                <source>${basedir}/generated/sablecc</source>
-                <source>${basedir}/generated/options</source>
-                <source>${basedir}/generated/jastadd</source>
-              </sources>
-            </configuration>
-          </execution>
-        </executions>
-      </plugin>
-      <plugin>
-        <groupId>org.apache.maven.plugins</groupId>
-        <artifactId>maven-compiler-plugin</artifactId>
-        <version>3.6.1</version>
-      </plugin>
-      <plugin>
-        <groupId>org.apache.maven.plugins</groupId>
-        <artifactId>maven-surefire-plugin</artifactId>
-        <version>2.17</version>
-        <configuration>
-          <reuseForks>false</reuseForks>
-          <forkCount>1</forkCount>
-        </configuration>
-      </plugin>
-      <plugin>
-        <artifactId>maven-assembly-plugin</artifactId>
-        <configuration>
-          <descriptorRefs>
-            <descriptorRef>jar-with-dependencies</descriptorRef>
-          </descriptorRefs>
-          <finalName>soot-trunk-j9</finalName>
-         <appendAssemblyId>false</appendAssemblyId> 
-          <archive>
-            <manifest>
-              <addClasspath>true</addClasspath>
-              <mainClass>soot.Main</mainClass>
-            </manifest>
-          </archive>
-        </configuration>
-      </plugin>
-      <plugin>
-        <groupId>org.apache.maven.plugins</groupId>
-        <artifactId>maven-jar-plugin</artifactId>
-        <configuration>
-          <archive>
-            <manifest>
-              <addClasspath>true</addClasspath>
-              <mainClass>soot.Main</mainClass>
-            </manifest>
-          </archive>
-        </configuration>
-      </plugin>
-      <plugin>
-        <groupId>org.apache.maven.plugins</groupId>
-        <artifactId>maven-source-plugin</artifactId>
-        <executions>
-          <execution>
-            <id>attach-sources</id>
-            <goals>
-              <goal>jar</goal>
-            </goals>
-          </execution>
-        </executions>
-      </plugin>
-      <plugin>
-        <groupId>org.apache.maven.plugins</groupId>
-        <artifactId>maven-javadoc-plugin</artifactId>
-        <executions>
-          <execution>
-            <id>attach-javadocs</id>
-            <goals>
-              <goal>jar</goal>
-            </goals>
-          </execution>
-        </executions>
-      </plugin>
-      <plugin>
-        <groupId>org.apache.maven.plugins</groupId>
-        <artifactId>maven-javadoc-plugin</artifactId>
-        <configuration>
-          <failOnError>false</failOnError>
-        </configuration>
-      </plugin>
-=======
-<project xmlns="http://maven.apache.org/POM/4.0.0" xmlns:xsi="http://www.w3.org/2001/XMLSchema-instance"
-	xsi:schemaLocation="http://maven.apache.org/POM/4.0.0 http://maven.apache.org/xsd/maven-4.0.0.xsd">
-	<modelVersion>4.0.0</modelVersion>
-	<groupId>ca.mcgill.sable</groupId>
-	<artifactId>soot</artifactId>
-	<name>Soot</name>
-	<version>3.0.0-SNAPSHOT</version>
-	<description>A Java Optimization Framework</description>
-	<properties>
-		<maven.compiler.source>1.7</maven.compiler.source>
-		<maven.compiler.target>1.7</maven.compiler.target>
-		<project.build.sourceEncoding>UTF-8</project.build.sourceEncoding>
-	</properties>
-	<build>
-		<finalName>sootclasses-trunk</finalName>
-		<sourceDirectory>src</sourceDirectory>
-		<testSourceDirectory>tests</testSourceDirectory>
-		<resources>
-			<resource>
-				<directory>src</directory>
-				<includes>
-					<include>**/*.dat</include>
-				</includes>
-			</resource>
-			<resource>
-				<directory>generated/sablecc</directory>
-				<includes>
-					<include>**/*.dat</include>
-				</includes>
-			</resource>
-		</resources>
-
-		<plugins>
-			<plugin>
-				<groupId>org.codehaus.mojo</groupId>
-				<artifactId>build-helper-maven-plugin</artifactId>
-				<executions>
-					<execution>
-						<phase>generate-sources</phase>
-						<goals>
-							<goal>add-source</goal>
-						</goals>
-						<configuration>
-							<sources>
-								<source>${basedir}/generated/singletons</source>
-								<source>${basedir}/generated/sablecc</source>
-								<source>${basedir}/generated/options</source>
-								<source>${basedir}/generated/jastadd</source>
-							</sources>
-						</configuration>
-					</execution>
-				</executions>
-			</plugin>
-			<plugin>
-				<groupId>org.apache.maven.plugins</groupId>
-				<artifactId>maven-compiler-plugin</artifactId>
-				<version>3.2</version>
-			</plugin>
-			<plugin>
-				<groupId>org.apache.maven.plugins</groupId>
-				<artifactId>maven-surefire-plugin</artifactId>
-				<version>2.17</version>
-				<configuration>
-					<reuseForks>false</reuseForks>
-					<forkCount>1</forkCount>
-				</configuration>
-			</plugin>
-			<plugin>
-				<groupId>org.apache.maven.plugins</groupId>
-				<artifactId>maven-assembly-plugin</artifactId>
-				<configuration>
-					<descriptorRefs>
-						<descriptorRef>jar-with-dependencies</descriptorRef>
-					</descriptorRefs>
-					<archive>
-						<manifest>
-							<addClasspath>true</addClasspath>
-							<mainClass>soot.Main</mainClass>
-						</manifest>
-					</archive>
-				</configuration>
-				<executions>
-					<execution>
-						<id>simple-command</id>
-						<phase>package</phase>
-						<goals>
-							<goal>attached</goal>
-						</goals>
-					</execution>
-				</executions>
-			</plugin>
-			<plugin>
-				<groupId>org.apache.maven.plugins</groupId>
-				<artifactId>maven-jar-plugin</artifactId>
-				<configuration>
-					<archive>
-						<manifest>
-							<addClasspath>true</addClasspath>
-							<mainClass>soot.Main</mainClass>
-						</manifest>
-					</archive>
-				</configuration>
-			</plugin>
-			<plugin>
-				<groupId>org.apache.maven.plugins</groupId>
-				<artifactId>maven-source-plugin</artifactId>
-				<executions>
-					<execution>
-						<id>attach-sources</id>
-						<goals>
-							<goal>jar</goal>
-						</goals>
-					</execution>
-				</executions>
-			</plugin>
-			<plugin>
-				<groupId>org.apache.maven.plugins</groupId>
-				<artifactId>maven-javadoc-plugin</artifactId>
-				<configuration>
-					<failOnError>false</failOnError>
-				</configuration>
-				<executions>
-					<execution>
-						<id>attach-javadocs</id>
-						<goals>
-							<goal>jar</goal>
-						</goals>
-					</execution>
-				</executions>
-			</plugin>
->>>>>>> 4f996e01
-
-			<plugin>
-				<groupId>org.apache.maven.plugins</groupId>
-				<artifactId>maven-antrun-plugin</artifactId>
-				<executions>
-					<execution>
-						<id>createTestclassesDir</id>
-						<phase>process-resources</phase>
-						<configuration>
-							<tasks>
-								<delete dir="testclasses" />
-								<mkdir dir="testclasses" />
-							</tasks>
-						</configuration>
-						<goals>
-							<goal>run</goal>
-						</goals>
-					</execution>
-				</executions>
-			</plugin>
-		</plugins>
-	</build>
-
-<<<<<<< HEAD
+
+	<dependencies>
+		<dependency>
+			<groupId>org.smali</groupId>
+			<artifactId>dexlib2</artifactId>
+			<version>2.2b4</version>
+		</dependency>
+		<dependency>
+			<groupId>org.ow2.asm</groupId>
+			<artifactId>asm-debug-all</artifactId>
+			<version>5.1</version>
+		</dependency>
+		<dependency>
+			<groupId>org.javassist</groupId>
+			<artifactId>javassist</artifactId>
+			<version>3.18.2-GA</version>
+			<scope>provided</scope>
+		</dependency>
+		<dependency>
+			<groupId>xmlpull</groupId>
+			<artifactId>xmlpull</artifactId>
+			<version>1.1.3.4d_b4_min</version>
+		</dependency>
+		<dependency>
+			<groupId>org.jboss</groupId>
+			<artifactId>jboss-common-core</artifactId>
+			<version>2.5.0.Final</version>
+		</dependency>
+		<dependency>
+			<groupId>org.apache.ant</groupId>
+			<artifactId>ant</artifactId>
+			<version>1.9.7</version>
+			<scope>provided</scope>
+		</dependency>
+		<!-- Published from the github repo -->
+		<!-- Built by http://soot-build.cs.uni-paderborn.de/nexus/repository/soot-snapshot/ -->
+		<dependency>
+			<groupId>heros</groupId>
+			<artifactId>heros</artifactId>
+			<version>0.0.1-SNAPSHOT</version>
+		</dependency>
+		<!-- Local dependency -->
+		<dependency>
+			<groupId>ca.mcgill.sable</groupId>
+			<artifactId>polyglot</artifactId>
+			<version>2006</version>
+		</dependency>
+		<!-- Uploaded to http://soot-build.cs.uni-paderborn.de/nexus/repository/soot-snapshot/ 
+			from the nightly build server -->
+		<dependency>
+			<groupId>ca.mcgill.sable</groupId>
+			<artifactId>jasmin</artifactId>
+			<version>2.5.0-SNAPSHOT</version>
+		</dependency>
+		<!-- local dependency -->
+		<dependency>
+			<groupId>ca.mcgill.sable</groupId>
+			<artifactId>axmlprinter</artifactId>
+			<version>2016-07-27</version>
+		</dependency>
+		<!-- Testing dependencies -->
+		<dependency>
+			<groupId>junit</groupId>
+			<artifactId>junit</artifactId>
+			<version>4.11</version>
+			<scope>test</scope>
+		</dependency>
+		<dependency>
+			<groupId>org.hamcrest</groupId>
+			<artifactId>hamcrest-all</artifactId>
+			<version>1.3</version>
+			<scope>test</scope>
+		</dependency>
+		<dependency>
+			<groupId>org.mockito</groupId>
+			<artifactId>mockito-all</artifactId>
+			<version>1.10.8</version>
+			<scope>test</scope>
+		</dependency>
+		<dependency>
+			<groupId>org.powermock</groupId>
+			<artifactId>powermock-mockito-release-full</artifactId>
+			<version>1.6.1</version>
+			<type>pom</type>
+			<scope>test</scope>
+		</dependency>
+
+		<dependency>
+			<groupId>org.slf4j</groupId>
+			<artifactId>slf4j-api</artifactId>
+			<version>1.7.5</version>
+		</dependency>
+		<dependency>
+			<groupId>org.slf4j</groupId>
+			<artifactId>slf4j-simple</artifactId>
+			<version>1.7.5</version>
+		</dependency>
 
     <dependencies>
         <dependency>
             <groupId>org.smali</groupId>
             <artifactId>dexlib2</artifactId>
-      <version>2.2b4</version>
         </dependency>
         <dependency>
             <groupId>org.ow2.asm</groupId>
@@ -420,106 +238,6 @@
             <version>1.7.5</version>
         </dependency>
     </dependencies>
-=======
-	<dependencies>
-		<dependency>
-			<groupId>org.smali</groupId>
-			<artifactId>dexlib2</artifactId>
-			<version>2.2b4</version>
-		</dependency>
-		<dependency>
-			<groupId>org.ow2.asm</groupId>
-			<artifactId>asm-debug-all</artifactId>
-			<version>5.1</version>
-		</dependency>
-		<dependency>
-			<groupId>org.javassist</groupId>
-			<artifactId>javassist</artifactId>
-			<version>3.18.2-GA</version>
-			<scope>provided</scope>
-		</dependency>
-		<dependency>
-			<groupId>xmlpull</groupId>
-			<artifactId>xmlpull</artifactId>
-			<version>1.1.3.4d_b4_min</version>
-		</dependency>
-		<dependency>
-			<groupId>org.jboss</groupId>
-			<artifactId>jboss-common-core</artifactId>
-			<version>2.5.0.Final</version>
-		</dependency>
-		<dependency>
-			<groupId>org.apache.ant</groupId>
-			<artifactId>ant</artifactId>
-			<version>1.9.7</version>
-			<scope>provided</scope>
-		</dependency>
-		<!-- Published from the github repo -->
-		<!-- Built by http://soot-build.cs.uni-paderborn.de/nexus/repository/soot-snapshot/ -->
-		<dependency>
-			<groupId>heros</groupId>
-			<artifactId>heros</artifactId>
-			<version>0.0.1-SNAPSHOT</version>
-		</dependency>
-		<!-- Local dependency -->
-		<dependency>
-			<groupId>ca.mcgill.sable</groupId>
-			<artifactId>polyglot</artifactId>
-			<version>2006</version>
-		</dependency>
-		<!-- Uploaded to http://soot-build.cs.uni-paderborn.de/nexus/repository/soot-snapshot/ 
-			from the nightly build server -->
-		<dependency>
-			<groupId>ca.mcgill.sable</groupId>
-			<artifactId>jasmin</artifactId>
-			<version>2.5.0-SNAPSHOT</version>
-		</dependency>
-		<!-- local dependency -->
-		<dependency>
-			<groupId>ca.mcgill.sable</groupId>
-			<artifactId>axmlprinter</artifactId>
-			<version>2016-07-27</version>
-		</dependency>
-		<!-- Testing dependencies -->
-		<dependency>
-			<groupId>junit</groupId>
-			<artifactId>junit</artifactId>
-			<version>4.11</version>
-			<scope>test</scope>
-		</dependency>
-		<dependency>
-			<groupId>org.hamcrest</groupId>
-			<artifactId>hamcrest-all</artifactId>
-			<version>1.3</version>
-			<scope>test</scope>
-		</dependency>
-		<dependency>
-			<groupId>org.mockito</groupId>
-			<artifactId>mockito-all</artifactId>
-			<version>1.10.8</version>
-			<scope>test</scope>
-		</dependency>
-		<dependency>
-			<groupId>org.powermock</groupId>
-			<artifactId>powermock-mockito-release-full</artifactId>
-			<version>1.6.1</version>
-			<type>pom</type>
-			<scope>test</scope>
-		</dependency>
-
-		<dependency>
-			<groupId>org.slf4j</groupId>
-			<artifactId>slf4j-api</artifactId>
-			<version>1.7.5</version>
-		</dependency>
-		<dependency>
-			<groupId>org.slf4j</groupId>
-			<artifactId>slf4j-simple</artifactId>
-			<version>1.7.5</version>
-		</dependency>
->>>>>>> 4f996e01
-
-	</dependencies>
 
 	<repositories>
 		<repository>
