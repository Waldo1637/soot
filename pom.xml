--- conflicted
+++ resolved
@@ -3,7 +3,7 @@
     <modelVersion>4.0.0</modelVersion>
     <groupId>ca.mcgill.sable</groupId>
     <artifactId>soot</artifactId>
-    <version>3.3.0-SNAPSHOT</version>
+    <version>3.3.0</version>
     <name>Soot - a J*va Optimization Framework</name>
     <description>A Java Optimization Framework</description>
     <url>https://sable.github.io/soot/</url>
@@ -424,26 +424,22 @@
         <dependency>
             <groupId>de.upb.cs.swt</groupId>
             <artifactId>axml</artifactId>
-            <version>2.0.0-SNAPSHOT</version>
+            <version>2.0.0</version>
         </dependency>
         <dependency>
             <groupId>ca.mcgill.sable</groupId>
             <artifactId>polyglot</artifactId>
             <version>2006</version>
         </dependency>
-        <!-- Published from the github repo -->
-        <!-- Built by http://soot-build.cs.uni-paderborn.de/nexus/repository/soot-snapshot/ -->
         <dependency>
             <groupId>de.upb.cs.swt</groupId>
             <artifactId>heros</artifactId>
-            <version>1.1.0-SNAPSHOT</version>
-        </dependency>
-        <!-- Uploaded to http://soot-build.cs.uni-paderborn.de/nexus/repository/soot-snapshot/
-            from the nightly build server -->
+            <version>1.1.0</version>
+        </dependency>
         <dependency>
             <groupId>ca.mcgill.sable</groupId>
             <artifactId>jasmin</artifactId>
-            <version>3.0.1-SNAPSHOT</version>
+            <version>3.0.1</version>
         </dependency>
         <!-- Logging dependencies -->
         <dependency>
@@ -491,28 +487,10 @@
             <scope>test</scope>
         </dependency>
     </dependencies>
-    <repositories>
-        <repository>
-<<<<<<< HEAD
-            <id>swt-upb</id>
-            <name>Maven repository of the Software Engineering Group at University of Paderborn</name>
-            <url>https://soot-build.cs.uni-paderborn.de/nexus/repository/swt-upb/</url>
-=======
-            <id>sonatype-snapshot</id>
-            <url>https://oss.sonatype.org/content/repositories/snapshots</url>
-            <releases>
-                <enabled>false</enabled>
-            </releases>
-            <snapshots>
-                <enabled>true</enabled>
-            </snapshots>
->>>>>>> acb48b6e
-        </repository>
-    </repositories>
     <distributionManagement>
         <snapshotRepository>
             <id>ossrh</id>
-            <url>https://oss.sonatype.org/content/repositories/snapshots</url>
+            <url>https://oss.sonatype.org/service/local/staging/deploy/maven2</url>
         </snapshotRepository>
     </distributionManagement>
     <profiles>
