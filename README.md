[![Build Status](http://soot-build.cs.uni-paderborn.de/jenkins/buildStatus/icon?job=soot/soot-build-j9)](http://soot-build.cs.uni-paderborn.de/jenkins/job/soot/job/soot-build-j9/)

<<<<<<< HEAD
# What is Soot-j9?

Soot-j9 is an (experimental) extension of Soot for the java 9 module system.
For Soot details see http://www.sable.mcgill.ca/soot/.

=======
# Looking for PostDoc or Ph.D. student to work on Soot!

The [research group of Eric Bodden](https://www.hni.uni-paderborn.de/en/software-engineering/) has acquired funding for a three-year project that will fund a PostDoc or Ph.D. student with the goal of applying major upgrades to Soot to make it sustainable for the future. The position is fully funded and does not include any teaching or administrative duties (although teaching is possible if desired). We will assure that at least 50% of the time can also be spent on personal research.

As Soot is one of the most widely used research infrastructures worldwide, this position will give you a great opportunity to obtain wide exposition in the research community. In case you are interested in applying, please [contact Eric Bodden directly](https://www.hni.uni-paderborn.de/en/software-engineering/staff/bodden/).

# Soot supports Java 9 modules now!
Try and get involved in Soot's Java 9 bleeding edge developement. Check out the [Soot-j9](https://github.com/sable/soot/tree/java9) branch.
>>>>>>> ef87aa1f


**Note that Soot-j9 is not yet stable nor complete.**



# How do I obtain Soot-j9 nightly builds

Nightly builds of Soot can be obtained from [nightly build](https://soot-build.cs.uni-paderborn.de/nightly/soot/). The "sootj9-trunk.jar" file is an all-in-one file that also contains all the required libraries. 




# What works?

 * Automatic modules (modules automatically created from jars in the module-path)
 * Named modules
 * Exploded modules
 * Modular jar files
 * Resolving modules in Soot's `ModuleScene`
 * Spark

# What does not work yet?
 * Anonymous modules (mixing module- and class-path)
 * Multi-module jar files


# How to use Soot-j9?

## Use from Source Code
To load modules in Soot's `ModuleScene` from java:
```
// configure Soot's options
Options.v().set_prepend_classpath(true); // this is currently required to include the virtual java 9 filesystem jrt://
Options.v().set_soot_modulepath(modulePath);


// load classes from modules into Soot
  	Map<String, List<String>> map = ModulePathSourceLocator.v().getClassUnderModulePath(modulePath);
        for (String module : map.keySet()) {
            for (String klass : map.get(module)) {
                logger.info("Loaded Class: " + klass + "\n");
                loadClass(klass, false, module);

            }
    }


<<<<<<< HEAD
    //this must be called after all classes are resolved
    Scene.v().loadNecessaryClasses();


  public static SootClass loadClass(String name, boolean main, String module) {
        SootClass c = ModuleScene.v().loadClassAndSupport(name, Optional.of(module));
        c.setApplicationClass();
        if (main)
            Scene.v().setMainClass(c);
        return c;
    }

```

=======
All of our Soot builds for the `develop` branch are stored up to one month in our [Nexus repository](https://soot-build.cs.uni-paderborn.de/nexus/#browse/browse/components:soot-snapshot) and can be obtained from there.
The latest snapshot build of Soot can also be obtained [directly](https://soot-build.cs.uni-paderborn.de/public/origin/develop/soot/soot-develop/build/). The "sootclasses-trunk-jar-with-dependencies.jar" file is an all-in-one file that also contains all the required libraries. The "sootclasses-trunk.jar" file contains only Soot, allowing you to manually pick dependencies as you need them. If you do not want to bother with dependencies, we recommend using the former.
>>>>>>> ef87aa1f

## Use from the Command Line
To load modules and classes in Soot using java 1.8 run:

` java -cp PATH_TO_JAVA9/jrt-fs.jar:soot-trunk-j9.jar soot.Main -pp -soot-modulepath modules/  `


<<<<<<< HEAD
Please replace `PATH_TO_JAVA9` with the path to your local installation of java 9.
The `jrt-fs.jar` is a built-in NIO FileSystem provider for the jrt:// filesystem java 9 uses that replaces `rt.jar`. 
=======
Soot follows the git-flow convention. Releases and hotfixes are maintained in the master branch.
Development happens in the develop branch. To catch the bleeding edge of Soot, check out the latter.
In case of any questions, please consult the Soot
mailing list at: http://www.sable.mcgill.ca/mailman/listinfo/soot-list/

# What extensions exist to Soot?

We maintain a [list of extensions that can be used in combination with Soot](https://github.com/Sable/soot/wiki/Extensions-to-Soot). Feel free to add your own!

# Please help us improve Soot!
You are using Soot and would like to help us support it in the future? Then please support us by filling out [this little web form](https://goo.gl/forms/rk1oSxFIxAH0xaf52).

That way you can help us in two ways:
* By letting us know how we can improve Soot you can directly help us prioritize newly planned features.
* By stating your name and affiliation you help us showcasing Soot’s large user base.
Thanks!
>>>>>>> ef87aa1f
<|MERGE_RESOLUTION|>--- conflicted
+++ resolved
@@ -1,26 +1,13 @@
 [![Build Status](http://soot-build.cs.uni-paderborn.de/jenkins/buildStatus/icon?job=soot/soot-build-j9)](http://soot-build.cs.uni-paderborn.de/jenkins/job/soot/job/soot-build-j9/)
 
-<<<<<<< HEAD
 # What is Soot-j9?
 
 Soot-j9 is an (experimental) extension of Soot for the java 9 module system.
 For Soot details see http://www.sable.mcgill.ca/soot/.
 
-=======
-# Looking for PostDoc or Ph.D. student to work on Soot!
-
-The [research group of Eric Bodden](https://www.hni.uni-paderborn.de/en/software-engineering/) has acquired funding for a three-year project that will fund a PostDoc or Ph.D. student with the goal of applying major upgrades to Soot to make it sustainable for the future. The position is fully funded and does not include any teaching or administrative duties (although teaching is possible if desired). We will assure that at least 50% of the time can also be spent on personal research.
-
-As Soot is one of the most widely used research infrastructures worldwide, this position will give you a great opportunity to obtain wide exposition in the research community. In case you are interested in applying, please [contact Eric Bodden directly](https://www.hni.uni-paderborn.de/en/software-engineering/staff/bodden/).
-
-# Soot supports Java 9 modules now!
-Try and get involved in Soot's Java 9 bleeding edge developement. Check out the [Soot-j9](https://github.com/sable/soot/tree/java9) branch.
->>>>>>> ef87aa1f
 
 
 **Note that Soot-j9 is not yet stable nor complete.**
-
-
 
 # How do I obtain Soot-j9 nightly builds
 
@@ -64,7 +51,6 @@
     }
 
 
-<<<<<<< HEAD
     //this must be called after all classes are resolved
     Scene.v().loadNecessaryClasses();
 
@@ -79,21 +65,18 @@
 
 ```
 
-=======
-All of our Soot builds for the `develop` branch are stored up to one month in our [Nexus repository](https://soot-build.cs.uni-paderborn.de/nexus/#browse/browse/components:soot-snapshot) and can be obtained from there.
-The latest snapshot build of Soot can also be obtained [directly](https://soot-build.cs.uni-paderborn.de/public/origin/develop/soot/soot-develop/build/). The "sootclasses-trunk-jar-with-dependencies.jar" file is an all-in-one file that also contains all the required libraries. The "sootclasses-trunk.jar" file contains only Soot, allowing you to manually pick dependencies as you need them. If you do not want to bother with dependencies, we recommend using the former.
->>>>>>> ef87aa1f
-
 ## Use from the Command Line
 To load modules and classes in Soot using java 1.8 run:
 
 ` java -cp PATH_TO_JAVA9/jrt-fs.jar:soot-trunk-j9.jar soot.Main -pp -soot-modulepath modules/  `
 
 
-<<<<<<< HEAD
 Please replace `PATH_TO_JAVA9` with the path to your local installation of java 9.
 The `jrt-fs.jar` is a built-in NIO FileSystem provider for the jrt:// filesystem java 9 uses that replaces `rt.jar`. 
-=======
+
+
+# About Soot's source code
+
 Soot follows the git-flow convention. Releases and hotfixes are maintained in the master branch.
 Development happens in the develop branch. To catch the bleeding edge of Soot, check out the latter.
 In case of any questions, please consult the Soot
@@ -104,10 +87,4 @@
 We maintain a [list of extensions that can be used in combination with Soot](https://github.com/Sable/soot/wiki/Extensions-to-Soot). Feel free to add your own!
 
 # Please help us improve Soot!
-You are using Soot and would like to help us support it in the future? Then please support us by filling out [this little web form](https://goo.gl/forms/rk1oSxFIxAH0xaf52).
-
-That way you can help us in two ways:
-* By letting us know how we can improve Soot you can directly help us prioritize newly planned features.
-* By stating your name and affiliation you help us showcasing Soot’s large user base.
-Thanks!
->>>>>>> ef87aa1f
+You are using Soot and would like to help us support it in the future? Then please support us by filling out [this little web form](https://goo.gl/forms/rk1oSxFIxAH0xaf52).