[![Build Status](http://soot-build.cs.uni-paderborn.de/jenkins/buildStatus/icon?job=soot/soot-build-j9)](http://soot-build.cs.uni-paderborn.de/jenkins/job/soot/job/soot-build-j9/)

# What is Soot-j9?

Soot-j9 is an (experimental) extension of Soot for the java 9 module system.
For Soot details see http://www.sable.mcgill.ca/soot/.



**Note that Soot-j9 is not yet stable nor complete.**

# How do I obtain Soot-j9 nightly builds

Nightly builds of Soot can be obtained from [nightly build](https://soot-build.cs.uni-paderborn.de/nightly/soot/). The "sootj9-trunk.jar" file is an all-in-one file that also contains all the required libraries. 




# What works?

 * Automatic modules (modules automatically created from jars in the module-path)
 * Named modules
 * Exploded modules
 * Modular jar files
 * Resolving modules in Soot's `ModuleScene`
 * Spark

# What does not work yet?
 * Anonymous modules (mixing module- and class-path)
 * Multi-module jar files


# How to use Soot-j9?

## Use from Source Code
To load modules in Soot's `ModuleScene` from java:
```
// configure Soot's options
Options.v().set_prepend_classpath(true); // this is currently required to include the virtual java 9 filesystem jrt://
Options.v().set_soot_modulepath(modulePath);


// load classes from modules into Soot
  	Map<String, List<String>> map = ModulePathSourceLocator.v().getClassUnderModulePath(modulePath);
        for (String module : map.keySet()) {
            for (String klass : map.get(module)) {
                logger.info("Loaded Class: " + klass + "\n");
                loadClass(klass, false, module);

            }
    }


    //this must be called after all classes are resolved
    Scene.v().loadNecessaryClasses();


  public static SootClass loadClass(String name, boolean main, String module) {
        SootClass c = ModuleScene.v().loadClassAndSupport(name, Optional.of(module));
        c.setApplicationClass();
        if (main)
            Scene.v().setMainClass(c);
        return c;
    }

```

<<<<<<< HEAD
## Use from the Command Line
To execute Soot using Java 1.9, but analyzing a classpath run:
`java -cp soot-trunk-j9.jar soot.Main -cp VIRTUAL_FS_FOR_JDK:directoryToAnalyse --process-dir directoryToAnalyse`

the value `VIRTUAL_FS_FOR_JDK` indicates that Soot should search Java's (>9) virtual filesystem `jrt:/` for classes, too, although Soot is not executed in module mode.
=======
You can also obtain older builds of the `develop` branch. A complete listing of builds can be found in [Sonatype's SNAPSHOT repository](https://oss.sonatype.org/content/repositories/snapshots/ca/mcgill/sable/soot).
>>>>>>> 012b72dc

To load modules and classes in Soot using java 1.8 run:

<<<<<<< HEAD
` java -cp PATH_TO_JAVA9/jrt-fs.jar:soot-trunk-j9.jar soot.Main -pp -soot-modulepath modules/  `
=======
All of our Soot builds for the `develop` branch are also stored up to one month in our [Nexus repository](https://soot-build.cs.uni-paderborn.de/nexus/#browse/browse:soot-snapshot:ca%2Fmcgill%2Fsable%2Fsoot) and can be obtained from there.
The latest snapshot build of Soot can also be obtained [directly](https://soot-build.cs.uni-paderborn.de/public/origin/develop/soot/soot-develop/build/). The "sootclasses-trunk-jar-with-dependencies.jar" file is an all-in-one file that also contains all the required libraries. The "sootclasses-trunk.jar" file contains only Soot, allowing you to manually pick dependencies as you need them. If you do not want to bother with dependencies, we recommend using the former.
>>>>>>> 012b72dc


Please replace `PATH_TO_JAVA9` with the path to your local installation of java 9.
The `jrt-fs.jar` is a built-in NIO FileSystem provider for the jrt:// filesystem java 9 uses that replaces `rt.jar`. 


# About Soot's source code

Soot follows the git-flow convention. Releases and hotfixes are maintained in the master branch.
Development happens in the develop branch. To catch the bleeding edge of Soot, check out the latter.
In case of any questions, please consult the Soot
mailing list at: http://www.sable.mcgill.ca/mailman/listinfo/soot-list/

# How do I contribute to Soot?

We are happy to accept arbitrary improvements to Soot in form of GitHub pull requests. Please read our [contribution guidelines](https://github.com/Sable/soot/wiki/Contributing-to-Soot) before setting up a pull request.

# What extensions exist to Soot?

We maintain a [list of extensions that can be used in combination with Soot](https://github.com/Sable/soot/wiki/Extensions-to-Soot). Feel free to add your own!

# Please help us improve Soot!
You are using Soot and would like to help us support it in the future? Then please support us by filling out [this little web form](https://goo.gl/forms/rk1oSxFIxAH0xaf52).<|MERGE_RESOLUTION|>--- conflicted
+++ resolved
@@ -13,6 +13,7 @@
 
 Nightly builds of Soot can be obtained from [nightly build](https://soot-build.cs.uni-paderborn.de/nightly/soot/). The "sootj9-trunk.jar" file is an all-in-one file that also contains all the required libraries. 
 
+We have some documentation on Soot in the [wiki](https://github.com/Sable/soot/wiki) and also a large range of [tutorials](http://www.sable.mcgill.ca/soot/tutorial/index.html) on Soot.
 
 
 
@@ -64,25 +65,15 @@
     }
 
 ```
-
-<<<<<<< HEAD
 ## Use from the Command Line
 To execute Soot using Java 1.9, but analyzing a classpath run:
 `java -cp soot-trunk-j9.jar soot.Main -cp VIRTUAL_FS_FOR_JDK:directoryToAnalyse --process-dir directoryToAnalyse`
 
 the value `VIRTUAL_FS_FOR_JDK` indicates that Soot should search Java's (>9) virtual filesystem `jrt:/` for classes, too, although Soot is not executed in module mode.
-=======
-You can also obtain older builds of the `develop` branch. A complete listing of builds can be found in [Sonatype's SNAPSHOT repository](https://oss.sonatype.org/content/repositories/snapshots/ca/mcgill/sable/soot).
->>>>>>> 012b72dc
 
 To load modules and classes in Soot using java 1.8 run:
 
-<<<<<<< HEAD
 ` java -cp PATH_TO_JAVA9/jrt-fs.jar:soot-trunk-j9.jar soot.Main -pp -soot-modulepath modules/  `
-=======
-All of our Soot builds for the `develop` branch are also stored up to one month in our [Nexus repository](https://soot-build.cs.uni-paderborn.de/nexus/#browse/browse:soot-snapshot:ca%2Fmcgill%2Fsable%2Fsoot) and can be obtained from there.
-The latest snapshot build of Soot can also be obtained [directly](https://soot-build.cs.uni-paderborn.de/public/origin/develop/soot/soot-develop/build/). The "sootclasses-trunk-jar-with-dependencies.jar" file is an all-in-one file that also contains all the required libraries. The "sootclasses-trunk.jar" file contains only Soot, allowing you to manually pick dependencies as you need them. If you do not want to bother with dependencies, we recommend using the former.
->>>>>>> 012b72dc
 
 
 Please replace `PATH_TO_JAVA9` with the path to your local installation of java 9.
