[![Build Status](http://soot-build.cs.uni-paderborn.de/jenkins/buildStatus/icon?job=soot/soot-master)](http://soot-build.cs.uni-paderborn.de/jenkins/job/soot/job/soot-master/)

# Soot supports Java 9 modules now!
Try and get involved in Soot's Java 9 bleeding edge developement. Check out the [Soot-j9](https://github.com/sable/soot/tree/java9) branch.

# What is Soot?

Soot is a Java optimization framework. It provides four intermediate representations for analyzing and transforming Java bytecode:

* Baf: a streamlined representation of bytecode which is simple to manipulate.
* Jimple: a typed 3-address intermediate representation suitable for optimization.
* Shimple: an SSA variation of Jimple.
* Grimp: an aggregated version of Jimple suitable for decompilation and code inspection.

See http://www.sable.mcgill.ca/soot/ for details.

# How do I get started with Soot?

We have some documentation on Soot in the [wiki](https://github.com/Sable/soot/wiki) and also a large range of [tutorials](http://www.sable.mcgill.ca/soot/tutorial/index.html) on Soot.

# Including Soot in your Project

A Soot release is currently built for each commit to the `master` branch. You can include Soot as 
a dependency via Maven, Gradle, SBT, etc using the following coordinates:


```.xml
<dependencies>
  <dependency>
    <groupId>ca.mcgill.sable</groupId>
    <artifactId>soot</artifactId>
<<<<<<< HEAD
    <version>3.3.0-SNAPSHOT</version>
=======
    <version>3.2.0</version>
>>>>>>> 33918cfe
  </dependency>
</dependencies>
<repositories>
  <repository>
    <id>soot-release</id>
    <name>soot releases</name>
    <url>https://soot-build.cs.uni-paderborn.de/nexus/repository/soot-release/</url>
  </repository>
</repositories>	

```

**Please make sure that your Java version is up to date to avoid problems with our SSL certificate**

You can also obtain older releases. A complete listing of builds can be found in our [Nexus repository](https://soot-build.cs.uni-paderborn.de/nexus/#browse/browse/components:soot-release).

# How do I obtain Soot without Maven?

All of our Soot release builds are stored in our [Nexus repository](https://soot-build.cs.uni-paderborn.de/nexus/#browse/browse/components:soot-release) and can be obtained from there.
Furthermore, all releases of Soot can also be obtained [directly](https://soot-build.cs.uni-paderborn.de/public/origin/master/soot/soot-master/) in the `build` directory of the corresponding version directory. The "sootclasses-trunk-jar-with-dependencies.jar" file is an all-in-one file that also contains all the required libraries. The "sootclasses-trunk.jar" file contains only Soot, allowing you to manually pick dependencies as you need them. If you do not want to bother with dependencies, we recommend using the former.

# Building Soot yourself

If you cannot work with the prebuild versions and need to build Soot on your own, please consider the [wiki](https://github.com/Sable/soot/wiki/Building-Soot-from-the-Command-Line-(Recommended)) for further steps.

# About Soot's source code

Soot follows the git-flow convention. Releases and hotfixes are maintained in the master branch.
Development happens in the develop branch. To catch the bleeding edge of Soot, check out the latter.
In case of any questions, please consult the Soot
mailing list at: http://www.sable.mcgill.ca/mailman/listinfo/soot-list/

# How do I contribute to Soot?

We are happy to accept arbitrary improvements to Soot in form of GitHub pull requests. Please read our [contribution guidelines](https://github.com/Sable/soot/wiki/Contributing-to-Soot) before setting up a pull request.

# What extensions exist to Soot?

We maintain a [list of extensions that can be used in combination with Soot](https://github.com/Sable/soot/wiki/Extensions-to-Soot). Feel free to add your own!

# Please help us improve Soot!
You are using Soot and would like to help us support it in the future? Then please support us by filling out [this little web form](https://goo.gl/forms/rk1oSxFIxAH0xaf52).

That way you can help us in two ways:
* By letting us know how we can improve Soot you can directly help us prioritize newly planned features.
* By stating your name and affiliation you help us showcasing Soot’s large user base.
Thanks!<|MERGE_RESOLUTION|>--- conflicted
+++ resolved
@@ -29,18 +29,14 @@
   <dependency>
     <groupId>ca.mcgill.sable</groupId>
     <artifactId>soot</artifactId>
-<<<<<<< HEAD
     <version>3.3.0-SNAPSHOT</version>
-=======
-    <version>3.2.0</version>
->>>>>>> 33918cfe
   </dependency>
 </dependencies>
 <repositories>
   <repository>
-    <id>soot-release</id>
-    <name>soot releases</name>
-    <url>https://soot-build.cs.uni-paderborn.de/nexus/repository/soot-release/</url>
+    <id>soot-snapshot</id>
+    <name>soot snapshots</name>
+    <url>https://soot-build.cs.uni-paderborn.de/nexus/repository/soot-snapshot/</url>
   </repository>
 </repositories>	
 
@@ -48,12 +44,12 @@
 
 **Please make sure that your Java version is up to date to avoid problems with our SSL certificate**
 
-You can also obtain older releases. A complete listing of builds can be found in our [Nexus repository](https://soot-build.cs.uni-paderborn.de/nexus/#browse/browse/components:soot-release).
+You can also obtain older builds of the `develop` branch. A complete listing of builds can be found in our [Nexus repository](https://soot-build.cs.uni-paderborn.de/nexus/#browse/browse/components:soot-snapshot).
 
 # How do I obtain Soot without Maven?
 
-All of our Soot release builds are stored in our [Nexus repository](https://soot-build.cs.uni-paderborn.de/nexus/#browse/browse/components:soot-release) and can be obtained from there.
-Furthermore, all releases of Soot can also be obtained [directly](https://soot-build.cs.uni-paderborn.de/public/origin/master/soot/soot-master/) in the `build` directory of the corresponding version directory. The "sootclasses-trunk-jar-with-dependencies.jar" file is an all-in-one file that also contains all the required libraries. The "sootclasses-trunk.jar" file contains only Soot, allowing you to manually pick dependencies as you need them. If you do not want to bother with dependencies, we recommend using the former.
+All of our Soot builds for the `develop` branch are stored up to one month in our [Nexus repository](https://soot-build.cs.uni-paderborn.de/nexus/#browse/browse/components:soot-snapshot) and can be obtained from there.
+The latest snapshot build of Soot can also be obtained [directly](https://soot-build.cs.uni-paderborn.de/public/origin/develop/soot/soot-develop/build/). The "sootclasses-trunk-jar-with-dependencies.jar" file is an all-in-one file that also contains all the required libraries. The "sootclasses-trunk.jar" file contains only Soot, allowing you to manually pick dependencies as you need them. If you do not want to bother with dependencies, we recommend using the former.
 
 # Building Soot yourself
 
