[![Gitpod Ready-to-Code](https://img.shields.io/badge/Gitpod-Ready--to--Code-blue?logo=gitpod)](https://gitpod.io/#https://github.com/Sable/soot) 

[![Build Status](https://soot-build.cs.uni-paderborn.de/jenkins/job/soot/job/soot-pipeline/job/develop/badge/icon)](https://soot-build.cs.uni-paderborn.de/jenkins/job/soot/job/soot-pipeline/job/develop/)

# Using Soot? Let us know about it!
We are regularly applying for funding to help us maintain Soot. You can help us immensely by letting us know about [**projects that use Soot**](https://github.com/Sable/soot/wiki/Users-of-Soot), both commercially or in the form of research tools.

# Soot supports Java 9 modules now!
Try and get involved in Soot's Java 9 bleeding edge developement.
## What works and is tested?
    * Automatic modules (modules automatically created from jars in the module-path)
    * Named modules
    * Exploded modules
    * Modular jar files
    * Resolving modules in Soot's `ModuleScene`
    * Spark
   
 ## What does not work yet?
    * Anonymous modules (mixing module- and class-path)
    * Multi-module jar files

# What is Soot?

Soot is a Java optimization framework. It provides four intermediate representations for analyzing and transforming Java bytecode:

* Baf: a streamlined representation of bytecode which is simple to manipulate.
* Jimple: a typed 3-address intermediate representation suitable for optimization.
* Shimple: an SSA variation of Jimple.
* Grimp: an aggregated version of Jimple suitable for decompilation and code inspection.

See http://www.sable.mcgill.ca/soot/ for details.

# How do I get started with Soot?

We have some documentation on Soot in the [wiki](https://github.com/Sable/soot/wiki) and also a large range of [tutorials](http://www.sable.mcgill.ca/soot/tutorial/index.html) on Soot. 

For detailed information please also consider the Soot's [JavaDoc and Options](https://github.com/Sable/soot/wiki/Options-and-JavaDoc) Documentations.

# Including Soot in your Project

A Soot SNAPSHOT is currently built for each commit to the `develop` branch. You can include Soot as 
a dependency via Maven, Gradle, SBT, etc using the following coordinates:


```.xml
<dependencies>
  <dependency>
    <groupId>ca.mcgill.sable</groupId>
    <artifactId>soot</artifactId>
    <version>4.0.0-SNAPSHOT</version>
  </dependency>
</dependencies>
<repositories>
  <repository>
      <id>sonatype-snapshots</id>
      <url>https://oss.sonatype.org/content/repositories/snapshots</url>
      <releases>
          <enabled>false</enabled>
      </releases>
  </repository>
</repositories>	

```

You can also obtain older builds of the `develop` branch. A complete listing of builds can be found in [Sonatype's SNAPSHOT repository](https://oss.sonatype.org/content/repositories/snapshots/ca/mcgill/sable/soot).

# How do I obtain Soot without Maven?
<<<<<<< HEAD
You can obtain the latest realease build of Soot [directly](https://oss.sonatype.org/content/repositories/snapshots/ca/mcgill/sable/soot/).

The `soot-RELEASE-jar-with-dependencies.jar` file is an all-in-one file that also contains all the required libraries. 

=======
**We recommend using Soot with Maven**

You can obtain the latest realease build of Soot [directly](https://repo1.maven.org/maven2/ca/mcgill/sable/soot/).

The `soot-RELEASE-jar-with-dependencies.jar` file is an all-in-one file that also contains all the required libraries. 

>>>>>>> 4a622802
The `soot-RELEASE.jar`  file contains only Soot, allowing you to manually pick dependencies as you need them. If you do not want to bother with dependencies, we recommend using the former.

# Building Soot yourself

If you cannot work with the prebuild versions and need to build Soot on your own, please consider the [wiki](https://github.com/Sable/soot/wiki/Building-Soot-from-the-Command-Line-(Recommended)) for further steps.

# About Soot's source code

Soot follows the git-flow convention. Releases and hotfixes are maintained in the master branch.
Development happens in the develop branch. To catch the bleeding edge of Soot, check out the latter.
In case of any questions, please consult the Soot
mailing list at: http://www.sable.mcgill.ca/mailman/listinfo/soot-list/

# How do I contribute to Soot?

We are happy to accept arbitrary improvements to Soot in form of GitHub pull requests. Please read our [contribution guidelines](https://github.com/Sable/soot/wiki/Contributing-to-Soot) before setting up a pull request.

# Please help us improve Soot!
You are using Soot and would like to help us support it in the future? Then please support us by filling out [this little web form](https://goo.gl/forms/rk1oSxFIxAH0xaf52).

That way you can help us in two ways:
* By letting us know how we can improve Soot you can directly help us prioritize newly planned features.
* By stating your name and affiliation you help us showcasing Soot’s large user base.
Thanks!

# How to use Soot's Java 9 Features?

If you want to run Soot with Java > 8, you are done. Just run it as usal.
If you want to execute Soot with Java 8 but analyze Java >8 Projects or vice versa, see below.

## Use from Source Code
To load modules in Soot's `ModuleScene` from java:
```.java
// configure Soot's options
Options.v().set_soot_modulepath(modulePath);


// load classes from modules into Soot
Map<String, List<String>> map = ModulePathSourceLocator.v().getClassUnderModulePath(modulePath);
for (String module : map.keySet()) {
   for (String klass : map.get(module)) {
       logger.info("Loaded Class: " + klass + "\n");
       loadClass(klass, false, module);

   }
}


//this must be called after all classes are loaded
Scene.v().loadNecessaryClasses();


public static SootClass loadClass(String name, boolean main, String module) {
     SootClass c = ModuleScene.v().loadClassAndSupport(name, Optional.of(module));
     c.setApplicationClass();
     if (main)
         Scene.v().setMainClass(c);
     return c;
}

```


### Example Configurations: Java 8, Java >= 9 Classpath, Java >= 9 Modulepath

```.java

if(java < 9 ) {
    Options.v().set_prepend_classpath(true);
    Options.v().set_process_dir(Arrays.asList(applicationClassPath().split(File.pathSeparator)));
    Options.v().set_claspath(sootClassPath();
}

if(java >= 9 && USE_CLASSPATH){
    Options.v().set_soot_classpath("VIRTUAL_FS_FOR_JDK" + File.pathSeparator + sootClassPath());
    Options.v().set_process_dir(Arrays.asList(applicationClassPath().split(File.pathSeparator)));
}


if(java>=9 && USE_MODULEPATH){
    Options.v().set_prepend_classpath(true);
    Options.v().set_soot_modulepath(ootClassPath());
    Options.v().set_process_dir(Arrays.asList(applicationClassPath().split(File.pathSeparator)));
}

```

## Use from the Command Line
To execute Soot using Java 1.9, but analyzing a classpath run, just as before:
`java -cp soot-trunk.jar soot.Main --process-dir directoryToAnalyse`


if you want to specify the classpath explicitly run:
`java -cp soot-trunk.jar soot.Main -cp VIRTUAL_FS_FOR_JDK --process-dir directoryToAnalyse`

the value `VIRTUAL_FS_FOR_JDK` indicates that Soot should search Java's (>9) virtual filesystem `jrt:/` for classes, too, although Soot is not executed in module mode.


To load modules and classes in Soot using java 1.8 run:

` java -cp PATH_TO_JAVA9/jrt-fs.jar:soot-trunk.jar soot.Main -pp -soot-modulepath modules/  `


Please replace `PATH_TO_JAVA9` with the path to your local installation of java 9.
The `jrt-fs.jar` is a built-in NIO FileSystem provider for the jrt:// filesystem java 9 uses that replaces `rt.jar`. <|MERGE_RESOLUTION|>--- conflicted
+++ resolved
@@ -47,7 +47,7 @@
   <dependency>
     <groupId>ca.mcgill.sable</groupId>
     <artifactId>soot</artifactId>
-    <version>4.0.0-SNAPSHOT</version>
+    <version>4.1.0</version>
   </dependency>
 </dependencies>
 <repositories>
@@ -62,22 +62,15 @@
 
 ```
 
-You can also obtain older builds of the `develop` branch. A complete listing of builds can be found in [Sonatype's SNAPSHOT repository](https://oss.sonatype.org/content/repositories/snapshots/ca/mcgill/sable/soot).
+You can also obtain older builds of the `master` branch. A complete listing of builds can be found in [Sonatype's SNAPSHOT repository](https://oss.sonatype.org/content/repositories/snapshots/ca/mcgill/sable/soot).
 
 # How do I obtain Soot without Maven?
-<<<<<<< HEAD
-You can obtain the latest realease build of Soot [directly](https://oss.sonatype.org/content/repositories/snapshots/ca/mcgill/sable/soot/).
-
-The `soot-RELEASE-jar-with-dependencies.jar` file is an all-in-one file that also contains all the required libraries. 
-
-=======
 **We recommend using Soot with Maven**
 
 You can obtain the latest realease build of Soot [directly](https://repo1.maven.org/maven2/ca/mcgill/sable/soot/).
 
 The `soot-RELEASE-jar-with-dependencies.jar` file is an all-in-one file that also contains all the required libraries. 
 
->>>>>>> 4a622802
 The `soot-RELEASE.jar`  file contains only Soot, allowing you to manually pick dependencies as you need them. If you do not want to bother with dependencies, we recommend using the former.
 
 # Building Soot yourself
