--- conflicted
+++ resolved
@@ -23,7 +23,7 @@
 
 # Including Soot in your Project
 
-A Soot SNAPSHOT is currently built for each commit to the `develop` branch. You can include Soot as 
+A Soot release is currently built for each commit to the `master` branch. You can include Soot as 
 a dependency via Maven, Gradle, SBT, etc using the following coordinates:
 
 
@@ -32,42 +32,18 @@
   <dependency>
     <groupId>ca.mcgill.sable</groupId>
     <artifactId>soot</artifactId>
-    <version>3.3.0-SNAPSHOT</version>
+    <version>3.3.0</version>
   </dependency>
 </dependencies>
-<<<<<<< HEAD
 ```
 
-___Important___:
-If you are using a build tool other than Maven (Gradle, SBT, Ivy, etc.), you will also have to add the following repository to your build file:
-```.xml
-<repository>
-    <id>swt-upb</id>
-    <name>Maven repository of the Software Engineering Group at University of Paderborn</name>
-    <url>https://soot-build.cs.uni-paderborn.de/nexus/repository/swt-upb/</url>
-</repository>
-``` 
 
-=======
-<repositories>
-  <repository>
-      <id>sonatype-snapshots</id>
-      <url>https://oss.sonatype.org/content/repositories/snapshots</url>
-      <releases>
-          <enabled>false</enabled>
-      </releases>
-  </repository>
-</repositories>	
-
-```
-
->>>>>>> acb48b6e
-You can also obtain older builds of the `develop` branch. A complete listing of builds can be found in [Sonatype's SNAPSHOT repository](https://oss.sonatype.org/content/repositories/snapshots/ca/mcgill/sable/soot).
+You can also obtain older builds of the `master` branch. A complete listing of builds can be found on [Maven Central](https://repo.maven.apache.org/maven2/ca/mcgill/sable/soot/).
 
 # How do I obtain Soot without Maven?
 
-All of our Soot builds for the `develop` branch are also stored up to one month in our [Nexus repository](https://soot-build.cs.uni-paderborn.de/nexus/#browse/browse/components:soot-snapshot) and can be obtained from there.
-The latest snapshot build of Soot can also be obtained [directly](https://soot-build.cs.uni-paderborn.de/public/origin/develop/soot/soot-develop/build/). The "sootclasses-trunk-jar-with-dependencies.jar" file is an all-in-one file that also contains all the required libraries. The "sootclasses-trunk.jar" file contains only Soot, allowing you to manually pick dependencies as you need them. If you do not want to bother with dependencies, we recommend using the former.
+All of our Soot builds for the `master` branch are also stored up to one month in our [Nexus repository](https://soot-build.cs.uni-paderborn.de/nexus/#browse/browse:soot-release) and can be obtained from there.
+The latest realease build of Soot can also be obtained [directly](https://soot-build.cs.uni-paderborn.de/public/origin/master/soot/soot-master/). The "sootclasses-trunk-jar-with-dependencies.jar" file is an all-in-one file that also contains all the required libraries. The "sootclasses-trunk.jar" file contains only Soot, allowing you to manually pick dependencies as you need them. If you do not want to bother with dependencies, we recommend using the former.
 
 # Building Soot yourself
 
