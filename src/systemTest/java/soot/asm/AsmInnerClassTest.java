package soot.asm;

/*-
 * #%L
 * Soot - a J*va Optimization Framework
 * %%
 * Copyright (C) 2020 Manuel Benz
 * %%
 * This program is free software: you can redistribute it and/or modify
 * it under the terms of the GNU Lesser General Public License as
 * published by the Free Software Foundation, either version 2.1 of the
 * License, or (at your option) any later version.
 *
 * This program is distributed in the hope that it will be useful,
 * but WITHOUT ANY WARRANTY; without even the implied warranty of
 * MERCHANTABILITY or FITNESS FOR A PARTICULAR PURPOSE.  See the
 * GNU General Lesser Public License for more details.
 *
 * You should have received a copy of the GNU General Lesser Public
 * License along with this program.  If not, see
 * <http://www.gnu.org/licenses/lgpl-2.1.html>.
 * #L%
 */

<<<<<<< HEAD
import static org.junit.Assert.*;
=======
import static org.junit.Assert.assertEquals;
import static org.junit.Assert.assertFalse;
import static org.junit.Assert.assertNotNull;
import static org.junit.Assert.assertTrue;
>>>>>>> 032c8a21

import org.junit.Test;
import soot.Modifier;
import soot.Scene;
import soot.SootMethod;
import soot.options.Options;
import soot.tagkit.InnerClassTag;
import soot.tagkit.Tag;
import soot.testing.framework.AbstractTestingFramework;

public class AsmInnerClassTest extends AbstractTestingFramework {

  private static final String TEST_TARGET_CLASS = "soot.asm.ScopeFinderTarget";

  @Override
  protected void setupSoot() {
    Options.v().setPhaseOption("jb", "use-original-names:true");
    Options.v().setPhaseOption("jb.tr", "ignore-nullpointer-dereferences:true");
    Options.v().set_keep_line_number(true);
    Options.v().setPhaseOption("cg.cha", "on");
  }

  @Test
  public void nonInner() {
    // statements at the beginning of a for loop should have the line number as for the branching
    // statement and not the last line number after the branch that leads outside the loop
    SootMethod target =
        prepareTarget(
            methodSigFromComponents(TEST_TARGET_CLASS, "void", "method"), TEST_TARGET_CLASS);
    assertEquals(2, Scene.v().getApplicationClasses().size());
    assertFalse(target.getDeclaringClass().hasOuterClass());
    assertFalse(target.getDeclaringClass().isInnerClass());
    InnerClassTag tag = (InnerClassTag) target.getDeclaringClass().getTag("InnerClassTag");
    // the class has inner classes
    assertNotNull(tag);
  }

  @Test
  public void InnerStatic() {
    SootMethod target2 =
        prepareTarget(
            methodSigFromComponents(TEST_TARGET_CLASS + "$Inner", "void", "<init>"),
            TEST_TARGET_CLASS + "$Inner");
    assertEquals(2, Scene.v().getApplicationClasses().size());
    assertTrue(target2.getDeclaringClass().hasOuterClass());
    assertTrue(target2.getDeclaringClass().isInnerClass());
    InnerClassTag tag2 = (InnerClassTag) target2.getDeclaringClass().getTag("InnerClassTag");
    assertNotNull(tag2);
    assertEquals("soot/asm/ScopeFinderTarget$Inner", tag2.getInnerClass());
    assertEquals("soot/asm/ScopeFinderTarget", tag2.getOuterClass());
    assertTrue(Modifier.isStatic(tag2.getAccessFlags()));
  }

  @Test
  public void InnerStaticInner() {
    SootMethod target3 =
        prepareTarget(
            methodSigFromComponents(TEST_TARGET_CLASS + "$Inner$InnerInner", "void", "method"),
            TEST_TARGET_CLASS + "$Inner$InnerInner");
    // one dummy
    assertEquals(2, Scene.v().getApplicationClasses().size());
    assertTrue(target3.getDeclaringClass().hasOuterClass());
    assertTrue(target3.getDeclaringClass().isInnerClass());
    InnerClassTag innerClassTag = null;
    for (Tag tag : target3.getDeclaringClass().getTags()) {
      // FIXME: we have multiple innerclasstags? for a parent it makes sense but for a child class?
      if (tag instanceof InnerClassTag) {
<<<<<<< HEAD
        String className = "soot/asm/ScopeFinderTarget$Inner$InnerInner";
        boolean inner = ((InnerClassTag) tag).getInnerClass().equals(className);
=======
        boolean inner =
            ((InnerClassTag) tag).getInnerClass().equals(TEST_TARGET_CLASS + "$Inner$InnerInner");
>>>>>>> 032c8a21
        if (inner) {
          innerClassTag = (InnerClassTag) tag;
          break;
        }
      }
<<<<<<< HEAD

=======
>>>>>>> 032c8a21
    }

    assertNotNull(innerClassTag);
    assertEquals("soot/asm/ScopeFinderTarget$Inner$InnerInner", innerClassTag.getInnerClass());
    assertEquals("soot/asm/ScopeFinderTarget$Inner", innerClassTag.getOuterClass());
    assertFalse(Modifier.isStatic(innerClassTag.getAccessFlags()));
  }
}<|MERGE_RESOLUTION|>--- conflicted
+++ resolved
@@ -22,16 +22,13 @@
  * #L%
  */
 
-<<<<<<< HEAD
-import static org.junit.Assert.*;
-=======
 import static org.junit.Assert.assertEquals;
 import static org.junit.Assert.assertFalse;
 import static org.junit.Assert.assertNotNull;
 import static org.junit.Assert.assertTrue;
->>>>>>> 032c8a21
 
 import org.junit.Test;
+
 import soot.Modifier;
 import soot.Scene;
 import soot.SootMethod;
@@ -56,23 +53,19 @@
   public void nonInner() {
     // statements at the beginning of a for loop should have the line number as for the branching
     // statement and not the last line number after the branch that leads outside the loop
-    SootMethod target =
-        prepareTarget(
-            methodSigFromComponents(TEST_TARGET_CLASS, "void", "method"), TEST_TARGET_CLASS);
+    SootMethod target = prepareTarget(methodSigFromComponents(TEST_TARGET_CLASS, "void", "method"), TEST_TARGET_CLASS);
     assertEquals(2, Scene.v().getApplicationClasses().size());
     assertFalse(target.getDeclaringClass().hasOuterClass());
     assertFalse(target.getDeclaringClass().isInnerClass());
     InnerClassTag tag = (InnerClassTag) target.getDeclaringClass().getTag("InnerClassTag");
-    // the class has inner classes
+    //the class has inner classes
     assertNotNull(tag);
   }
 
   @Test
   public void InnerStatic() {
-    SootMethod target2 =
-        prepareTarget(
-            methodSigFromComponents(TEST_TARGET_CLASS + "$Inner", "void", "<init>"),
-            TEST_TARGET_CLASS + "$Inner");
+    SootMethod target2 = prepareTarget(methodSigFromComponents(TEST_TARGET_CLASS + "$Inner", "void", "<init>"),
+        TEST_TARGET_CLASS + "$Inner");
     assertEquals(2, Scene.v().getApplicationClasses().size());
     assertTrue(target2.getDeclaringClass().hasOuterClass());
     assertTrue(target2.getDeclaringClass().isInnerClass());
@@ -85,39 +78,29 @@
 
   @Test
   public void InnerStaticInner() {
-    SootMethod target3 =
-        prepareTarget(
-            methodSigFromComponents(TEST_TARGET_CLASS + "$Inner$InnerInner", "void", "method"),
-            TEST_TARGET_CLASS + "$Inner$InnerInner");
+    SootMethod target3 = prepareTarget(methodSigFromComponents(TEST_TARGET_CLASS + "$Inner$InnerInner", "void", "method"),
+        TEST_TARGET_CLASS + "$Inner$InnerInner");
     // one dummy
     assertEquals(2, Scene.v().getApplicationClasses().size());
     assertTrue(target3.getDeclaringClass().hasOuterClass());
     assertTrue(target3.getDeclaringClass().isInnerClass());
     InnerClassTag innerClassTag = null;
-    for (Tag tag : target3.getDeclaringClass().getTags()) {
-      // FIXME: we have multiple innerclasstags? for a parent it makes sense but for a child class?
-      if (tag instanceof InnerClassTag) {
-<<<<<<< HEAD
-        String className = "soot/asm/ScopeFinderTarget$Inner$InnerInner";
-        boolean inner = ((InnerClassTag) tag).getInnerClass().equals(className);
-=======
-        boolean inner =
-            ((InnerClassTag) tag).getInnerClass().equals(TEST_TARGET_CLASS + "$Inner$InnerInner");
->>>>>>> 032c8a21
-        if (inner) {
+    for(Tag tag : target3.getDeclaringClass().getTags()){
+      //FIXME: we have multiple innerclasstags? for a parent it makes sense but for a child class?
+      if(tag instanceof InnerClassTag){
+        boolean inner=((InnerClassTag) tag).getInnerClass().equals(TEST_TARGET_CLASS + "$Inner$InnerInner");
+        if(inner){
           innerClassTag = (InnerClassTag) tag;
           break;
         }
       }
-<<<<<<< HEAD
 
-=======
->>>>>>> 032c8a21
+
     }
-
     assertNotNull(innerClassTag);
     assertEquals("soot/asm/ScopeFinderTarget$Inner$InnerInner", innerClassTag.getInnerClass());
     assertEquals("soot/asm/ScopeFinderTarget$Inner", innerClassTag.getOuterClass());
     assertFalse(Modifier.isStatic(innerClassTag.getAccessFlags()));
+
   }
 }