--- conflicted
+++ resolved
@@ -27,8 +27,6 @@
 import java.io.InputStream;
 import java.io.PrintStream;
 import java.nio.charset.StandardCharsets;
-import java.nio.file.Files;
-import java.nio.file.Path;
 import java.util.ArrayList;
 import java.util.Enumeration;
 import java.util.HashSet;
@@ -38,7 +36,6 @@
 import java.util.Map;
 import java.util.Set;
 import java.util.StringTokenizer;
-import java.util.regex.Pattern;
 import java.util.zip.ZipEntry;
 import java.util.zip.ZipFile;
 
@@ -55,833 +52,13 @@
  * a classfile, or jimple or baf output files.
  */
 public class SourceLocator {
-<<<<<<< HEAD
-    public SourceLocator(Singletons.Global g) {
-    }
-
-    public static SourceLocator v() {
-        if (ModuleUtil.module_mode())
-            return G.v().soot_ModulePathSourceLocator();
-
-        return G.v().soot_SourceLocator();
-    }
-
-    protected Set<ClassLoader> additionalClassLoaders = new HashSet<ClassLoader>();
-
-    protected enum ClassSourceType {
-        jar, zip, apk, dex, directory, jrt, unknown
-    }
-
-    ;
-
-    /**
-     * Given a class name, uses the soot-class-path to return a ClassSource for
-     * the given class.
-     */
-    public ClassSource getClassSource(String className) {
-        if (classPath == null) {
-            classPath = explodeClassPath(Scene.v().getSootClassPath());
-        }
-        if (classProviders == null) {
-            setupClassProviders();
-        }
-        JarException ex = null;
-        for (ClassProvider cp : classProviders) {
-            try {
-                ClassSource ret = cp.find(className);
-                if (ret != null)
-                    return ret;
-            } catch (JarException e) {
-                ex = e;
-            }
-        }
-        if (ex != null)
-            throw ex;
-        for (final ClassLoader cl : additionalClassLoaders) {
-            try {
-                ClassSource ret = new ClassProvider() {
-
-                    public ClassSource find(String className) {
-                        String fileName = className.replace('.', '/') + ".class";
-                        InputStream stream = cl.getResourceAsStream(fileName);
-                        if (stream == null)
-                            return null;
-                        return new CoffiClassSource(className, stream, fileName);
-                    }
-
-                }.find(className);
-                if (ret != null)
-                    return ret;
-            } catch (JarException e) {
-                ex = e;
-            }
-        }
-        if (ex != null)
-            throw ex;
-        if (className.startsWith("soot.rtlib.tamiflex.")) {
-            String fileName = className.replace('.', '/') + ".class";
-            ClassLoader cl = getClass().getClassLoader();
-            if (cl == null)
-                return null;
-            InputStream stream = cl.getResourceAsStream(fileName);
-            if (stream != null) {
-                return new CoffiClassSource(className, stream, fileName);
-            }
-        }
-        return null;
-    }
-
-    public void additionalClassLoader(ClassLoader c) {
-        additionalClassLoaders.add(c);
-    }
-
-    protected void setupClassProviders() {
-        classProviders = new LinkedList<ClassProvider>();
-        ClassProvider classFileClassProvider = Options.v().coffi() ? new CoffiClassProvider() : new AsmClassProvider();
-        switch (Options.v().src_prec()) {
-            case Options.src_prec_class:
-                classProviders.add(classFileClassProvider);
-                classProviders.add(new JimpleClassProvider());
-                classProviders.add(new JavaClassProvider());
-                break;
-            case Options.src_prec_only_class:
-                classProviders.add(classFileClassProvider);
-                break;
-            case Options.src_prec_java:
-                classProviders.add(new JavaClassProvider());
-                classProviders.add(classFileClassProvider);
-                classProviders.add(new JimpleClassProvider());
-                break;
-            case Options.src_prec_jimple:
-                classProviders.add(new JimpleClassProvider());
-                classProviders.add(classFileClassProvider);
-                classProviders.add(new JavaClassProvider());
-                break;
-            case Options.src_prec_apk:
-                classProviders.add(new DexClassProvider());
-                classProviders.add(classFileClassProvider);
-                classProviders.add(new JavaClassProvider());
-                classProviders.add(new JimpleClassProvider());
-                break;
-            case Options.src_prec_apk_c_j:
-                classProviders.add(new DexClassProvider());
-                classProviders.add(classFileClassProvider);
-                classProviders.add(new JimpleClassProvider());
-                break;
-            default:
-                throw new RuntimeException("Other source precedences are not currently supported.");
-        }
-    }
-
-    protected List<ClassProvider> classProviders;
-
-    public void setClassProviders(List<ClassProvider> classProviders) {
-        this.classProviders = classProviders;
-    }
-
-    protected List<String> classPath;
-
-    public List<String> classPath() {
-        return classPath;
-    }
-
-    public void invalidateClassPath() {
-        classPath = null;
-        dexClassIndex = null;
-    }
-
-    private List<String> sourcePath;
-
-    public List<String> sourcePath() {
-        if (sourcePath == null) {
-            sourcePath = new ArrayList<String>();
-            for (String dir : classPath) {
-                ClassSourceType cst = getClassSourceType(dir);
-                if (cst != ClassSourceType.apk && cst != ClassSourceType.jar && cst != ClassSourceType.zip)
-                    sourcePath.add(dir);
-            }
-        }
-        return sourcePath;
-    }
-
-    private LoadingCache<String, ClassSourceType> pathToSourceType = CacheBuilder.newBuilder().initialCapacity(60)
-            .maximumSize(500).softValues().concurrencyLevel(Runtime.getRuntime().availableProcessors())
-            .build(new CacheLoader<String, ClassSourceType>() {
-                @Override
-                public ClassSourceType load(String path) throws Exception {
-                    File f = new File(path);
-                    if (!f.exists() && !Options.v().ignore_classpath_errors())
-                        throw new Exception("Error: The path '" + path + "' does not exist.");
-                    if (!f.canRead() && !Options.v().ignore_classpath_errors())
-                        throw new Exception("Error: The path '" + path + "' exists but is not readable.");
-                    if (f.isFile()) {
-                        if (path.endsWith(".zip"))
-                            return ClassSourceType.zip;
-                        else if (path.endsWith(".jar"))
-                            return ClassSourceType.jar;
-                        else if (path.endsWith(".apk"))
-                            return ClassSourceType.apk;
-                        else if (path.endsWith(".dex"))
-                            return ClassSourceType.dex;
-                        else
-                            return ClassSourceType.unknown;
-                    }
-                    return ClassSourceType.directory;
-                }
-            });
-
-    protected ClassSourceType getClassSourceType(String path) {
-        try {
-            return pathToSourceType.get(path);
-        } catch (Exception e) {
-            throw new RuntimeException(e);
-        }
-    }
-
-    public List<String> getClassesUnder(String aPath) {
-        return getClassesUnder(aPath, "");
-    }
-
-    private List<String> getClassesUnder(String aPath, String prefix) {
-        List<String> classes = new ArrayList<String>();
-        ClassSourceType cst = getClassSourceType(aPath);
-
-        // Get the dex file from an apk
-        if (cst == ClassSourceType.apk) {
-            ZipFile archive = null;
-            try {
-                archive = new ZipFile(aPath);
-                for (Enumeration<? extends ZipEntry> entries = archive.entries(); entries.hasMoreElements(); ) {
-                    ZipEntry entry = entries.nextElement();
-                    String entryName = entry.getName();
-                    // We are dealing with an apk file
-                    if (entryName.endsWith(".dex"))
-                        if (Options.v().process_multiple_dex() || entryName.equals("classes.dex"))
-                            classes.addAll(DexClassProvider.classesOfDex(new File(aPath), entryName));
-                }
-            } catch (IOException e) {
-                throw new CompilationDeathException("Error reasing archive '" + aPath + "'", e);
-            } finally {
-                try {
-                    if (archive != null)
-                        archive.close();
-                } catch (Throwable t) {
-                }
-            }
-        }
-        // Directly load a dex file
-        else if (cst == ClassSourceType.dex) {
-            try {
-                classes.addAll(DexClassProvider.classesOfDex(new File(aPath)));
-            } catch (IOException e) {
-                throw new CompilationDeathException("Error reasing '" + aPath + "'", e);
-            }
-        }
-        // load Java class files from ZIP and JAR
-        else if (cst == ClassSourceType.jar || cst == ClassSourceType.zip) {
-            Set<String> dexEntryNames = new HashSet<String>();
-            ZipFile archive = null;
-            try {
-                archive = new ZipFile(aPath);
-                for (Enumeration<? extends ZipEntry> entries = archive.entries(); entries.hasMoreElements(); ) {
-                    ZipEntry entry = entries.nextElement();
-                    String entryName = entry.getName();
-                    if (entryName.endsWith(".class") || entryName.endsWith(".jimple")) {
-                        int extensionIndex = entryName.lastIndexOf('.');
-                        entryName = entryName.substring(0, extensionIndex);
-                        entryName = entryName.replace('/', '.');
-                        classes.add(prefix + entryName);
-                    } else if (entryName.endsWith(".dex")) {
-                        dexEntryNames.add(entryName);
-                    }
-                }
-            } catch (Throwable e) {
-                throw new CompilationDeathException("Error reading archive '" + aPath + "'", e);
-            } finally {
-                try {
-                    if (archive != null)
-                        archive.close();
-                } catch (Throwable t) {
-                }
-            }
-
-            if (!dexEntryNames.isEmpty()) {
-                File file = new File(aPath);
-                if (Options.v().process_multiple_dex()) {
-                    for (String dexEntryName : dexEntryNames) {
-                        try {
-                            classes.addAll(DexClassProvider.classesOfDex(file, dexEntryName));
-                        } catch (Throwable e) {
-                        } /* Ignore unreadable files */
-                    }
-                } else {
-                    try {
-                        classes.addAll(DexClassProvider.classesOfDex(file));
-                    } catch (Throwable e) {
-                    } /* Ignore unreadable files */
-                }
-            }
-        } else if (cst == ClassSourceType.directory) {
-            File file = new File(aPath);
-
-            File[] files = file.listFiles();
-            if (files == null) {
-                files = new File[1];
-                files[0] = file;
-            }
-
-            for (File element : files) {
-                if (element.isDirectory()) {
-                    classes.addAll(getClassesUnder(aPath + File.separatorChar + element.getName(),
-                            prefix + element.getName() + "."));
-                } else {
-                    String fileName = element.getName();
-
-                    if (fileName.endsWith(".class")) {
-                        int index = fileName.lastIndexOf(".class");
-                        classes.add(prefix + fileName.substring(0, index));
-                    } else if (fileName.endsWith(".jimple")) {
-                        int index = fileName.lastIndexOf(".jimple");
-                        classes.add(prefix + fileName.substring(0, index));
-                    } else if (fileName.endsWith(".java")) {
-                        int index = fileName.lastIndexOf(".java");
-                        classes.add(prefix + fileName.substring(0, index));
-                    } else if (fileName.endsWith(".dex")) {
-                        try {
-                            classes.addAll(DexClassProvider.classesOfDex(element));
-                        } catch (IOException e) { /* Ignore unreadable files */
-                        }
-                    }
-                }
-            }
-        } else
-            throw new RuntimeException("Invalid class source type");
-        return classes;
-    }
-
-    public String getFileNameFor(SootClass c, int rep) {
-        if (rep == Options.output_format_none)
-            return null;
-
-        StringBuffer b = new StringBuffer();
-
-        if (!Options.v().output_jar()) {
-            b.append(getOutputDir());
-        }
-
-        if ((b.length() > 0) && (b.charAt(b.length() - 1) != File.separatorChar))
-            b.append(File.separatorChar);
-
-        if (rep != Options.output_format_dava) {
-            if (rep == Options.output_format_class) {
-                b.append(c.getName().replace('.', File.separatorChar));
-            } else if (rep == Options.output_format_template) {
-                b.append(c.getName().replace('.', '_'));
-                b.append("_Maker");
-            } else {
-                b.append(c.getName());
-            }
-            b.append(getExtensionFor(rep));
-
-            return b.toString();
-        }
-
-        return getDavaFilenameFor(c, b);
-    }
-
-    private String getDavaFilenameFor(SootClass c, StringBuffer b) {
-        b.append("dava");
-        b.append(File.separatorChar);
-        ensureDirectoryExists(new File(b.toString() + "classes"));
-
-        b.append("src");
-        b.append(File.separatorChar);
-        String fixedPackageName = c.getJavaPackageName();
-        if (!fixedPackageName.equals("")) {
-            b.append(fixedPackageName.replace('.', File.separatorChar));
-            b.append(File.separatorChar);
-        }
-
-        ensureDirectoryExists(new File(b.toString()));
-
-        b.append(c.getShortJavaStyleName());
-        b.append(".java");
-
-        return b.toString();
-    }
-
-    /* This is called after sootClassPath has been defined. */
-    public Set<String> classesInDynamicPackage(String str) {
-        HashSet<String> set = new HashSet<String>(0);
-        StringTokenizer strtok = new StringTokenizer(Scene.v().getSootClassPath(),
-                String.valueOf(File.pathSeparatorChar));
-        while (strtok.hasMoreTokens()) {
-            String path = strtok.nextToken();
-            if (getClassSourceType(path) != ClassSourceType.directory) {
-                continue;
-            }
-            // For jimple files
-            List<String> l = getClassesUnder(path);
-            for (String filename : l) {
-                if (filename.startsWith(str))
-                    set.add(filename);
-            }
-
-            // For class files;
-            path = path + File.separatorChar;
-            StringTokenizer tokenizer = new StringTokenizer(str, ".");
-            while (tokenizer.hasMoreTokens()) {
-                path = path + tokenizer.nextToken();
-                if (tokenizer.hasMoreTokens())
-                    path = path + File.separatorChar;
-            }
-            l = getClassesUnder(path);
-            for (String string : l)
-                set.add(str + "." + string);
-        }
-        return set;
-    }
-
-    public String getExtensionFor(int rep) {
-        switch (rep) {
-            case Options.output_format_baf:
-                return ".baf";
-            case Options.output_format_b:
-                return ".b";
-            case Options.output_format_jimple:
-                return ".jimple";
-            case Options.output_format_jimp:
-                return ".jimp";
-            case Options.output_format_shimple:
-                return ".shimple";
-            case Options.output_format_shimp:
-                return ".shimp";
-            case Options.output_format_grimp:
-                return ".grimp";
-            case Options.output_format_grimple:
-                return ".grimple";
-            case Options.output_format_class:
-                return ".class";
-            case Options.output_format_dava:
-                return ".java";
-            case Options.output_format_jasmin:
-                return ".jasmin";
-            case Options.output_format_xml:
-                return ".xml";
-            case Options.output_format_template:
-                return ".java";
-            case Options.output_format_asm:
-                return ".asm";
-            default:
-                throw new RuntimeException();
-        }
-    }
-
-    /**
-     * Create the given directory and all parent directories if {@code dir} is
-     * non-null.
-     *
-     * @param dir
-     */
-    public static void ensureDirectoryExists(File dir) {
-        if (dir != null && !dir.exists()) {
-            try {
-                dir.mkdirs();
-            } catch (SecurityException se) {
-                G.v().out.println("Unable to create " + dir);
-                throw new CompilationDeathException(CompilationDeathException.COMPILATION_ABORTED);
-            }
-        }
-    }
-
-    /**
-     * Returns the output directory given by {@link Options} or a default if not
-     * set. Also ensures that all directories in the path exist.
-     *
-     * @return the output directory from {@link Options} or a default if not set
-     */
-    public String getOutputDir() {
-        File dir;
-        if (Options.v().output_dir().length() == 0) {
-            // Default if -output-dir was not set
-            dir = new File("sootOutput");
-        } else {
-            dir = new File(Options.v().output_dir());
-            // If a Jar name was given as the output dir
-            // get its parent path (possibly empty)
-            if (dir.getPath().endsWith(".jar")) {
-                dir = dir.getParentFile();
-                if (dir == null) {
-                    dir = new File("");
-                }
-            }
-        }
-
-        ensureDirectoryExists(dir);
-        return dir.getPath();
-    }
-
-    /**
-     * If {@link Options#v()#output_jar()} is set, returns the name of the jar
-     * file to which the output will be written. The name of the jar file can be
-     * given with the -output-dir option or a default will be used. Also ensures
-     * that all directories in the path exist.
-     *
-     * @return the name of the Jar file to which outputs are written
-     */
-    public String getOutputJarName() {
-        if (!Options.v().output_jar()) {
-            return "";
-        }
-
-        File dir;
-        if (Options.v().output_dir().length() == 0) {
-            // Default if -output-dir was not set
-            dir = new File("sootOutput/out.jar");
-        } else {
-            dir = new File(Options.v().output_dir());
-            // If a Jar name was not given, then supply default
-            if (!dir.getPath().endsWith(".jar")) {
-                dir = new File(dir.getPath(), "out.jar");
-            }
-        }
-
-        ensureDirectoryExists(dir.getParentFile());
-        return dir.getPath();
-    }
-
-    /**
-     * Explodes a class path into a list of individual class path entries.
-     */
-    public static List<String> explodeClassPath(String classPath) {
-        List<String> ret = new ArrayList<String>();
-
-        StringTokenizer tokenizer = new StringTokenizer(classPath, File.pathSeparator);
-        while (tokenizer.hasMoreTokens()) {
-            String originalDir = tokenizer.nextToken();
-            String canonicalDir;
-            try {
-                canonicalDir = new File(originalDir).getCanonicalPath();
-                ret.add(canonicalDir);
-            } catch (IOException e) {
-                throw new CompilationDeathException("Couldn't resolve classpath entry " + originalDir + ": " + e);
-            }
-        }
-        return ret;
-    }
-
-    public static class FoundFile {
-        private Path path;
-        private File file;
-        private String entryName;
-        private ZipFile zipFile;
-        private ZipEntry zipEntry;
-        private List<InputStream> openedInputStreams;
-
-        FoundFile(String archivePath, String entryName) {
-            this();
-            if (archivePath == null || entryName == null)
-                throw new IllegalArgumentException("Error: The archive path and entry name cannot be null.");
-            this.file = new File(archivePath);
-            this.entryName = entryName;
-        }
-
-        FoundFile(File file) {
-            this();
-            if (file == null)
-                throw new IllegalArgumentException("Error: The file cannot be null.");
-            this.file = file;
-            this.entryName = null;
-        }
-
-        FoundFile(Path path) {
-            this();
-            this.path = path;
-        }
-
-        private FoundFile() {
-            this.zipFile = null;
-            this.zipEntry = null;
-            this.openedInputStreams = new ArrayList<InputStream>();
-        }
-
-        public String getFilePath() {
-            return file.getPath();
-        }
-
-        public boolean isZipFile() {
-            return entryName != null;
-        }
-
-        public File getFile() {
-            return file;
-        }
-
-        public InputStream inputStream() {
-            InputStream ret = null;
-            if (path != null) {
-                try {
-                    ret = Files.newInputStream(path);
-                } catch (IOException e) {
-                    throw new RuntimeException(
-                            "Error: Failed to open a InputStream for the file at path '" + path.toAbsolutePath().toString() + "'.", e);
-                }
-            } else if (!isZipFile()) {
-                try {
-                    ret = new FileInputStream(file);
-                } catch (Exception e) {
-                    throw new RuntimeException(
-                            "Error: Failed to open a InputStream for the file at path '" + file.getPath() + "'.", e);
-                }
-            } else {
-                if (zipFile == null) {
-                    try {
-                        zipFile = new ZipFile(file);
-                        zipEntry = zipFile.getEntry(entryName);
-                        if (zipEntry == null) {
-                            silentClose();
-                            throw new RuntimeException("Error: Failed to find entry '" + entryName
-                                    + "' in the archive file at path '" + file.getPath() + "'.");
-                        }
-                    } catch (Exception e) {
-                        silentClose();
-                        throw new RuntimeException("Error: Failed to open the archive file at path '" + file.getPath()
-                                + "' for entry '" + entryName + "'.", e);
-                    }
-                }
-
-                InputStream stream = null;
-                try {
-                    stream = zipFile.getInputStream(zipEntry);
-                    ret = doJDKBugWorkaround(stream, zipEntry.getSize());
-                } catch (Exception e) {
-                    throw new RuntimeException("Error: Failed to open a InputStream for the entry '"
-                            + zipEntry.getName() + "' of the archive at path '" + zipFile.getName() + "'.", e);
-                } finally {
-                    if (stream != null) {
-                        try {
-                            stream.close();
-                        } catch (IOException e) {
-                            // There's not much we can do here
-                        }
-                    }
-                }
-            }
-
-            openedInputStreams.add(ret);
-            return ret;
-        }
-
-        public void silentClose() {
-            try {
-                close();
-            } catch (Exception e) {
-            }
-        }
-
-        public void close() {
-            // Try to close all opened input streams
-            List<Exception> errs = new ArrayList<Exception>();
-            for (Iterator<InputStream> it = openedInputStreams.iterator(); it.hasNext(); ) {
-                InputStream is = it.next();
-                try {
-                    is.close();
-                } catch (Exception e) {
-                    errs.add(e);// record errors for later
-                }
-                it.remove();// remove the stream no matter what
-            }
-            // Try to close the opened zip file if it exists
-            if (zipFile != null) {
-                try {
-                    zipFile.close();
-                    errs.clear();// Successfully closed the archive so all input
-                    // streams were closed successfully also
-                } catch (Exception e) {
-                    errs.add(e);
-                }
-                zipFile = null;// set to null no matter what
-                zipEntry = null;// set to null no matter what
-            }
-            // Throw single exception combining all errors
-            if (!errs.isEmpty()) {
-                String msg = null;
-                ByteArrayOutputStream baos = new ByteArrayOutputStream();
-                PrintStream ps = null;
-                try {
-                    ps = new PrintStream(baos, true, "utf-8");
-                    ps.println(
-                            "Error: Failed to close all opened resources. The following exceptions were thrown in the process: ");
-                    int i = 0;
-                    for (Throwable t : errs) {
-                        ps.print("Exception ");
-                        ps.print(i++);
-                        ps.print(": ");
-                        t.printStackTrace(ps);
-                    }
-                    msg = new String(baos.toByteArray(), StandardCharsets.UTF_8);
-                } catch (Exception e) {
-                    // Do nothing as this will never occur
-                } finally {
-                    ps.close();
-                }
-                throw new RuntimeException(msg);
-            }
-        }
-
-        private InputStream doJDKBugWorkaround(InputStream is, long size) throws IOException {
-            int sz = (int) size;
-            byte[] buf = new byte[sz];
-            final int N = 1024;
-            int ln = 0;
-            int count = 0;
-            while (sz > 0 && (ln = is.read(buf, count, Math.min(N, sz))) != -1) {
-                count += ln;
-                sz -= ln;
-            }
-            return new ByteArrayInputStream(buf);
-        }
-    }
-
-    /**
-     * Searches for a file with the given name in the exploded classPath.
-     */
-    public FoundFile lookupInClassPath(String fileName) {
-        for (String dir : classPath) {
-            FoundFile ret = null;
-            ClassSourceType cst = getClassSourceType(dir);
-            if (cst == ClassSourceType.zip || cst == ClassSourceType.jar) {
-                ret = lookupInArchive(dir, fileName);
-            } else if (cst == ClassSourceType.directory) {
-                ret = lookupInDir(dir, fileName);
-            }
-            if (ret != null)
-                return ret;
-        }
-        return null;
-    }
-
-    private FoundFile lookupInDir(String dir, String fileName) {
-        File f = new File(dir, fileName);
-        if (f.exists() && f.canRead()) {
-            return new FoundFile(f);
-        }
-        return null;
-    }
-
-    private LoadingCache<String, Set<String>> archivePathsToEntriesCache = CacheBuilder.newBuilder().initialCapacity(60)
-            .maximumSize(500).softValues().concurrencyLevel(Runtime.getRuntime().availableProcessors())
-            .build(new CacheLoader<String, Set<String>>() {
-                @Override
-                public Set<String> load(String archivePath) throws Exception {
-                    ZipFile archive = null;
-                    try {
-                        archive = new ZipFile(archivePath);
-                        Set<String> ret = new HashSet<String>();
-                        Enumeration<? extends ZipEntry> it = archive.entries();
-                        while (it.hasMoreElements()) {
-                            ret.add(it.nextElement().getName());
-                        }
-                        return ret;
-                    } finally {
-                        if (archive != null)
-                            archive.close();
-                    }
-                }
-            });
-
-    private FoundFile lookupInArchive(String archivePath, String fileName) {
-        Set<String> entryNames = null;
-        try {
-            entryNames = archivePathsToEntriesCache.get(archivePath);
-        } catch (Exception e) {
-            throw new RuntimeException(
-                    "Error: Failed to retrieve the archive entries list for the archive at path '" + archivePath + "'.",
-                    e);
-        }
-        if (entryNames.contains(fileName)) {
-            return new FoundFile(archivePath, fileName);
-        }
-        return null;
-    }
-
-    /**
-     * Returns the name of the class in which the (possibly inner) class
-     * className appears.
-     */
-    public String getSourceForClass(String className) {
-        String javaClassName = className;
-        int i = className.indexOf("$");
-        if (i > -1) {
-            // class is an inner class and will be in
-            // Outer of Outer$Inner
-            javaClassName = className.substring(0, i);
-        }
-        return javaClassName;
-    }
-
-    /**
-     * Set containing all dex files that were appended to the classpath later
-     * on. The classes from these files are not yet loaded and are still missing
-     * from dexClassIndex.
-     */
-    private Set<String> dexClassPathExtensions;
-
-    /**
-     * The index that maps classes to the files they are defined in. This is
-     * necessary because a dex file can hold multiple classes.
-     */
-    private Map<String, File> dexClassIndex;
-
-    /**
-     * Return the dex class index that maps class names to files
-     *
-     * @return the index
-     */
-    public Map<String, File> dexClassIndex() {
-        return dexClassIndex;
-    }
-
-    /**
-     * Set the dex class index
-     *
-     * @param index the index
-     */
-    public void setDexClassIndex(Map<String, File> index) {
-        dexClassIndex = index;
-    }
-
-    public void extendClassPath(String newPathElement) {
-        classPath = null;
-        if (newPathElement.endsWith(".dex") || newPathElement.endsWith(".apk")) {
-            if (dexClassPathExtensions == null)
-                dexClassPathExtensions = new HashSet<String>();
-            dexClassPathExtensions.add(newPathElement);
-        }
-    }
-
-    /**
-     * Gets all files that were added to the classpath later on and that have
-     * not yet been processed for the dexClassIndex mapping
-     *
-     * @return The set of dex or apk files that still need to be indexed
-     */
-    public Set<String> getDexClassPathExtensions() {
-        return this.dexClassPathExtensions;
-    }
-
-    /**
-     * Clears the set of dex or apk files that still need to be indexed
-     */
-    public void clearDexClassPathExtensions() {
-        this.dexClassPathExtensions = null;
-    }
-=======
 	public SourceLocator(Singletons.Global g) {
 	}
 
 	public static SourceLocator v() {
-		return G.v().soot_SourceLocator();
+		 if (ModuleUtil.module_mode())
+           		return G.v().soot_ModulePathSourceLocator();
+        	return G.v().soot_SourceLocator();
 	}
 
 	protected Set<ClassLoader> additionalClassLoaders = new HashSet<ClassLoader>();
@@ -1415,13 +592,13 @@
 			return file.getPath();
 		}
 
-		public boolean isZipFile() {
-			return entryName != null;
-		}
-
-		public File getFile() {
-			return file;
-		}
+        public boolean isZipFile() {
+            return entryName != null;
+        }
+
+        public File getFile() {
+            return file;
+        }
 
 		public InputStream inputStream() {
 			InputStream ret = null;
@@ -1674,5 +851,4 @@
 	public void clearDexClassPathExtensions() {
 		this.dexClassPathExtensions = null;
 	}
->>>>>>> 4f996e01
 }