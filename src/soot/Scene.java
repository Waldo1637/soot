/* Soot - a J*va Optimization Framework
 * Copyright (C) 1997-1999 Raja Vallee-Rai
 * Copyright (C) 2004 Ondrej Lhotak
 *
 * This library is free software; you can redistribute it and/or
 * modify it under the terms of the GNU Lesser General Public
 * License as published by the Free Software Foundation; either
 * version 2.1 of the License, or (at your option) any later version.
 *
 * This library is distributed in the hope that it will be useful,
 * but WITHOUT ANY WARRANTY; without even the implied warranty of
 * MERCHANTABILITY or FITNESS FOR A PARTICULAR PURPOSE.  See the GNU
 * Lesser General Public License for more details.
 *
 * You should have received a copy of the GNU Lesser General Public
 * License along with this library; if not, write to the
 * Free Software Foundation, Inc., 59 Temple Place - Suite 330,
 * Boston, MA 02111-1307, USA.
 */

/*
 * Modified by the Sable Research Group and others 1997-1999.  
 * See the 'credits' file distributed with Soot for the complete list of
 * contributors.  (Soot is distributed at http://www.sable.mcgill.ca/soot)
 */

package soot;

import java.io.BufferedReader;
import java.io.File;
import java.io.FileInputStream;
import java.io.IOException;
import java.io.InputStream;
import java.io.InputStreamReader;
import java.util.ArrayList;
import java.util.Arrays;
import java.util.Collection;
import java.util.Collections;
import java.util.Enumeration;
import java.util.HashMap;
import java.util.HashSet;
import java.util.Iterator;
import java.util.LinkedList;
import java.util.List;
import java.util.Map;
import java.util.Set;
import java.util.regex.Matcher;
import java.util.regex.Pattern;
import java.util.zip.ZipEntry;
import java.util.zip.ZipFile;

import org.xmlpull.v1.XmlPullParser;

import android.content.res.AXmlResourceParser;
import soot.dexpler.DalvikThrowAnalysis;
import soot.jimple.spark.internal.ClientAccessibilityOracle;
import soot.jimple.spark.internal.PublicAndProtectedAccessibility;
import soot.jimple.spark.pag.SparkField;
import soot.jimple.toolkits.callgraph.CallGraph;
import soot.jimple.toolkits.callgraph.ContextSensitiveCallGraph;
import soot.jimple.toolkits.callgraph.ReachableMethods;
import soot.jimple.toolkits.pointer.DumbPointerAnalysis;
import soot.jimple.toolkits.pointer.SideEffectAnalysis;
import soot.options.CGOptions;
import soot.options.Options;
import soot.toolkits.exceptions.PedanticThrowAnalysis;
import soot.toolkits.exceptions.ThrowAnalysis;
import soot.toolkits.exceptions.UnitThrowAnalysis;
import soot.util.ArrayNumberer;
import soot.util.Chain;
import soot.util.HashChain;
import soot.util.MapNumberer;
import soot.util.Numberer;
import soot.util.StringNumberer;
import test.AXMLPrinter;

/** Manages the SootClasses of the application being analyzed. */
public class Scene // extends AbstractHost
{

	private final int defaultSdkVersion = 15;
	private final Map<String, Integer> maxAPIs = new HashMap<String, Integer>();

	public Scene(Singletons.Global g) {
		setReservedNames();

		// load soot.class.path system property, if defined
		String scp = System.getProperty("soot.class.path");

		if (scp != null)
			setSootClassPath(scp);

		kindNumberer = new ArrayNumberer<Kind>(new Kind[] { Kind.INVALID, Kind.STATIC, Kind.VIRTUAL, Kind.INTERFACE,
				Kind.SPECIAL, Kind.CLINIT, Kind.THREAD, Kind.EXECUTOR, Kind.ASYNCTASK, Kind.FINALIZE,
				Kind.INVOKE_FINALIZE, Kind.PRIVILEGED, Kind.NEWINSTANCE });

		addSootBasicClasses();

		determineExcludedPackages();
	}

	private void determineExcludedPackages() {
		excludedPackages = new LinkedList<String>();
		if (Options.v().exclude() != null)
			excludedPackages.addAll(Options.v().exclude());

		// do not kill contents of the APK if we want a working new APK
		// afterwards
		if (!Options.v().include_all() && Options.v().output_format() != Options.output_format_dex
				&& Options.v().output_format() != Options.output_format_force_dex) {
			excludedPackages.add("java.*");
			excludedPackages.add("sun.*");
			excludedPackages.add("javax.*");
			excludedPackages.add("com.sun.*");
			excludedPackages.add("com.ibm.*");
			excludedPackages.add("org.xml.*");
			excludedPackages.add("org.w3c.*");
			excludedPackages.add("apple.awt.*");
			excludedPackages.add("com.apple.*");
		}
	}

	public static Scene v() {
		return G.v().soot_Scene();
	}

	Chain<SootClass> classes = new HashChain<SootClass>();
	Chain<SootClass> applicationClasses = new HashChain<SootClass>();
	Chain<SootClass> libraryClasses = new HashChain<SootClass>();
	Chain<SootClass> phantomClasses = new HashChain<SootClass>();

	private final Map<String, RefType> nameToClass = new HashMap<String, RefType>();

	protected final ArrayNumberer<Kind> kindNumberer;
	protected ArrayNumberer<Type> typeNumberer = new ArrayNumberer<Type>();
	protected ArrayNumberer<SootMethod> methodNumberer = new ArrayNumberer<SootMethod>();
	protected Numberer<Unit> unitNumberer = new MapNumberer<Unit>();
	protected Numberer<Context> contextNumberer = null;
	protected Numberer<SparkField> fieldNumberer = new ArrayNumberer<SparkField>();
	protected ArrayNumberer<SootClass> classNumberer = new ArrayNumberer<SootClass>();
	protected StringNumberer subSigNumberer = new StringNumberer();
	protected ArrayNumberer<Local> localNumberer = new ArrayNumberer<Local>();

	private Hierarchy activeHierarchy;
	private FastHierarchy activeFastHierarchy;
	private CallGraph activeCallGraph;
	private ReachableMethods reachableMethods;
	private PointsToAnalysis activePointsToAnalysis;
	private SideEffectAnalysis activeSideEffectAnalysis;
	private List<SootMethod> entryPoints;
	private ClientAccessibilityOracle accessibilityOracle;

	boolean allowsPhantomRefs = false;

	SootClass mainClass;
	String sootClassPath = null;

	// Two default values for constructing ExceptionalUnitGraphs:
	private ThrowAnalysis defaultThrowAnalysis = null;

	private int androidAPIVersion = -1;

	public void setMainClass(SootClass m) {
		mainClass = m;
		if (!m.declaresMethod(getSubSigNumberer().findOrAdd("void main(java.lang.String[])"))) {
			throw new RuntimeException("Main-class has no main method!");
		}
	}

	Set<String> reservedNames = new HashSet<String>();

	/**
	 * Returns a set of tokens which are reserved. Any field, class, method, or
	 * local variable with such a name will be quoted.
	 */

	public Set<String> getReservedNames() {
		return reservedNames;
	}

	/**
	 * If this name is in the set of reserved names, then return a quoted
	 * version of it. Else pass it through. If the name consists of multiple
	 * parts separated by dots, the individual names are checked as well.
	 */
	public String quotedNameOf(String s) {
		// Pre-check: Is there a chance that we need to escape something?
		// If not, skip the transformation altogether.
		boolean found = s.contains("-");
		for (String token : reservedNames)
			if (s.contains(token)) {
				found = true;
				break;
			}
		if (!found)
			return s;

		StringBuilder res = new StringBuilder(s.length());
		for (String part : s.split("\\.")) {
			if (res.length() > 0)
				res.append('.');
			if (part.startsWith("-") || reservedNames.contains(part)) {
				res.append('\'');
				res.append(part);
				res.append('\'');
			} else
				res.append(part);
		}
		return res.toString();
	}

	/**
	 * This method is the inverse of quotedNameOf(). It takes a possible escaped
	 * class and reconstructs the original version of it.
	 * 
	 * @param s
	 *            The possibly escaped name
	 * @return The original, non-escaped name
	 */
	public String unescapeName(String s) {
		// If the name is not escaped, there is nothing to do here
		if (!s.contains("'"))
			return s;

		StringBuilder res = new StringBuilder(s.length());
		for (String part : s.split("\\.")) {
			if (res.length() > 0)
				res.append('.');
			if (part.startsWith("'") && part.endsWith("'")) {
				res.append(part.substring(1, part.length() - 1));
			} else
				res.append(part);
		}
		return res.toString();
	}

	public boolean hasMainClass() {
		if (mainClass == null) {
			setMainClassFromOptions();
		}
		return mainClass != null;
	}

	public SootClass getMainClass() {
		if (!hasMainClass())
			throw new RuntimeException("There is no main class set!");

		return mainClass;
	}

	public SootMethod getMainMethod() {
		if (!hasMainClass()) {
			throw new RuntimeException("There is no main class set!");
		}

		SootMethod mainMethod = mainClass.getMethodUnsafe("main",
				Collections.<Type>singletonList(ArrayType.v(RefType.v("java.lang.String"), 1)), VoidType.v());
		if (mainMethod == null) {
			throw new RuntimeException("Main class declares no main method!");
		}
		return mainMethod;
	}

	public void setSootClassPath(String p) {
		sootClassPath = p;
		SourceLocator.v().invalidateClassPath();
	}

	public void extendSootClassPath(String newPathElement) {
		sootClassPath += File.pathSeparator + newPathElement;
		SourceLocator.v().extendClassPath(newPathElement);
	}

	public String getSootClassPath() {
		if (sootClassPath == null) {
			String optionscp = Options.v().soot_classpath();
			if (optionscp != null && optionscp.length() > 0)
				sootClassPath = optionscp;

			// if no classpath is given on the command line, take the default
			if (sootClassPath == null || sootClassPath.isEmpty()) {
				sootClassPath = defaultClassPath();
			} else {
				// if one is given...
				if (Options.v().prepend_classpath()) {
					// if the prepend flag is set, append the default classpath
					sootClassPath += File.pathSeparator + defaultClassPath();
				}
				// else, leave it as it is
			}

			// add process-dirs
			List<String> process_dir = Options.v().process_dir();
			StringBuffer pds = new StringBuffer();
			for (String path : process_dir) {
				if (!sootClassPath.contains(path)) {
					pds.append(path);
					pds.append(File.pathSeparator);
				}
			}
			sootClassPath = pds + sootClassPath;
		}

		return sootClassPath;
	}

	/**
	 * Returns the max Android API version number available in directory 'dir'
	 * 
	 * @param dir
	 * @return
	 */
	private int getMaxAPIAvailable(String dir) {
		Integer mapi = this.maxAPIs.get(dir);
		if (mapi != null)
			return mapi;

		File d = new File(dir);
		if (!d.exists())
			throw new RuntimeException("The Android platform directory you have" + "specified (" + dir
					+ ") does not exist. Please check.");

		File[] files = d.listFiles();
		if (files == null)
			return -1;

		int maxApi = -1;
		for (File f : files) {
			String name = f.getName();
			if (f.isDirectory() && name.startsWith("android-")) {
				try {
					int v = Integer.decode(name.split("android-")[1]);
					if (v > maxApi)
						maxApi = v;
				} catch (NumberFormatException ex) {
					// We simply ignore directories that do not follow the
					// Android naming structure
				}
			}
		}
		this.maxAPIs.put(dir, maxApi);
		return maxApi;
	}

	public String getAndroidJarPath(String jars, String apk) {
		int APIVersion = getAndroidAPIVersion(jars, apk);

		String jarPath = jars + File.separator + "android-" + APIVersion + File.separator + "android.jar";

		// check that jar exists
		File f = new File(jarPath);
		if (!f.isFile())
			throw new RuntimeException("error: target android.jar (" + jarPath + ") does not exist.");

		return jarPath;
	}

	public int getAndroidAPIVersion() {
		return androidAPIVersion > 0 ? androidAPIVersion
				: (Options.v().android_api_version() > 0 ? Options.v().android_api_version() : defaultSdkVersion);
	}

	private int getAndroidAPIVersion(String jars, String apk) {
		// Do we already have an API version?
		if (androidAPIVersion > 0)
			return androidAPIVersion;

		// get path to appropriate android.jar
		File jarsF = new File(jars);
		File apkF = apk == null ? null : new File(apk);

		if (!jarsF.exists())
			throw new RuntimeException("file '" + jars + "' does not exist!");

		if (apkF != null && !apkF.exists())
			throw new RuntimeException("file '" + apk + "' does not exist!");

		// Use the default if we don't have any other information
		androidAPIVersion = defaultSdkVersion;

		// Do we have an explicit API version?
		if (Options.v().android_api_version() > 0)
			androidAPIVersion = Options.v().android_api_version();
		// Look into the manifest file
		else if (apk != null)
			if (apk.toLowerCase().endsWith(".apk"))
				androidAPIVersion = getTargetSDKVersion(apk, jars);

		// If we don't have that API version installed, we take the most recent
		// one we have
		final int maxAPI = getMaxAPIAvailable(jars);
		if (androidAPIVersion > maxAPI)
			androidAPIVersion = maxAPI;

		return androidAPIVersion;
	}

	private int getTargetSDKVersion(String apkFile, String platformJARs) {
		// get AndroidManifest
		InputStream manifestIS = null;
		ZipFile archive = null;
		try {
			try {
				archive = new ZipFile(apkFile);
				for (Enumeration<? extends ZipEntry> entries = archive.entries(); entries.hasMoreElements();) {
					ZipEntry entry = entries.nextElement();
					String entryName = entry.getName();
					// We are dealing with the Android manifest
					if (entryName.equals("AndroidManifest.xml")) {
						manifestIS = archive.getInputStream(entry);
						break;
					}
				}
			} catch (Exception e) {
				throw new RuntimeException("Error when looking for manifest in apk: " + e);
			}

			if (manifestIS == null) {
				G.v().out
						.println("Could not find sdk version in Android manifest! Using default: " + defaultSdkVersion);
				return defaultSdkVersion;
			}

			// process AndroidManifest.xml
			int maxAPI = getMaxAPIAvailable(platformJARs);
			int sdkTargetVersion = -1;
			int minSdkVersion = -1;
			int platformBuildVersionCode = -1;
			try {
				AXmlResourceParser parser = new AXmlResourceParser();
				parser.open(manifestIS);
				int depth = 0;
				loop: while (true) {
					int type = parser.next();
					switch (type) {
					case XmlPullParser.START_DOCUMENT: {
						break;
					}
					case XmlPullParser.END_DOCUMENT:
						break loop;
					case XmlPullParser.START_TAG: {
						depth++;
						String tagName = parser.getName();
						if (depth == 1 && tagName.equals("manifest")) {
							for (int i = 0; i != parser.getAttributeCount(); ++i) {
								String attributeName = parser.getAttributeName(i);
								String attributeValue = AXMLPrinter.getAttributeValue(parser, i);
								if (attributeName.equals("platformBuildVersionCode")) {
									platformBuildVersionCode = Integer.parseInt(attributeValue);
								}
							}
						} else if (depth == 2 && tagName.equals("uses-sdk")) {
							for (int i = 0; i != parser.getAttributeCount(); ++i) {
								String attributeName = parser.getAttributeName(i);
								String attributeValue = AXMLPrinter.getAttributeValue(parser, i);
								if (attributeName.equals("targetSdkVersion")) {
									sdkTargetVersion = Integer.parseInt(attributeValue);
								} else if (attributeName.equals("minSdkVersion")) {
									minSdkVersion = Integer.parseInt(attributeValue);
								}
							}
						}
						break;
					}
					case XmlPullParser.END_TAG:
						depth--;
						break;
					case XmlPullParser.TEXT:
						break;
					}
				}
			} catch (Exception e) {
				e.printStackTrace();
			}

			int APIVersion = -1;
			if (sdkTargetVersion != -1) {
				if (sdkTargetVersion > maxAPI && minSdkVersion != -1 && minSdkVersion <= maxAPI) {
					G.v().out.println("warning: Android API version '" + sdkTargetVersion
							+ "' not available, using minApkVersion '" + minSdkVersion + "' instead");
					APIVersion = minSdkVersion;
				} else {
					APIVersion = sdkTargetVersion;
				}
			} else if (platformBuildVersionCode != -1) {
				if (platformBuildVersionCode > maxAPI && minSdkVersion != -1 && minSdkVersion <= maxAPI) {
					G.v().out.println("warning: Android API version '" + platformBuildVersionCode
							+ "' not available, using minApkVersion '" + minSdkVersion + "' instead");
					APIVersion = minSdkVersion;
				} else {
					APIVersion = platformBuildVersionCode;
				}
			} else if (minSdkVersion != -1) {
				APIVersion = minSdkVersion;
			} else {
				G.v().out
						.println("Could not find sdk version in Android manifest! Using default: " + defaultSdkVersion);
				APIVersion = defaultSdkVersion;
			}

			if (APIVersion <= 2)
				APIVersion = 3;
			return APIVersion;
		} finally {
			if (archive != null)
				try {
					archive.close();
				} catch (IOException e) {
					throw new RuntimeException("Error when looking for manifest in apk: " + e);
				}
		}
	}

	public String defaultClassPath() {
		// If we have an apk file on the process dir and do not have a src-prec
		// option
		// that loads APK files, we give a warning
		if (Options.v().src_prec() != Options.src_prec_apk) {
			for (String entry : Options.v().process_dir()) {
				if (entry.toLowerCase().endsWith(".apk")) {
					System.err.println("APK file on process dir, but chosen src-prec does not support loading APKs");
					break;
				}
			}
		}

		if (Options.v().src_prec() == Options.src_prec_apk)
			return defaultAndroidClassPath();
		else
			return defaultJavaClassPath();
	}

	private String defaultAndroidClassPath() {
		// check that android.jar is not in classpath
		String androidJars = Options.v().android_jars();
		String forceAndroidJar = Options.v().force_android_jar();
		if ((androidJars == null || androidJars.equals(""))
				&& (forceAndroidJar == null || forceAndroidJar.equals(""))) {
			throw new RuntimeException("You are analyzing an Android application but did "
					+ "not define android.jar. Options -android-jars or -force-android-jar should be used.");
		}

		// Get the platform JAR file. It either directly specified, or
		// we detect it from the target version of the APK we are
		// analyzing
		String jarPath = "";
		if (forceAndroidJar != null && !forceAndroidJar.isEmpty()) {
			jarPath = forceAndroidJar;

			if (Options.v().android_api_version() > 0)
				androidAPIVersion = Options.v().android_api_version();
			else if (forceAndroidJar.contains("android-")) {
				Pattern pt = Pattern.compile("\\" + File.separatorChar + "android-(\\d+)" + "\\" + File.separatorChar);
				Matcher m = pt.matcher(forceAndroidJar);
				if (m.find())
					androidAPIVersion = Integer.valueOf(m.group(1));
			} else
				androidAPIVersion = defaultSdkVersion;
		} else if (androidJars != null && !androidJars.isEmpty()) {
			List<String> classPathEntries = new LinkedList<String>(
					Arrays.asList(Options.v().soot_classpath().split(File.pathSeparator)));
			classPathEntries.addAll(Options.v().process_dir());

			String targetApk = "";
			Set<String> targetDexs = new HashSet<String>();
			for (String entry : classPathEntries) {
				if (entry.toLowerCase().endsWith(".apk")) { // on Windows, file
															// names are
															// case-insensitive
					// We cannot have multiple APKs, because this would give us
					// multiple
					// manifests which we do not support right now
					if (targetApk != null && !targetApk.isEmpty())
						throw new RuntimeException(
								"only one Android application can be analyzed when using option -android-jars.");
					targetApk = entry;
				}
				if (entry.toLowerCase().endsWith(".dex")) // on Windows, file
															// names are
															// case-insensitive
					targetDexs.add(entry);
			}

			// We need at least one file to process
			if (targetApk == null || targetApk.isEmpty()) {
				if (targetDexs.isEmpty())
					throw new RuntimeException("no apk file given");
				jarPath = getAndroidJarPath(androidJars, null);
			} else
				jarPath = getAndroidJarPath(androidJars, targetApk);
		}

		// We must have a platform JAR file when analyzing Android apps
		if (jarPath.equals(""))
			throw new RuntimeException("android.jar not found.");

		// Check the platform JAR file
		File f = new File(jarPath);
		if (!f.exists())
			throw new RuntimeException("file '" + jarPath + "' does not exist!");
		else
			G.v().out.println("Using '" + jarPath + "' as android.jar");

		return jarPath;
	}

	private String defaultJavaClassPath() {
		StringBuilder sb = new StringBuilder();
		if (System.getProperty("os.name").equals("Mac OS X")) {
			// in older Mac OS X versions, rt.jar was split into classes.jar and
			// ui.jar
			String prefix = System.getProperty("java.home") + File.separator + ".." + File.separator + "Classes"
					+ File.separator;
			File classesJar = new File(prefix + "classes.jar");
			if (classesJar.exists())
				sb.append(classesJar.getAbsolutePath() + File.pathSeparator);

			File uiJar = new File(prefix + "ui.jar");
			if (uiJar.exists())
				sb.append(uiJar.getAbsolutePath() + File.pathSeparator);
		}

		File rtJar = new File(System.getProperty("java.home") + File.separator + "lib" + File.separator + "rt.jar");
		if (rtJar.exists() && rtJar.isFile()) {
			// G.v().out.println("Using JRE runtime: " +
			// rtJar.getAbsolutePath());
			sb.append(rtJar.getAbsolutePath());
		} else {
			// in case we're not in JRE environment, try JDK
			rtJar = new File(System.getProperty("java.home") + File.separator + "jre" + File.separator + "lib"
					+ File.separator + "rt.jar");
			if (rtJar.exists() && rtJar.isFile()) {
				// G.v().out.println("Using JDK runtime: " +
				// rtJar.getAbsolutePath());
				sb.append(rtJar.getAbsolutePath());
			} else {
				// not in JDK either
				throw new RuntimeException("Error: cannot find rt.jar.");
			}
		}

		if (Options.v().whole_program() || Options.v().output_format() == Options.output_format_dava) {
			// add jce.jar, which is necessary for whole program mode
			// (java.security.Signature from rt.jar import javax.crypto.Cipher
			// from jce.jar
			sb.append(File.pathSeparator + System.getProperty("java.home") + File.separator + "lib" + File.separator
					+ "jce.jar");
		}

		return sb.toString();
	}

	private int stateCount;

	public int getState() {
		return this.stateCount;
	}

	protected void modifyHierarchy() {
		stateCount++;
		activeHierarchy = null;
		activeFastHierarchy = null;
		activeSideEffectAnalysis = null;
		activePointsToAnalysis = null;
	}

	/**
	 * Adds the given class to the Scene. This method marks the given class as a
	 * library class and invalidates the class hierarchy.
	 * 
	 * @param c
	 *            The class to add
	 */
	public void addClass(SootClass c) {
		addClassSilent(c);
		c.setLibraryClass();
		modifyHierarchy();
	}

	/**
	 * Adds the given class to the Scene. This method does not handle any
	 * dependencies such as invalidating the hierarchy. The class is neither
	 * marked as application class, nor library class.
	 * 
	 * @param c
	 *            The class to add
	 */
	protected void addClassSilent(SootClass c) {
		if (c.isInScene())
			throw new RuntimeException("already managed: " + c.getName());

		if (containsClass(c.getName()))
			throw new RuntimeException("duplicate class: " + c.getName());

		classes.add(c);
		nameToClass.put(c.getName(), c.getType());
		c.getType().setSootClass(c);
		c.setInScene(true);

		// Phantom classes are not really part of the hierarchy anyway, so
		// we can keep the old one
		if (!c.isPhantom)
			modifyHierarchy();
	}

	public void removeClass(SootClass c) {
		if (!c.isInScene())
			throw new RuntimeException();

		classes.remove(c);

		if (c.isLibraryClass()) {
			libraryClasses.remove(c);
		} else if (c.isPhantomClass()) {
			phantomClasses.remove(c);
		} else if (c.isApplicationClass()) {
			applicationClasses.remove(c);
		}

		c.getType().setSootClass(null);
		c.setInScene(false);
		modifyHierarchy();
	}

	public boolean containsClass(String className) {
		RefType type = nameToClass.get(className);
		if (type == null)
			return false;
		if (!type.hasSootClass())
			return false;
		SootClass c = type.getSootClass();
		return c.isInScene();
	}

	public boolean containsType(String className) {
		return nameToClass.containsKey(className);
	}

	public String signatureToClass(String sig) {
		if (sig.charAt(0) != '<')
			throw new RuntimeException("oops " + sig);
		if (sig.charAt(sig.length() - 1) != '>')
			throw new RuntimeException("oops " + sig);
		int index = sig.indexOf(":");
		if (index < 0)
			throw new RuntimeException("oops " + sig);
		return sig.substring(1, index);
	}

	public String signatureToSubsignature(String sig) {
		if (sig.charAt(0) != '<')
			throw new RuntimeException("oops " + sig);
		if (sig.charAt(sig.length() - 1) != '>')
			throw new RuntimeException("oops " + sig);
		int index = sig.indexOf(":");
		if (index < 0)
			throw new RuntimeException("oops " + sig);
		return sig.substring(index + 2, sig.length() - 1);
	}

	public SootField grabField(String fieldSignature) {
		String cname = signatureToClass(fieldSignature);
		String fname = signatureToSubsignature(fieldSignature);
		if (!containsClass(cname))
			return null;
		SootClass c = getSootClass(cname);
		return c.getFieldUnsafe(fname);
	}

	public boolean containsField(String fieldSignature) {
		return grabField(fieldSignature) != null;
	}

	public SootMethod grabMethod(String methodSignature) {
		String cname = signatureToClass(methodSignature);
		String mname = signatureToSubsignature(methodSignature);
		if (!containsClass(cname))
			return null;
		SootClass c = getSootClass(cname);
		if (!c.declaresMethod(mname))
			return null;
		return c.getMethod(mname);
	}

	public boolean containsMethod(String methodSignature) {
		return grabMethod(methodSignature) != null;
	}

	public SootField getField(String fieldSignature) {
		SootField f = grabField(fieldSignature);
		if (f != null)
			return f;

		throw new RuntimeException("tried to get nonexistent field " + fieldSignature);
	}

	public SootMethod getMethod(String methodSignature) {
		SootMethod m = grabMethod(methodSignature);
		if (m != null)
			return m;
		throw new RuntimeException("tried to get nonexistent method " + methodSignature);
	}

	/**
	 * Attempts to load the given class and all of the required support classes.
	 * Returns the original class if it was loaded, or null otherwise.
	 */

	public SootClass tryLoadClass(String className, int desiredLevel) {
		/*
		 * if(Options.v().time()) Main.v().resolveTimer.start();
		 */

		setPhantomRefs(true);
		ClassSource source = SourceLocator.v().getClassSource(className);
		try {
			if (!getPhantomRefs() && source == null) {
				setPhantomRefs(false);
				return null;
			}
		} finally {
			if (source != null)
				source.close();
		}
		SootResolver resolver = SootResolver.v();
		SootClass toReturn = resolver.resolveClass(className, desiredLevel);
		setPhantomRefs(false);

		return toReturn;

		/*
		 * if(Options.v().time()) Main.v().resolveTimer.end();
		 */
	}

	/**
	 * Loads the given class and all of the required support classes. Returns
	 * the first class.
	 */

	public SootClass loadClassAndSupport(String className) {
		SootClass ret = loadClass(className, SootClass.SIGNATURES);
		if (!ret.isPhantom())
			ret = loadClass(className, SootClass.BODIES);
		return ret;
	}

	public SootClass loadClass(String className, int desiredLevel) {
		/*
		 * if(Options.v().time()) Main.v().resolveTimer.start();
		 */

		setPhantomRefs(true);
		// SootResolver resolver = new SootResolver();
		SootResolver resolver = SootResolver.v();
		SootClass toReturn = resolver.resolveClass(className, desiredLevel);
		setPhantomRefs(false);

		return toReturn;

		/*
		 * if(Options.v().time()) Main.v().resolveTimer.end();
		 */
	}

	/**
	 * Returns the RefType with the given class name or primitive type.
	 * 
	 * @throws RuntimeException
	 *             if the Type for this name cannot be found. Use
	 *             {@link #getRefTypeUnsafe(String)} to check if type is an
	 *             registered RefType.
	 */
	public Type getType(String arg) {
		String type = arg.replaceAll("([^\\[\\]]*)(.*)", "$1");
		int arrayCount = arg.contains("[") ? arg.replaceAll("([^\\[\\]]*)(.*)", "$2").length() / 2 : 0;

		Type result = getRefTypeUnsafe(type);

		if (result == null) {
			if (type.equals("long"))
				result = LongType.v();
			else if (type.equals("short"))
				result = ShortType.v();
			else if (type.equals("double"))
				result = DoubleType.v();
			else if (type.equals("int"))
				result = IntType.v();
			else if (type.equals("float"))
				result = FloatType.v();
			else if (type.equals("byte"))
				result = ByteType.v();
			else if (type.equals("char"))
				result = CharType.v();
			else if (type.equals("void"))
				result = VoidType.v();
			else if (type.equals("boolean"))
				result = BooleanType.v();
			else
				throw new RuntimeException("unknown type: '" + type + "'");
		}

		if (arrayCount != 0) {
			result = ArrayType.v(result, arrayCount);
		}
		return result;
	}

	/**
	 * Returns the RefType with the given className.
	 * 
	 * @throws IllegalStateException
	 *             if the RefType for this class cannot be found. Use
	 *             {@link #containsType(String)} to check if type is registered
	 */
	public RefType getRefType(String className) {
		RefType refType = getRefTypeUnsafe(className);
		if (refType == null) {
			throw new IllegalStateException("RefType " + className + " not loaded. "
					+ "If you tried to get the RefType of a library class, did you call loadNecessaryClasses()? "
					+ "Otherwise please check Soot's classpath.");
		}
		return refType;
<<<<<<< HEAD
	}

	/**
	 * Returns the RefType with the given className. Returns null if no type
	 * with the given name can be found.
	 */
	public RefType getRefTypeUnsafe(String className) {
		RefType refType = nameToClass.get(unescapeName(className));
=======
    }
    
    /**
     * Returns the RefType with the given className. Returns null if no type
     * with the given name can be found.
     */
    public RefType getRefTypeUnsafe(String className) 
    {
        RefType refType = nameToClass.get(className);
>>>>>>> aec2d4ce
		return refType;
	}

	/**
	 * Returns the {@link RefType} for {@link Object}.
	 */
	public RefType getObjectType() {
		return getRefType("java.lang.Object");
	}

	/**
	 * Returns the RefType with the given className.
	 */
	public void addRefType(RefType type) {
		nameToClass.put(type.getClassName(), type);
	}

	/**
	 * Returns the SootClass with the given className. If no class with the
	 * given name exists, null is returned
	 * 
	 * @param className
	 *            The name of the class to get
	 * @return The class if it exists, otherwise null
	 */
	public SootClass getSootClassUnsafe(String className) {
		RefType type = nameToClass.get(className);
		if (type != null) {
			SootClass tsc = type.getSootClass();
			if (tsc != null)
				return tsc;
		}

		if (allowsPhantomRefs() || className.equals(SootClass.INVOKEDYNAMIC_DUMMY_CLASS_NAME)) {
			SootClass c = new SootClass(className);
			c.isPhantom = true;
			addClassSilent(c);
			c.setPhantomClass();
			return c;
		}

		return null;
	}

	/**
	 * Returns the SootClass with the given className.
	 */
	public SootClass getSootClass(String className) {
		SootClass sc = getSootClassUnsafe(className);
		if (sc != null)
			return sc;

		throw new RuntimeException(
				System.getProperty("line.separator") + "Aborting: can't find classfile " + className);
	}

	/**
	 * Returns an backed chain of the classes in this manager.
	 */

	public Chain<SootClass> getClasses() {
		return classes;
	}

	/* The four following chains are mutually disjoint. */

	/**
	 * Returns a chain of the application classes in this scene. These classes
	 * are the ones which can be freely analysed & modified.
	 */
	public Chain<SootClass> getApplicationClasses() {
		return applicationClasses;
	}

	/**
	 * Returns a chain of the library classes in this scene. These classes can
	 * be analysed but not modified.
	 */
	public Chain<SootClass> getLibraryClasses() {
		return libraryClasses;
	}

	/**
	 * Returns a chain of the phantom classes in this scene. These classes are
	 * referred to by other classes, but cannot be loaded.
	 */
	public Chain<SootClass> getPhantomClasses() {
		return phantomClasses;
	}

	Chain<SootClass> getContainingChain(SootClass c) {
		if (c.isApplicationClass())
			return getApplicationClasses();
		else if (c.isLibraryClass())
			return getLibraryClasses();
		else if (c.isPhantomClass())
			return getPhantomClasses();

		return null;
	}

	/****************************************************************************/
	/**
	 * Retrieves the active side-effect analysis
	 */

	public SideEffectAnalysis getSideEffectAnalysis() {
		if (!hasSideEffectAnalysis()) {
			setSideEffectAnalysis(new SideEffectAnalysis(getPointsToAnalysis(), getCallGraph()));
		}

		return activeSideEffectAnalysis;
	}

	/**
	 * Sets the active side-effect analysis
	 */

	public void setSideEffectAnalysis(SideEffectAnalysis sea) {
		activeSideEffectAnalysis = sea;
	}

	public boolean hasSideEffectAnalysis() {
		return activeSideEffectAnalysis != null;
	}

	public void releaseSideEffectAnalysis() {
		activeSideEffectAnalysis = null;
	}

	/****************************************************************************/
	/**
	 * Retrieves the active pointer analysis
	 */

	public PointsToAnalysis getPointsToAnalysis() {
		if (!hasPointsToAnalysis()) {
			return DumbPointerAnalysis.v();
		}

		return activePointsToAnalysis;
	}

	/**
	 * Sets the active pointer analysis
	 */

	public void setPointsToAnalysis(PointsToAnalysis pa) {
		activePointsToAnalysis = pa;
	}

	public boolean hasPointsToAnalysis() {
		return activePointsToAnalysis != null;
	}

	public void releasePointsToAnalysis() {
		activePointsToAnalysis = null;
	}

	/****************************************************************************/
	/**
	 * Retrieves the active client accessibility oracle
	 */
	public ClientAccessibilityOracle getClientAccessibilityOracle() {
		if (!hasClientAccessibilityOracle()) {
			return PublicAndProtectedAccessibility.v();
		}

		return accessibilityOracle;
	}

	public boolean hasClientAccessibilityOracle() {
		return accessibilityOracle != null;
	}

	public void setClientAccessibilityOracle(ClientAccessibilityOracle oracle) {
		accessibilityOracle = oracle;
	}

	public void releaseClientAccessibilityOracle() {
		accessibilityOracle = null;
	}

	/****************************************************************************/
	/**
	 * Makes a new fast hierarchy is none is active, and returns the active fast
	 * hierarchy.
	 */
	public FastHierarchy getOrMakeFastHierarchy() {
		if (!hasFastHierarchy()) {
			setFastHierarchy(new FastHierarchy());
		}
		return getFastHierarchy();
	}

	/**
	 * Retrieves the active fast hierarchy
	 */

	public FastHierarchy getFastHierarchy() {
		if (!hasFastHierarchy())
			throw new RuntimeException("no active FastHierarchy present for scene");

		return activeFastHierarchy;
	}

	/**
	 * Sets the active hierarchy
	 */

	public void setFastHierarchy(FastHierarchy hierarchy) {
		activeFastHierarchy = hierarchy;
	}

	public boolean hasFastHierarchy() {
		return activeFastHierarchy != null;
	}

	public void releaseFastHierarchy() {
		activeFastHierarchy = null;
	}

	/****************************************************************************/
	/**
	 * Retrieves the active hierarchy
	 */

	public Hierarchy getActiveHierarchy() {
		if (!hasActiveHierarchy())
			// throw new RuntimeException("no active Hierarchy present for
			// scene");
			setActiveHierarchy(new Hierarchy());

		return activeHierarchy;
	}

	/**
	 * Sets the active hierarchy
	 */

	public void setActiveHierarchy(Hierarchy hierarchy) {
		activeHierarchy = hierarchy;
	}

	public boolean hasActiveHierarchy() {
		return activeHierarchy != null;
	}

	public void releaseActiveHierarchy() {
		activeHierarchy = null;
	}

	public boolean hasCustomEntryPoints() {
		return entryPoints != null;
	}

	/** Get the set of entry points that are used to build the call graph. */
	public List<SootMethod> getEntryPoints() {
		if (entryPoints == null) {
			entryPoints = EntryPoints.v().all();
		}
		return entryPoints;
	}

	/** Change the set of entry point methods used to build the call graph. */
	public void setEntryPoints(List<SootMethod> entryPoints) {
		this.entryPoints = entryPoints;
	}

	private ContextSensitiveCallGraph cscg = null;

	public ContextSensitiveCallGraph getContextSensitiveCallGraph() {
		if (cscg == null)
			throw new RuntimeException(
					"No context-sensitive call graph present in Scene. You can bulid one with Paddle.");
		return cscg;
	}

	public void setContextSensitiveCallGraph(ContextSensitiveCallGraph cscg) {
		this.cscg = cscg;
	}

	public CallGraph getCallGraph() {
		if (!hasCallGraph()) {
			throw new RuntimeException("No call graph present in Scene. Maybe you want Whole Program mode (-w).");
		}

		return activeCallGraph;
	}

	public void setCallGraph(CallGraph cg) {
		reachableMethods = null;
		activeCallGraph = cg;
	}

	public boolean hasCallGraph() {
		return activeCallGraph != null;
	}

	public void releaseCallGraph() {
		activeCallGraph = null;
		reachableMethods = null;
	}

	public ReachableMethods getReachableMethods() {
		if (reachableMethods == null) {
			reachableMethods = new ReachableMethods(getCallGraph(),
					new ArrayList<MethodOrMethodContext>(getEntryPoints()));
		}
		reachableMethods.update();
		return reachableMethods;
	}

	public void setReachableMethods(ReachableMethods rm) {
		reachableMethods = rm;
	}

	public boolean hasReachableMethods() {
		return reachableMethods != null;
	}

	public void releaseReachableMethods() {
		reachableMethods = null;
	}

	public boolean getPhantomRefs() {
		// if( !Options.v().allow_phantom_refs() ) return false;
		// return allowsPhantomRefs;
		return Options.v().allow_phantom_refs();
	}

	public void setPhantomRefs(boolean value) {
		allowsPhantomRefs = value;
	}

	public boolean allowsPhantomRefs() {
		return getPhantomRefs();
	}

	public Numberer<Kind> kindNumberer() {
		return kindNumberer;
	}

	public ArrayNumberer<Type> getTypeNumberer() {
		return typeNumberer;
	}

	public ArrayNumberer<SootMethod> getMethodNumberer() {
		return methodNumberer;
	}

	public Numberer<Context> getContextNumberer() {
		return contextNumberer;
	}

	public Numberer<Unit> getUnitNumberer() {
		return unitNumberer;
	}

	public Numberer<SparkField> getFieldNumberer() {
		return fieldNumberer;
	}

	public ArrayNumberer<SootClass> getClassNumberer() {
		return classNumberer;
	}

	public StringNumberer getSubSigNumberer() {
		return subSigNumberer;
	}

	public ArrayNumberer<Local> getLocalNumberer() {
		return localNumberer;
	}

	public void setContextNumberer(Numberer<Context> n) {
		if (contextNumberer != null)
			throw new RuntimeException("Attempt to set context numberer when it is already set.");
		contextNumberer = n;
	}

	/**
	 * Returns the {@link ThrowAnalysis} to be used by default when constructing
	 * CFGs which include exceptional control flow.
	 *
	 * @return the default {@link ThrowAnalysis}
	 */
	public ThrowAnalysis getDefaultThrowAnalysis() {
		if (defaultThrowAnalysis == null) {
			int optionsThrowAnalysis = Options.v().throw_analysis();
			switch (optionsThrowAnalysis) {
			case Options.throw_analysis_pedantic:
				defaultThrowAnalysis = PedanticThrowAnalysis.v();
				break;
			case Options.throw_analysis_unit:
				defaultThrowAnalysis = UnitThrowAnalysis.v();
				break;
			case Options.throw_analysis_dalvik:
				defaultThrowAnalysis = DalvikThrowAnalysis.v();
				break;
			default:
				throw new IllegalStateException("Options.v().throw_analysi() == " + Options.v().throw_analysis());
			}
		}
		return defaultThrowAnalysis;
	}

	/**
	 * Sets the {@link ThrowAnalysis} to be used by default when constructing
	 * CFGs which include exceptional control flow.
	 *
	 * @param ta
	 *            the default {@link ThrowAnalysis}.
	 */
	public void setDefaultThrowAnalysis(ThrowAnalysis ta) {
		defaultThrowAnalysis = ta;
	}

	private void setReservedNames() {
		Set<String> rn = getReservedNames();
		rn.add("newarray");
		rn.add("newmultiarray");
		rn.add("nop");
		rn.add("ret");
		rn.add("specialinvoke");
		rn.add("staticinvoke");
		rn.add("tableswitch");
		rn.add("virtualinvoke");
		rn.add("null_type");
		rn.add("unknown");
		rn.add("cmp");
		rn.add("cmpg");
		rn.add("cmpl");
		rn.add("entermonitor");
		rn.add("exitmonitor");
		rn.add("interfaceinvoke");
		rn.add("lengthof");
		rn.add("lookupswitch");
		rn.add("neg");
		rn.add("if");
		rn.add("abstract");
		rn.add("annotation");
		rn.add("boolean");
		rn.add("break");
		rn.add("byte");
		rn.add("case");
		rn.add("catch");
		rn.add("char");
		rn.add("class");
		rn.add("enum");
		rn.add("final");
		rn.add("native");
		rn.add("public");
		rn.add("protected");
		rn.add("private");
		rn.add("static");
		rn.add("synchronized");
		rn.add("transient");
		rn.add("volatile");
		rn.add("interface");
		rn.add("void");
		rn.add("short");
		rn.add("int");
		rn.add("long");
		rn.add("float");
		rn.add("double");
		rn.add("extends");
		rn.add("implements");
		rn.add("breakpoint");
		rn.add("default");
		rn.add("goto");
		rn.add("instanceof");
		rn.add("new");
		rn.add("return");
		rn.add("throw");
		rn.add("throws");
		rn.add("null");
		rn.add("from");
		rn.add("to");
		rn.add("with");
	}

	private final Set<String>[] basicclasses = new Set[4];

	private void addSootBasicClasses() {
		basicclasses[SootClass.HIERARCHY] = new HashSet<String>();
		basicclasses[SootClass.SIGNATURES] = new HashSet<String>();
		basicclasses[SootClass.BODIES] = new HashSet<String>();

		addBasicClass("java.lang.Object");
		addBasicClass("java.lang.Class", SootClass.SIGNATURES);

		addBasicClass("java.lang.Void", SootClass.SIGNATURES);
		addBasicClass("java.lang.Boolean", SootClass.SIGNATURES);
		addBasicClass("java.lang.Byte", SootClass.SIGNATURES);
		addBasicClass("java.lang.Character", SootClass.SIGNATURES);
		addBasicClass("java.lang.Short", SootClass.SIGNATURES);
		addBasicClass("java.lang.Integer", SootClass.SIGNATURES);
		addBasicClass("java.lang.Long", SootClass.SIGNATURES);
		addBasicClass("java.lang.Float", SootClass.SIGNATURES);
		addBasicClass("java.lang.Double", SootClass.SIGNATURES);

		addBasicClass("java.lang.String");
		addBasicClass("java.lang.StringBuffer", SootClass.SIGNATURES);

		addBasicClass("java.lang.Error");
		addBasicClass("java.lang.AssertionError", SootClass.SIGNATURES);
		addBasicClass("java.lang.Throwable", SootClass.SIGNATURES);
		addBasicClass("java.lang.Exception", SootClass.SIGNATURES);
		addBasicClass("java.lang.NoClassDefFoundError", SootClass.SIGNATURES);
		addBasicClass("java.lang.ExceptionInInitializerError");
		addBasicClass("java.lang.RuntimeException");
		addBasicClass("java.lang.ClassNotFoundException");
		addBasicClass("java.lang.ArithmeticException");
		addBasicClass("java.lang.ArrayStoreException");
		addBasicClass("java.lang.ClassCastException");
		addBasicClass("java.lang.IllegalMonitorStateException");
		addBasicClass("java.lang.IndexOutOfBoundsException");
		addBasicClass("java.lang.ArrayIndexOutOfBoundsException");
		addBasicClass("java.lang.NegativeArraySizeException");
		addBasicClass("java.lang.NullPointerException", SootClass.SIGNATURES);
		addBasicClass("java.lang.InstantiationError");
		addBasicClass("java.lang.InternalError");
		addBasicClass("java.lang.OutOfMemoryError");
		addBasicClass("java.lang.StackOverflowError");
		addBasicClass("java.lang.UnknownError");
		addBasicClass("java.lang.ThreadDeath");
		addBasicClass("java.lang.ClassCircularityError");
		addBasicClass("java.lang.ClassFormatError");
		addBasicClass("java.lang.IllegalAccessError");
		addBasicClass("java.lang.IncompatibleClassChangeError");
		addBasicClass("java.lang.LinkageError");
		addBasicClass("java.lang.VerifyError");
		addBasicClass("java.lang.NoSuchFieldError");
		addBasicClass("java.lang.AbstractMethodError");
		addBasicClass("java.lang.NoSuchMethodError");
		addBasicClass("java.lang.UnsatisfiedLinkError");

		addBasicClass("java.lang.Thread");
		addBasicClass("java.lang.Runnable");
		addBasicClass("java.lang.Cloneable");

		addBasicClass("java.io.Serializable");

		addBasicClass("java.lang.ref.Finalizer");

		addBasicClass("java.lang.invoke.LambdaMetafactory");
	}

	public void addBasicClass(String name) {
		addBasicClass(name, SootClass.HIERARCHY);
	}

	public void addBasicClass(String name, int level) {
		basicclasses[level].add(name);
	}

	/**
	 * Load just the set of basic classes soot needs, ignoring those specified
	 * on the command-line. You don't need to use both this and
	 * loadNecessaryClasses, though it will only waste time.
	 */
	public void loadBasicClasses() {
		addReflectionTraceClasses();

		for (int i = SootClass.BODIES; i >= SootClass.HIERARCHY; i--) {
			for (String name : basicclasses[i]) {
				tryLoadClass(name, i);
			}
		}
	}

	public Set<String> getBasicClasses() {
		Set<String> all = new HashSet<String>();
		for (int i = 0; i < basicclasses.length; i++) {
			Set<String> classes = basicclasses[i];
			if (classes != null)
				all.addAll(classes);
		}
		return all;
	}

	private void addReflectionTraceClasses() {
		CGOptions options = new CGOptions(PhaseOptions.v().getPhaseOptions("cg"));
		String log = options.reflection_log();

		Set<String> classNames = new HashSet<String>();
		if (log != null && log.length() > 0) {
			BufferedReader reader = null;
			String line = "";
			try {
				reader = new BufferedReader(new InputStreamReader(new FileInputStream(log)));
				while ((line = reader.readLine()) != null) {
					if (line.length() == 0)
						continue;
					String[] portions = line.split(";", -1);
					String kind = portions[0];
					String target = portions[1];
					String source = portions[2];
					String sourceClassName = source.substring(0, source.lastIndexOf("."));
					classNames.add(sourceClassName);
					if (kind.equals("Class.forName")) {
						classNames.add(target);
					} else if (kind.equals("Class.newInstance")) {
						classNames.add(target);
					} else if (kind.equals("Method.invoke") || kind.equals("Constructor.newInstance")) {
						classNames.add(signatureToClass(target));
					} else if (kind.equals("Field.set*") || kind.equals("Field.get*")) {
						classNames.add(signatureToClass(target));
					} else
						throw new RuntimeException("Unknown entry kind: " + kind);
				}
			} catch (Exception e) {
				throw new RuntimeException("Line: '" + line + "'", e);
			} finally {
				if (reader != null)
					try {
						reader.close();
					} catch (IOException e) {
						throw new RuntimeException(e);
					}
			}
		}

		for (String c : classNames) {
			addBasicClass(c, SootClass.BODIES);
		}
	}

	private List<SootClass> dynamicClasses = null;

	public Collection<SootClass> dynamicClasses() {
		if (dynamicClasses == null) {
			throw new IllegalStateException("Have to call loadDynamicClasses() first!");
		}
		return dynamicClasses;
	}

	private void loadNecessaryClass(String name) {
		SootClass c;
		c = loadClassAndSupport(name);
		c.setApplicationClass();
	}

	/**
	 * Load the set of classes that soot needs, including those specified on the
	 * command-line. This is the standard way of initialising the list of
	 * classes soot should use.
	 */
	public void loadNecessaryClasses() {
		loadBasicClasses();

		for (String name : Options.v().classes()) {
			loadNecessaryClass(name);
		}

		loadDynamicClasses();

		if (Options.v().oaat()) {
			if (Options.v().process_dir().isEmpty()) {
				throw new IllegalArgumentException("If switch -oaat is used, then also -process-dir must be given.");
			}
		} else {
			for (final String path : Options.v().process_dir()) {
				for (String cl : SourceLocator.v().getClassesUnder(path)) {
					SootClass theClass = loadClassAndSupport(cl);
					if (!theClass.isPhantom)
						theClass.setApplicationClass();
				}
			}
		}

		prepareClasses();
		setDoneResolving();
	}

	public void loadDynamicClasses() {
		dynamicClasses = new ArrayList<SootClass>();
		HashSet<String> dynClasses = new HashSet<String>();
		dynClasses.addAll(Options.v().dynamic_class());

		for (Iterator<String> pathIt = Options.v().dynamic_dir().iterator(); pathIt.hasNext();) {

			final String path = pathIt.next();
			dynClasses.addAll(SourceLocator.v().getClassesUnder(path));
		}

		for (Iterator<String> pkgIt = Options.v().dynamic_package().iterator(); pkgIt.hasNext();) {

			final String pkg = pkgIt.next();
			dynClasses.addAll(SourceLocator.v().classesInDynamicPackage(pkg));
		}

		for (String className : dynClasses) {

			dynamicClasses.add(loadClassAndSupport(className));
		}

		// remove non-concrete classes that may accidentally have been loaded
		for (Iterator<SootClass> iterator = dynamicClasses.iterator(); iterator.hasNext();) {
			SootClass c = iterator.next();
			if (!c.isConcrete()) {
				if (Options.v().verbose()) {
					G.v().out.println("Warning: dynamic class " + c.getName()
							+ " is abstract or an interface, and it will not be considered.");
				}
				iterator.remove();
			}
		}
	}

	/*
	 * Generate classes to process, adding or removing package marked by command
	 * line options.
	 */
	private void prepareClasses() {
		// Remove/add all classes from packageInclusionMask as per -i option
		Chain<SootClass> processedClasses = new HashChain<SootClass>();
		while (true) {
			Chain<SootClass> unprocessedClasses = new HashChain<SootClass>(getClasses());
			unprocessedClasses.removeAll(processedClasses);
			if (unprocessedClasses.isEmpty())
				break;
			processedClasses.addAll(unprocessedClasses);
			for (SootClass s : unprocessedClasses) {
				if (s.isPhantom())
					continue;
				if (Options.v().app()) {
					s.setApplicationClass();
				}
				if (Options.v().classes().contains(s.getName())) {
					s.setApplicationClass();
					continue;
				}
				if (s.isApplicationClass() && isExcluded(s)) {
					s.setLibraryClass();
				}
				if (isIncluded(s)) {
					s.setApplicationClass();
				}
				if (s.isApplicationClass()) {
					// make sure we have the support
					loadClassAndSupport(s.getName());
				}
			}
		}
	}

	public boolean isExcluded(SootClass sc) {
		String name = sc.getName();
		for (String pkg : excludedPackages) {
			if (name.equals(pkg) || ((pkg.endsWith(".*") || pkg.endsWith("$*"))
					&& name.startsWith(pkg.substring(0, pkg.length() - 1)))) {
				return !isIncluded(sc);
			}
		}
		return false;
	}

	public boolean isIncluded(SootClass sc) {
		String name = sc.getName();
		for (String inc : (List<String>) Options.v().include()) {
			if (name.equals(inc) || ((inc.endsWith(".*") || inc.endsWith("$*"))
					&& name.startsWith(inc.substring(0, inc.length() - 1)))) {
				return true;
			}
		}
		return false;
	}

	List<String> pkgList;

	public void setPkgList(List<String> list) {
		pkgList = list;
	}

	public List<String> getPkgList() {
		return pkgList;
	}

	/** Create an unresolved reference to a method. */
	public SootMethodRef makeMethodRef(SootClass declaringClass, String name, List<Type> parameterTypes,
			Type returnType, boolean isStatic) {
		return new SootMethodRefImpl(declaringClass, name, parameterTypes, returnType, isStatic);
	}

	/** Create an unresolved reference to a constructor. */
	public SootMethodRef makeConstructorRef(SootClass declaringClass, List<Type> parameterTypes) {
		return makeMethodRef(declaringClass, SootMethod.constructorName, parameterTypes, VoidType.v(), false);
	}

	/** Create an unresolved reference to a field. */
	public SootFieldRef makeFieldRef(SootClass declaringClass, String name, Type type, boolean isStatic) {
		return new AbstractSootFieldRef(declaringClass, name, type, isStatic);
	}

	/**
	 * Returns the list of SootClasses that have been resolved at least to the
	 * level specified.
	 */
	public List<SootClass> getClasses(int desiredLevel) {
		List<SootClass> ret = new ArrayList<SootClass>();
		for (Iterator<SootClass> clIt = getClasses().iterator(); clIt.hasNext();) {
			final SootClass cl = clIt.next();
			if (cl.resolvingLevel() >= desiredLevel)
				ret.add(cl);
		}
		return ret;
	}

	private boolean doneResolving = false;
	private boolean incrementalBuild;
	protected LinkedList<String> excludedPackages;

	public boolean doneResolving() {
		return doneResolving;
	}

	public void setDoneResolving() {
		doneResolving = true;
	}

	public void setMainClassFromOptions() {
		if (mainClass != null)
			return;
		if (Options.v().main_class() != null && Options.v().main_class().length() > 0) {
			setMainClass(getSootClass(Options.v().main_class()));
		} else {
			// try to infer a main class from the command line if none is given
			for (Iterator<String> classIter = Options.v().classes().iterator(); classIter.hasNext();) {
				SootClass c = getSootClass(classIter.next());
				if (c.declaresMethod("main",
						Collections.<Type>singletonList(ArrayType.v(RefType.v("java.lang.String"), 1)), VoidType.v())) {
					G.v().out.println("No main class given. Inferred '" + c.getName() + "' as main class.");
					setMainClass(c);
					return;
				}
			}

			// try to infer a main class from the usual classpath if none is
			// given
			for (Iterator<SootClass> classIter = getApplicationClasses().iterator(); classIter.hasNext();) {
				SootClass c = classIter.next();
				if (c.declaresMethod("main",
						Collections.<Type>singletonList(ArrayType.v(RefType.v("java.lang.String"), 1)), VoidType.v())) {
					G.v().out.println("No main class given. Inferred '" + c.getName() + "' as main class.");
					setMainClass(c);
					return;
				}
			}
		}
	}

	/**
	 * This method returns true when in incremental build mode. Other classes
	 * can query this flag and change the way in which they use the Scene,
	 * depending on the flag's value.
	 */
	public boolean isIncrementalBuild() {
		return incrementalBuild;
	}

	public void initiateIncrementalBuild() {
		this.incrementalBuild = true;
	}

	public void incrementalBuildFinished() {
		this.incrementalBuild = false;
	}

	/*
	 * Forces Soot to resolve the class with the given name to the given level,
	 * even if resolving has actually already finished.
	 */
	public SootClass forceResolve(String className, int level) {
		boolean tmp = doneResolving;
		doneResolving = false;
		SootClass c;
		try {
			c = SootResolver.v().resolveClass(className, level);
		} finally {
			doneResolving = tmp;
		}
		return c;
	}

	public SootClass makeSootClass(String name) {
		return new SootClass(name);
	}

	public SootClass makeSootClass(String name, int modifiers) {
		return new SootClass(name, modifiers);
	}

	public SootMethod makeSootMethod(String name, List<Type> parameterTypes, Type returnType) {
		return new SootMethod(name, parameterTypes, returnType);
	}

	public SootMethod makeSootMethod(String name, List<Type> parameterTypes, Type returnType, int modifiers) {
		return new SootMethod(name, parameterTypes, returnType, modifiers);
	}

	public SootMethod makeSootMethod(String name, List<Type> parameterTypes, Type returnType, int modifiers,
			List<SootClass> thrownExceptions) {
		return new SootMethod(name, parameterTypes, returnType, modifiers, thrownExceptions);
	}

	public SootField makeSootField(String name, Type type, int modifiers) {
		return new SootField(name, type, modifiers);
	}

	public SootField makeSootField(String name, Type type) {
		return new SootField(name, type);
	}

	public RefType getOrAddRefType(RefType tp) {
		RefType existing = nameToClass.get(tp.getClassName());
		if (existing != null)
			return existing;
		nameToClass.put(tp.getClassName(), tp);
		return tp;
	}

}<|MERGE_RESOLUTION|>--- conflicted
+++ resolved
@@ -921,7 +921,6 @@
 					+ "Otherwise please check Soot's classpath.");
 		}
 		return refType;
-<<<<<<< HEAD
 	}
 
 	/**
@@ -929,18 +928,7 @@
 	 * with the given name can be found.
 	 */
 	public RefType getRefTypeUnsafe(String className) {
-		RefType refType = nameToClass.get(unescapeName(className));
-=======
-    }
-    
-    /**
-     * Returns the RefType with the given className. Returns null if no type
-     * with the given name can be found.
-     */
-    public RefType getRefTypeUnsafe(String className) 
-    {
         RefType refType = nameToClass.get(className);
->>>>>>> aec2d4ce
 		return refType;
 	}
 
@@ -973,8 +961,9 @@
 			if (tsc != null)
 				return tsc;
 		}
-
-		if (allowsPhantomRefs() || className.equals(SootClass.INVOKEDYNAMIC_DUMMY_CLASS_NAME)) {
+		
+		if (allowsPhantomRefs() ||
+				   className.equals(SootClass.INVOKEDYNAMIC_DUMMY_CLASS_NAME)) {
 			SootClass c = new SootClass(className);
 			c.isPhantom = true;
 			addClassSilent(c);
