--- conflicted
+++ resolved
@@ -58,7 +58,6 @@
 		return className;
 	}
 
-<<<<<<< HEAD
     protected volatile SootClass sootClass;
     private AnySubType anySubType;
 
@@ -156,9 +155,12 @@
         return className;
     }
 
-    public int hashCode() {
-        return className.hashCode();
-    }
+    /** Returns a textual representation, quoted as needed, of this type for serialization, e.g. to .jimple format */
+	@Override
+    public String toQuotedString() {
+    	return Scene.v().quotedNameOf(className);
+    }
+
 
     public void apply(Switch sw) {
         ((TypeSwitch) sw).caseRefType(this);
@@ -237,137 +239,23 @@
 
     }
 
-    public Type getArrayElementType() {
-        if (className.equals("java.lang.Object") || className.equals("java.io.Serializable")
-                || className.equals("java.lang.Cloneable")) {
-            return RefType.v("java.lang.Object");
-        }
-        throw new RuntimeException("Attempt to get array base type of a non-array");
-
-    }
-
-    public AnySubType getAnySubType() {
-        return anySubType;
-    }
-
-    public void setAnySubType(AnySubType anySubType) {
-        this.anySubType = anySubType;
-    }
-
-    public boolean isAllowedInFinalCode() {
-        return true;
-    }
-
-    @Override
-    public String getEscapedName() {
-        return Scene.v().quotedNameOf(getClassName());
-    }
-
-=======
-    /** Returns a textual representation, quoted as needed, of this type for serialization, e.g. to .jimple format */
-	@Override
-    public String toQuotedString() {
-    	return Scene.v().quotedNameOf(className);
-    }
-
-	public int hashCode() {
-		return className.hashCode();
-	}
-
-	public void apply(Switch sw) {
-		((TypeSwitch) sw).caseRefType(this);
-	}
-
-	/** Returns the least common superclass of this type and other. */
-	public Type merge(Type other, Scene cm) {
-		if (other.equals(UnknownType.v()) || this.equals(other))
-			return this;
-
-		if (!(other instanceof RefType))
-			throw new RuntimeException("illegal type merge: " + this + " and " + other);
-
-		{
-			// Return least common superclass
-
-			SootClass thisClass = cm.getSootClass(this.className);
-			SootClass otherClass = cm.getSootClass(((RefType) other).className);
-			SootClass javalangObject = cm.getObjectType().getSootClass();
-
-			LinkedList<SootClass> thisHierarchy = new LinkedList<SootClass>();
-			LinkedList<SootClass> otherHierarchy = new LinkedList<SootClass>();
-
-			// Build thisHierarchy
-			{
-				SootClass SootClass = thisClass;
-
-				for (;;) {
-					thisHierarchy.addFirst(SootClass);
-
-					if (SootClass == javalangObject)
-						break;
-
-					if (SootClass.hasSuperclass())
-						SootClass = SootClass.getSuperclass();
-					else
-						SootClass = javalangObject;
-				}
-			}
-
-			// Build otherHierarchy
-			{
-				SootClass SootClass = otherClass;
-
-				for (;;) {
-					otherHierarchy.addFirst(SootClass);
-
-					if (SootClass == javalangObject)
-						break;
-
-					if (SootClass.hasSuperclass())
-						SootClass = SootClass.getSuperclass();
-					else
-						SootClass = javalangObject;
-				}
-			}
-
-			// Find least common superclass
-			{
-				SootClass commonClass = null;
-
-				while (!otherHierarchy.isEmpty() && !thisHierarchy.isEmpty()
-						&& otherHierarchy.getFirst() == thisHierarchy.getFirst()) {
-					commonClass = otherHierarchy.removeFirst();
-					thisHierarchy.removeFirst();
-				}
-
-				if (commonClass == null)
-					throw new RuntimeException("Could not find a common superclass for " + this + " and " + other);
-
-				return commonClass.getType();
-			}
-		}
-
-	}
-
 	public Type getArrayElementType() {
 		if (className.equals("java.lang.Object") || className.equals("java.io.Serializable")
 				|| className.equals("java.lang.Cloneable")) {
 			return RefType.v("java.lang.Object");
 		}
 		throw new RuntimeException("Attempt to get array base type of a non-array");
-	}
-
-	public AnySubType getAnySubType() {
-		return anySubType;
-	}
-
-	public void setAnySubType(AnySubType anySubType) {
-		this.anySubType = anySubType;
-	}
-
-	public boolean isAllowedInFinalCode() {
-		return true;
-	}
-	
->>>>>>> 7ae732e1
+    }
+
+    public AnySubType getAnySubType() {
+        return anySubType;
+    }
+
+    public void setAnySubType(AnySubType anySubType) {
+        this.anySubType = anySubType;
+    }
+
+    public boolean isAllowedInFinalCode() {
+        return true;
+    }
 }