--- conflicted
+++ resolved
@@ -49,11 +49,8 @@
 import soot.Type;
 import soot.Unit;
 import soot.jimple.Stmt;
-<<<<<<< HEAD
 import soot.jimple.toolkits.scalar.EmptySwitchEliminator;
-=======
 import soot.options.Options;
->>>>>>> dd8cc98d
 
 /**
  * Main entry point for the "dex" output format.<br>
