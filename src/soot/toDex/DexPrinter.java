package soot.toDex;

import java.io.File;
import java.io.FileInputStream;
import java.io.FileOutputStream;
import java.io.IOException;
import java.io.InputStream;
import java.util.ArrayList;
import java.util.Collection;
import java.util.Collections;
import java.util.Enumeration;
import java.util.HashMap;
import java.util.HashSet;
import java.util.List;
import java.util.Map;
import java.util.Set;
import java.util.zip.ZipEntry;
import java.util.zip.ZipFile;
import java.util.zip.ZipOutputStream;

import org.jf.dexlib2.AnnotationVisibility;
import org.jf.dexlib2.builder.BuilderInstruction;
import org.jf.dexlib2.builder.Label;
import org.jf.dexlib2.builder.MethodImplementationBuilder;
import org.jf.dexlib2.iface.Annotation;
import org.jf.dexlib2.iface.AnnotationElement;
import org.jf.dexlib2.iface.ExceptionHandler;
import org.jf.dexlib2.iface.MethodImplementation;
import org.jf.dexlib2.iface.MethodParameter;
import org.jf.dexlib2.iface.instruction.Instruction;
import org.jf.dexlib2.iface.reference.FieldReference;
import org.jf.dexlib2.iface.reference.MethodReference;
import org.jf.dexlib2.iface.reference.StringReference;
import org.jf.dexlib2.iface.value.EncodedValue;
import org.jf.dexlib2.immutable.ImmutableAnnotation;
import org.jf.dexlib2.immutable.ImmutableAnnotationElement;
import org.jf.dexlib2.immutable.ImmutableExceptionHandler;
import org.jf.dexlib2.immutable.ImmutableMethodParameter;
import org.jf.dexlib2.immutable.reference.ImmutableFieldReference;
import org.jf.dexlib2.immutable.reference.ImmutableMethodReference;
import org.jf.dexlib2.immutable.value.ImmutableAnnotationEncodedValue;
import org.jf.dexlib2.immutable.value.ImmutableArrayEncodedValue;
import org.jf.dexlib2.immutable.value.ImmutableBooleanEncodedValue;
import org.jf.dexlib2.immutable.value.ImmutableByteEncodedValue;
import org.jf.dexlib2.immutable.value.ImmutableCharEncodedValue;
import org.jf.dexlib2.immutable.value.ImmutableDoubleEncodedValue;
import org.jf.dexlib2.immutable.value.ImmutableEncodedValue;
import org.jf.dexlib2.immutable.value.ImmutableEnumEncodedValue;
import org.jf.dexlib2.immutable.value.ImmutableFieldEncodedValue;
import org.jf.dexlib2.immutable.value.ImmutableFloatEncodedValue;
import org.jf.dexlib2.immutable.value.ImmutableIntEncodedValue;
import org.jf.dexlib2.immutable.value.ImmutableLongEncodedValue;
import org.jf.dexlib2.immutable.value.ImmutableMethodEncodedValue;
import org.jf.dexlib2.immutable.value.ImmutableNullEncodedValue;
import org.jf.dexlib2.immutable.value.ImmutableShortEncodedValue;
import org.jf.dexlib2.immutable.value.ImmutableStringEncodedValue;
import org.jf.dexlib2.immutable.value.ImmutableTypeEncodedValue;
import org.jf.dexlib2.writer.builder.BuilderEncodedValues;
import org.jf.dexlib2.writer.builder.BuilderField;
import org.jf.dexlib2.writer.builder.BuilderFieldReference;
import org.jf.dexlib2.writer.builder.BuilderMethod;
import org.jf.dexlib2.writer.builder.BuilderMethodReference;
import org.jf.dexlib2.writer.builder.BuilderTypeReference;
import org.jf.dexlib2.writer.builder.DexBuilder;
import org.jf.dexlib2.writer.io.FileDataStore;

import soot.Body;
import soot.BooleanType;
import soot.ByteType;
import soot.CharType;
import soot.CompilationDeathException;
import soot.G;
import soot.IntType;
import soot.Local;
import soot.PackManager;
import soot.ShortType;
import soot.SootClass;
import soot.SootField;
import soot.SootMethod;
import soot.SootMethodRef;
import soot.SourceLocator;
import soot.Trap;
import soot.Type;
import soot.Unit;
import soot.dexpler.Util;
import soot.jimple.Stmt;
import soot.jimple.toolkits.scalar.EmptySwitchEliminator;
import soot.options.Options;
import soot.tagkit.AbstractHost;
import soot.tagkit.AnnotationAnnotationElem;
import soot.tagkit.AnnotationArrayElem;
import soot.tagkit.AnnotationBooleanElem;
import soot.tagkit.AnnotationClassElem;
import soot.tagkit.AnnotationConstants;
import soot.tagkit.AnnotationDoubleElem;
import soot.tagkit.AnnotationElem;
import soot.tagkit.AnnotationEnumElem;
import soot.tagkit.AnnotationFloatElem;
import soot.tagkit.AnnotationIntElem;
import soot.tagkit.AnnotationLongElem;
import soot.tagkit.AnnotationStringElem;
import soot.tagkit.AnnotationTag;
import soot.tagkit.ConstantValueTag;
import soot.tagkit.DoubleConstantValueTag;
import soot.tagkit.EnclosingMethodTag;
import soot.tagkit.FloatConstantValueTag;
import soot.tagkit.InnerClassAttribute;
import soot.tagkit.InnerClassTag;
import soot.tagkit.IntegerConstantValueTag;
import soot.tagkit.LineNumberTag;
import soot.tagkit.LongConstantValueTag;
import soot.tagkit.ParamNamesTag;
import soot.tagkit.SignatureTag;
import soot.tagkit.SourceFileTag;
import soot.tagkit.StringConstantValueTag;
import soot.tagkit.Tag;
import soot.tagkit.VisibilityAnnotationTag;
import soot.tagkit.VisibilityParameterAnnotationTag;

/**
 * Main entry point for the "dex" output format.<br>
 * <br>
 * Use {@link #add(SootClass)} to add classes that should be printed as dex output and {@link #print()} to finally print the classes.<br>
 * If the printer has found the original APK of an added class (via {@link SourceLocator#dexClassIndex()}),
 * the files in the APK are copied to a new one, replacing it's classes.dex and excluding the signature files.
 * Note that you have to sign and align the APK yourself, with jarsigner and zipalign, respectively.<br>
 * If there is no original APK, the printer just emits a classes.dex.
 * 
 * @see <a href="http://docs.oracle.com/javase/7/docs/technotes/tools/windows/jarsigner.html">jarsigner documentation</a>
 * @see <a href="http://developer.android.com/tools/help/zipalign.html">zipalign documentation</a>
 */
public class DexPrinter {
	
	private static final String CLASSES_DEX = "classes.dex";
	
	private static DexBuilder dexFile;
	
	private File originalApk;
	
	public DexPrinter() {
		dexFile = DexBuilder.makeDexBuilder(19);
		//dexAnnotation = new DexAnnotation(dexFile);
	}
	
	private void printApk(String outputDir, File originalApk) throws IOException {
		ZipOutputStream outputApk;
		if(Options.v().output_jar()) {
			outputApk = PackManager.v().getJarFile();
			G.v().out.println("Writing APK to: " + Options.v().output_dir());
		} else {
			String outputFileName = outputDir + File.separatorChar + originalApk.getName();
		
			File outputFile = new File(outputFileName);
			if(outputFile.exists() && !Options.v().force_overwrite()) {
				throw new CompilationDeathException("Output file "+outputFile+" exists. Not overwriting.");
			} 
			outputApk = new ZipOutputStream(new FileOutputStream(outputFile));
			G.v().out.println("Writing APK to: " + outputFileName);
		}
		G.v().out.println("do not forget to sign the .apk file with jarsigner and to align it with zipalign");
		ZipFile original = new ZipFile(originalApk);
		copyAllButClassesDexAndSigFiles(original, outputApk);
		original.close();
		
		// put our classes.dex into the zip archive
		File tmpFile = File.createTempFile("toDex", null);
		FileInputStream fis = new FileInputStream(tmpFile);
		try {
			outputApk.putNextEntry(new ZipEntry(CLASSES_DEX));
			writeTo(tmpFile.getAbsolutePath());
			while (fis.available() > 0) {
				byte[] data = new byte[fis.available()];
				fis.read(data);
				outputApk.write(data);
			}
			outputApk.closeEntry();
			outputApk.close();
		}
		finally {
			fis.close();
			tmpFile.delete();
		}
	}

	private void copyAllButClassesDexAndSigFiles(ZipFile source, ZipOutputStream destination) throws IOException {
		Enumeration<? extends ZipEntry> sourceEntries = source.entries();
		while (sourceEntries.hasMoreElements()) {
			ZipEntry sourceEntry = sourceEntries.nextElement();
			String sourceEntryName = sourceEntry.getName();
			if (sourceEntryName.equals(CLASSES_DEX) || isSignatureFile(sourceEntryName)) {
				continue;
			}
			// separate ZipEntry avoids compression problems due to encodings
			ZipEntry destinationEntry = new ZipEntry(sourceEntryName);
			// use the same compression method as the original (certain files are stored, not compressed)
			destinationEntry.setMethod(sourceEntry.getMethod());
			// copy other necessary fields for STORE method
			destinationEntry.setSize(sourceEntry.getSize());
			destinationEntry.setCrc(sourceEntry.getCrc());
			// finally craft new entry
			destination.putNextEntry(destinationEntry);
			InputStream zipEntryInput = source.getInputStream(sourceEntry);
			byte[] buffer = new byte[2048];
			int bytesRead = zipEntryInput.read(buffer);
			while (bytesRead > 0) {
				destination.write(buffer, 0, bytesRead);
				bytesRead = zipEntryInput.read(buffer);
			}
			zipEntryInput.close();
		}
	}

	private static boolean isSignatureFile(String fileName) {
		StringBuilder sigFileRegex = new StringBuilder();
		// file name must start with META-INF...
		sigFileRegex.append("META\\-INF");
		// ...followed by a zip file separator...
		sigFileRegex.append('/');
		// ...followed by anything but a zip file separator...
		sigFileRegex.append("[^/]+");
		// ...ending with .SF, .DSA, .RSA or .EC
		sigFileRegex.append("(\\.SF|\\.DSA|\\.RSA|\\.EC)$");
		return fileName.matches(sigFileRegex.toString());
	}

	private void writeTo(String fileName) throws IOException {
		FileDataStore fds = new FileDataStore(new File(fileName));
		dexFile.writeTo(fds);
		fds.close();
	}
	
    /**
     * Encodes Annotations Elements from Jimple to Dexlib
     * @param elem Jimple Element
     * @return Dexlib encoded element
     */
    private EncodedValue buildEncodedValueForAnnotation(AnnotationElem elem){
        switch (elem.getKind()) {
        case 'Z': {
        	if (elem instanceof AnnotationIntElem) {
	            AnnotationIntElem e = (AnnotationIntElem)elem;
	            if (e.getValue() == 0) {
	                return ImmutableBooleanEncodedValue.FALSE_VALUE;
	            } else if (e.getValue() == 1) {
	            	return ImmutableBooleanEncodedValue.TRUE_VALUE;
	            } else {
	                throw new RuntimeException("error: boolean value from int with value != 0 or 1.");
	            }
        	}
        	else if (elem instanceof AnnotationBooleanElem) {
        		AnnotationBooleanElem e = (AnnotationBooleanElem) elem;
        		if (e.getValue())
        			return ImmutableBooleanEncodedValue.TRUE_VALUE;
        		else
        			return ImmutableBooleanEncodedValue.FALSE_VALUE;
        	}
        	else
        		throw new RuntimeException("Annotation type incompatible with target type boolean");
        }
        case 'S': {
            AnnotationIntElem e = (AnnotationIntElem)elem;
            return new ImmutableShortEncodedValue((short)e.getValue());
        }
        case 'B': {
            AnnotationIntElem e = (AnnotationIntElem)elem;
            return new ImmutableByteEncodedValue((byte)e.getValue());
        }
        case 'C': {
            AnnotationIntElem e = (AnnotationIntElem)elem;
            return new ImmutableCharEncodedValue((char)e.getValue());
        }
        case 'I': {
            AnnotationIntElem e = (AnnotationIntElem)elem;
            return new ImmutableIntEncodedValue(e.getValue());
        }
        case 'J': {
            AnnotationLongElem e = (AnnotationLongElem)elem;
            return new ImmutableLongEncodedValue(e.getValue());
        }
        case 'F': {
            AnnotationFloatElem e = (AnnotationFloatElem)elem;
            return new ImmutableFloatEncodedValue(e.getValue());
        }
        case 'D': {
            AnnotationDoubleElem e = (AnnotationDoubleElem)elem;
            return new ImmutableDoubleEncodedValue(e.getValue());
        }
        case 's': {
            AnnotationStringElem e = (AnnotationStringElem)elem;
            return new ImmutableStringEncodedValue(e.getValue());
        }
        case 'e': {
            AnnotationEnumElem e = (AnnotationEnumElem)elem;
            
            String classT = SootToDexUtils.getDexClassName(e.getTypeName());
            String fieldT = classT;
            
            FieldReference fref = dexFile.internFieldReference(new ImmutableFieldReference
            		(classT, e.getConstantName(), fieldT));
            
            return new ImmutableEnumEncodedValue(fref);
        }
        case 'c': {
            AnnotationClassElem e = (AnnotationClassElem)elem;
            return new ImmutableTypeEncodedValue(SootToDexUtils.getDexClassName(e.getDesc()));
        }
        case '[': {
            AnnotationArrayElem e = (AnnotationArrayElem)elem;
            Set<EncodedValue> values = new HashSet<EncodedValue>();
            for (int i = 0; i < e.getNumValues(); i++){
                EncodedValue val = buildEncodedValueForAnnotation(e.getValueAt(i));
                values.add(val);
            }
            return new ImmutableArrayEncodedValue(values);
        }
        case '@': {
        	AnnotationAnnotationElem e = (AnnotationAnnotationElem)elem;
        	
        	Set<String> alreadyWritten = new HashSet<String>();
            List<AnnotationElement> elements = null;
            if (!e.getValue().getElems().isEmpty()) {
            	elements = new ArrayList<AnnotationElement>();
	            for (AnnotationElem ae : e.getValue().getElems()) {
	            	if (!alreadyWritten.add(ae.getName()))
	            		throw new RuntimeException("Duplicate annotation attribute: " + ae.getName());
	            	
	            	AnnotationElement element = new ImmutableAnnotationElement(ae.getName(),
	            			buildEncodedValueForAnnotation(ae));
	            	elements.add(element);
	            }
            }
			
            return new ImmutableAnnotationEncodedValue
            		(SootToDexUtils.getDexClassName(e.getValue().getType()),
            		elements);
        }
        case 'f': { // field (Dalvik specific?)
            AnnotationStringElem e = (AnnotationStringElem)elem;
            
            String fSig = e.getValue();
            String[] sp = fSig.split(" ");
            String classString = SootToDexUtils.getDexClassName(sp[0].split(":")[0]);
            if (classString.isEmpty())
            	throw new RuntimeException("Empty class name in annotation");

            String typeString = sp[1];
            if (typeString.isEmpty())
            	throw new RuntimeException("Empty type string in annotation");
            
            String fieldName = sp[2];
            
            FieldReference fref = dexFile.internFieldReference(new ImmutableFieldReference
            		(classString, fieldName, typeString));
            return new ImmutableFieldEncodedValue(fref);
        }
        case 'M': { // method (Dalvik specific?)
            AnnotationStringElem e = (AnnotationStringElem)elem;
            
            String[] sp = e.getValue().split(" ");
            String classString = SootToDexUtils.getDexClassName(sp[0].split(":")[0]);
            if (classString.isEmpty())
            	throw new RuntimeException("Empty class name in annotation");

            String returnType = sp[1];
            String[] sp2 = sp[2].split("\\(");
            String methodNameString = sp2[0];
            
            String parameters = sp2[1].replaceAll("\\)", "");
            List<String> paramTypeList = null;
            if (!parameters.isEmpty()) {
            	paramTypeList = new ArrayList<String>();
	            if (parameters.length() > 0)
	                for (String p: parameters.split(",")) {
	                    paramTypeList.add(p);
	                }
            }
            
            MethodReference mref = dexFile.internMethodReference(new ImmutableMethodReference
            		(classString, methodNameString, paramTypeList, returnType));
            return new ImmutableMethodEncodedValue(mref);
        }
        case 'N': { // null (Dalvik specific?)
        	return ImmutableNullEncodedValue.INSTANCE;
        }
        default :
            throw new RuntimeException("Unknown Elem Attr Kind: "+elem.getKind());
        }
    }

    private EncodedValue makeConstantItem(SootField sf, Tag t) {
        if (!(t instanceof ConstantValueTag))
            throw new RuntimeException("error: t not ConstantValueTag.");

        if (t instanceof IntegerConstantValueTag) {
            Type sft = sf.getType();
            IntegerConstantValueTag i = (IntegerConstantValueTag) t;
            if (sft instanceof BooleanType) {
                int v = i.getIntValue();
                if (v == 0) {
                    return ImmutableBooleanEncodedValue.FALSE_VALUE;
                } else if (v == 1) {
                	return ImmutableBooleanEncodedValue.TRUE_VALUE;
                } else {
                    throw new RuntimeException(
                            "error: boolean value from int with value != 0 or 1.");
                }
            } else if (sft instanceof CharType) {
            	return new ImmutableCharEncodedValue((char) i.getIntValue());
            } else if (sft instanceof ByteType) {
            	return new ImmutableByteEncodedValue((byte) i.getIntValue());
            } else if (sft instanceof IntType) {
            	return new ImmutableIntEncodedValue(i.getIntValue());
            } else if (sft instanceof ShortType) {
            	return new ImmutableShortEncodedValue((short) i.getIntValue());
            } else {
                throw new RuntimeException("error: unexpected constant tag type: " + t
                        + " for field " + sf);
            }
        } else if (t instanceof LongConstantValueTag) {
            LongConstantValueTag l = (LongConstantValueTag) t;
            return new ImmutableLongEncodedValue(l.getLongValue());
        } else if (t instanceof DoubleConstantValueTag) {
            DoubleConstantValueTag d = (DoubleConstantValueTag) t;
            return new ImmutableDoubleEncodedValue(d.getDoubleValue());
        } else if (t instanceof FloatConstantValueTag) {
            FloatConstantValueTag f = (FloatConstantValueTag) t;
            return new ImmutableFloatEncodedValue(f.getFloatValue());
        } else if (t instanceof StringConstantValueTag) {
            StringConstantValueTag s = (StringConstantValueTag) t;
            return new ImmutableStringEncodedValue(s.getStringValue());
        } else
        	throw new RuntimeException("Unexpected constant type");
    }
    
    private void addAsClassDefItem(SootClass c) {
        // add source file tag if any
        String sourceFile = null;
        if (c.hasTag("SourceFileTag")) {
            SourceFileTag sft = (SourceFileTag) c.getTag("SourceFileTag");
            sourceFile = sft.getSourceFile();
        }
        
        String classType = SootToDexUtils.getDexTypeDescriptor(c.getType());
        int accessFlags = c.getModifiers();
        String superClass = c.hasSuperclass() ?
        		SootToDexUtils.getDexTypeDescriptor(c.getSuperclass().getType()) : null;
        
        List<String> interfaces = null;
        if (!c.getInterfaces().isEmpty()) {
        	interfaces = new ArrayList<String>();
            for (SootClass ifc : c.getInterfaces())
            	interfaces.add(SootToDexUtils.getDexTypeDescriptor(ifc.getType()));
        }
        
        List<BuilderField> fields = null;
        if (!c.getFields().isEmpty()) {
        	fields = new ArrayList<BuilderField>();
	        for (SootField f : c.getFields()) {       	
	        	// Look for a static initializer
	            EncodedValue staticInit = null;
	            for (Tag t : f.getTags()) {
	                if (t instanceof ConstantValueTag) {
	                    if (staticInit != null) {
	                        G.v().out.println("warning: more than one constant tag for field: " + f + ": "
	                                + t);
	                    } else {
	                        staticInit = makeConstantItem(f, t);
	                    }
	                }
	            }
	            if (staticInit == null)
	            	staticInit = BuilderEncodedValues.defaultValueForType
	            			(SootToDexUtils.getDexTypeDescriptor(f.getType()));
	            
	            // Build field annotations
	            Set<Annotation> fieldAnnotations = buildFieldAnnotations(f);
	            
	        	BuilderField field = dexFile.internField(classType,
	        			f.getName(),
	        			SootToDexUtils.getDexTypeDescriptor(f.getType()),
	        			f.getModifiers(),
	        			staticInit,
	        			fieldAnnotations);
	        	fields.add(field);
	        }
        }
        	
        dexFile.internClassDef(classType,
        		accessFlags,
        		superClass,
        		interfaces,
        		sourceFile,
        		buildClassAnnotations(c),
        		fields,
        		toMethods(c));
	}
    
    private Set<Annotation> buildClassAnnotations(SootClass c) {
    	Set<String> skipList = new HashSet<String>();
    	Set<Annotation> annotations = buildCommonAnnotations(c, skipList);
    	
       	// Classes can have either EnclosingMethod or EnclosingClass tags. Soot
    	// sets the outer class for both "normal" and anonymous inner classes,
    	// so we test for enclosing methods first. 
        if (c.hasTag("EnclosingMethodTag")) {
        	EnclosingMethodTag eMethTag = (EnclosingMethodTag)c.getTag("EnclosingMethodTag");
        	Annotation enclosingMethodItem = buildEnclosingMethodTag(eMethTag, skipList);
        	if (enclosingMethodItem != null)
        	  annotations.add(enclosingMethodItem);
        }
        else if (c.hasOuterClass()) {
   			if (skipList.add("Ldalvik/annotation/EnclosingClass;")) {
		    	// EnclosingClass annotation
		    	ImmutableAnnotationElement enclosingElement = new ImmutableAnnotationElement
		    			("value", new ImmutableTypeEncodedValue
		    					(SootToDexUtils.getDexClassName(c.getOuterClass().getName())));
		    	annotations.add(new ImmutableAnnotation(AnnotationVisibility.SYSTEM,
		    			"Ldalvik/annotation/EnclosingClass;",
		    			Collections.singleton(enclosingElement)));
       		}
       	}
        
        // If we have an outer class, we also pick up the InnerClass annotations
        // from there. Note that Java and Soot associate InnerClass annotations
        // with the respective outer classes, while Dalvik puts them on the
        // respective inner classes.
        if (c.hasOuterClass()) {
        	InnerClassAttribute icTag = (InnerClassAttribute) c.getOuterClass().getTag("InnerClassAttribute");
        	List<Annotation> innerClassItem = buildInnerClassAttribute(c, icTag, skipList);
        	if (innerClassItem != null)
        	  annotations.addAll(innerClassItem);
        }
        
    	// Write the MemberClasses tag
    	InnerClassAttribute icTag = (InnerClassAttribute) c.getTag("InnerClassAttribute");
    	if (icTag != null) {
        	List<Annotation> memberClassesItem = buildMemberClassesAttribute(c, icTag, skipList);
        	if (memberClassesItem != null)
        	  annotations.addAll(memberClassesItem);
        }
        
        for (Tag t : c.getTags()) {
            if (t.getName().equals("VisibilityAnnotationTag")){
                List<ImmutableAnnotation> visibilityItems = buildVisibilityAnnotationTag
                		((VisibilityAnnotationTag) t, skipList);
            	annotations.addAll(visibilityItems);
            }
    	}
		
    	return annotations;
    }

    private Set<Annotation> buildFieldAnnotations(SootField f) {
    	Set<String> skipList = new HashSet<String>();
    	Set<Annotation> annotations = buildCommonAnnotations(f, skipList);
    	
    	for (Tag t : f.getTags()) {
            if (t.getName().equals("VisibilityAnnotationTag")){
                List<ImmutableAnnotation> visibilityItems = buildVisibilityAnnotationTag
                		((VisibilityAnnotationTag) t, skipList);
            	annotations.addAll(visibilityItems);
            }
    	}
		
    	return annotations;
    }

    private Set<Annotation> buildMethodAnnotations(SootMethod m) {
    	Set<String> skipList = new HashSet<String>();
    	Set<Annotation> annotations = buildCommonAnnotations(m, skipList);
    	
    	for (Tag t : m.getTags()) {
            if (t.getName().equals("VisibilityAnnotationTag")){
                List<ImmutableAnnotation> visibilityItems = buildVisibilityAnnotationTag
                		((VisibilityAnnotationTag) t, skipList);
            	annotations.addAll(visibilityItems);
            }
    	}
    	
    	return annotations;
    }

    private Set<Annotation> buildMethodParameterAnnotations(SootMethod m,
    		final int paramIdx) {
    	Set<String> skipList = new HashSet<String>();
    	Set<Annotation> annotations = buildCommonAnnotations(m, skipList);
    	
    	for (Tag t : m.getTags()) {
            if (t.getName().equals("VisibilityParameterAnnotationTag")) {
                VisibilityParameterAnnotationTag vat = (VisibilityParameterAnnotationTag)t;
                List<ImmutableAnnotation> visibilityItems = buildVisibilityParameterAnnotationTag
                		(vat, skipList, paramIdx);
            	annotations.addAll(visibilityItems);
            }
    	}
    	
    	return annotations;
    }
    
    private Set<Annotation> buildCommonAnnotations(AbstractHost host, Set<String> skipList) {
		Set<Annotation> annotations = new HashSet<Annotation>();
		
        // handle deprecated tag
        if (host.hasTag("DeprecatedTag") && !skipList.contains("Ljava/lang/Deprecated;")) {
        	ImmutableAnnotation ann = new ImmutableAnnotation
        			(AnnotationVisibility.RUNTIME,
        			"Ljava/lang/Deprecated;",
        			Collections.<AnnotationElement>emptySet());
        	annotations.add(ann);
            skipList.add("Ljava/lang/Deprecated;");
        }
        
        // handle signature tag
        if (host.hasTag("SignatureTag") && !skipList.contains("Ldalvik/annotation/Signature;")) {
            SignatureTag tag = (SignatureTag) host.getTag("SignatureTag");
            List<String> splitSignature = SootToDexUtils.splitSignature(tag.getSignature());

            Set<ImmutableAnnotationElement> elements = null;
            if (splitSignature != null && splitSignature.size() > 0) {
            	elements = new HashSet<ImmutableAnnotationElement>();
            
	            List<ImmutableEncodedValue> valueList = new ArrayList<ImmutableEncodedValue>();
	            for (String s : splitSignature) {
	            	ImmutableStringEncodedValue val = new ImmutableStringEncodedValue(s);
	                valueList.add(val);
	            }
	            ImmutableArrayEncodedValue valueValue = new ImmutableArrayEncodedValue(valueList);
	            ImmutableAnnotationElement valueElement = new ImmutableAnnotationElement
	            		("value", valueValue);
	            elements.add(valueElement);
            }
            else
            	G.v().out.println("Signature annotation without value detected");
            
            ImmutableAnnotation ann = new ImmutableAnnotation
            		(AnnotationVisibility.SYSTEM,
        			"Ldalvik/annotation/Signature;",
        			elements);
        	annotations.add(ann);
            skipList.add("Ldalvik/annotation/Signature;");
        }
        
        return annotations;
	}
    
    private List<ImmutableAnnotation> buildVisibilityAnnotationTag
			(VisibilityAnnotationTag t, Set<String> skipList) {
    	if (t.getAnnotations() == null)
    		return Collections.emptyList();
    	
    	List<ImmutableAnnotation> annotations = new ArrayList<ImmutableAnnotation>();
        for (AnnotationTag at: t.getAnnotations()) {
            String type = at.getType();
            if (!skipList.add(type))
            	continue;
            
            Set<String> alreadyWritten = new HashSet<String>();
            List<AnnotationElement> elements = null;
            if (!at.getElems().isEmpty()) {
            	elements = new ArrayList<AnnotationElement>();
	            for (AnnotationElem ae : at.getElems()) {
	            	if (ae.getName() == null || ae.getName().isEmpty())
	            		throw new RuntimeException("Null or empty annotation name encountered");
	            	if (!alreadyWritten.add(ae.getName()))
	            		throw new RuntimeException("Duplicate annotation attribute: " + ae.getName());
	            	
	                EncodedValue value = buildEncodedValueForAnnotation(ae);
	                ImmutableAnnotationElement element = new ImmutableAnnotationElement
	                		(ae.getName(), value);
	                elements.add(element);
	            }
            }
            
            String typeName = SootToDexUtils.getDexClassName(at.getType());
            ImmutableAnnotation ann = new ImmutableAnnotation(getVisibility(t.getVisibility()),
            		typeName, elements);
            annotations.add(ann);
        }
        return annotations;
	}

    private List<ImmutableAnnotation> buildVisibilityParameterAnnotationTag
    		(VisibilityParameterAnnotationTag t, Set<String> skipList,
    				int paramIdx) {
		if (t.getVisibilityAnnotations() == null)
    		return Collections.emptyList();
		
        int paramTagIdx = 0;
    	List<ImmutableAnnotation> annotations = new ArrayList<ImmutableAnnotation>();
        for (VisibilityAnnotationTag vat : t.getVisibilityAnnotations()) {
        	if (paramTagIdx == paramIdx
        			&& vat != null
        			&& vat.getAnnotations() != null)
	        	for (AnnotationTag at : vat.getAnnotations()) {
		            String type = at.getType();
		            if (!skipList.add(type))
		            	continue;
		            
		            Set<String> alreadyWritten = new HashSet<String>();
		            List<AnnotationElement> elements = null;
		            if (!at.getElems().isEmpty()) {
		            	elements = new ArrayList<AnnotationElement>();
			            for (AnnotationElem ae : at.getElems()) {
			            	if (ae.getName() == null || ae.getName().isEmpty())
			            		throw new RuntimeException("Null or empty annotation name encountered");
			            	if (!alreadyWritten.add(ae.getName()))
			            		throw new RuntimeException("Duplicate annotation attribute: " + ae.getName());
	
			            	EncodedValue value = buildEncodedValueForAnnotation(ae);
			                ImmutableAnnotationElement element = new ImmutableAnnotationElement(ae.getName(), value);
			                elements.add(element);
			            }
		            }
		            
		            ImmutableAnnotation ann = new ImmutableAnnotation(getVisibility(vat.getVisibility()),
		            		SootToDexUtils.getDexClassName(at.getType()),
		            		elements);
		            annotations.add(ann);
	        	}
        	paramTagIdx++;
        }
        return annotations;
    }
    
    private Annotation buildEnclosingMethodTag(EnclosingMethodTag t, Set<String> skipList) {
    	if (!skipList.add("Ldalvik/annotation/EnclosingMethod;"))
    		return null;
    	
    	if (t.getEnclosingMethod() == null)
    		return null;

    	String[] split1 = t.getEnclosingMethodSig().split("\\)");
	    String parametersS = split1[0].replaceAll("\\(", "");
	    String returnTypeS = split1[1];
	    
	    List<String> typeList = new ArrayList<String>();
        if (!parametersS.equals("")) {
            for (String p : Util.splitParameters(parametersS)) {
                if (!p.isEmpty())
                	typeList.add(p);
            }
        }
        
	    ImmutableMethodReference mRef = new ImmutableMethodReference
	    		(SootToDexUtils.getDexClassName(t.getEnclosingClass()),
	    		t.getEnclosingMethod(), typeList, returnTypeS);
    	ImmutableMethodEncodedValue methodRef = new ImmutableMethodEncodedValue
    			(dexFile.internMethodReference(mRef));
    	AnnotationElement methodElement = new ImmutableAnnotationElement("value", methodRef);
    	
    	return new ImmutableAnnotation(AnnotationVisibility.SYSTEM,
    			"Ldalvik/annotation/EnclosingMethod;",
    			Collections.singleton(methodElement));
    }

    private List<Annotation> buildInnerClassAttribute(SootClass parentClass,
    		InnerClassAttribute t, Set<String> skipList) {
    	List<Annotation> anns = null;

    	for (Tag t2 : t.getSpecs()) {
    		InnerClassTag icTag = (InnerClassTag) t2;
    		
        	// In Dalvik, both the EnclosingMethod/EnclosingClass tag and the
        	// InnerClass tag are written to the inner class which is different
        	// to Java. We thus check whether this tag actually points to our
    		// outer class.
    		String outerClass = getOuterClassNameFromTag(icTag);
			String innerClass = icTag.getInnerClass().replaceAll("/", ".");
						
			// Only write the InnerClass tag to the inner class itself, not
			// the other one. If the outer class points to our parent, but
			// this is simply the wrong inner class, we also continue with the
			// next tag.
    		if (!parentClass.hasOuterClass()
    				|| !innerClass.equals(parentClass.getName())
    				|| parentClass.getName().equals(outerClass))
    			continue;
    		
    		// This is an actual inner class. Write the annotation
        	if (skipList.add("Ldalvik/annotation/InnerClass;")) {
	    		// InnerClass annotation
	        	List<AnnotationElement> elements = new ArrayList<AnnotationElement>();
		    	
		    	ImmutableAnnotationElement flagsElement = new ImmutableAnnotationElement
		    			("accessFlags", new ImmutableIntEncodedValue(icTag.getAccessFlags()));
		    	elements.add(flagsElement);
		    	
		    	if (icTag.getShortName() != null && !icTag.getShortName().isEmpty()) {
			    	ImmutableAnnotationElement nameElement = new ImmutableAnnotationElement
			    			("name", new ImmutableStringEncodedValue(icTag.getShortName()));
			    	elements.add(nameElement);
		    	}
		    	
		    	if (anns == null) anns = new ArrayList<Annotation>();
		    	anns.add(new ImmutableAnnotation(AnnotationVisibility.SYSTEM,
		    			"Ldalvik/annotation/InnerClass;",
		    			elements));
        	}
    	}
    	    	
    	return anns;
    }

	private String getOuterClassNameFromTag(InnerClassTag icTag) {
		String outerClass;
		if (icTag.getOuterClass() == null) { // anonymous inner classes
			outerClass = icTag.getInnerClass().replaceAll("\\$[0-9]*$", "").replaceAll("/", ".");
		} else {
			outerClass = icTag.getOuterClass().replaceAll("/", ".");
		}
		return outerClass;
	}

    private List<Annotation> buildMemberClassesAttribute(SootClass parentClass,
    		InnerClassAttribute t, Set<String> skipList) {
    	List<Annotation> anns = null;
    	Set<String> memberClasses = null;
    	
    	// Collect the inner classes
    	for (Tag t2 : t.getSpecs()) {
    		InnerClassTag icTag = (InnerClassTag) t2;
    		String outerClass = getOuterClassNameFromTag(icTag);
			
			// Only classes with names are member classes
			if (icTag.getOuterClass() != null
					&& parentClass.getName().equals(outerClass)) {
				if (memberClasses == null)
					memberClasses = new HashSet<String>();
				memberClasses.add(SootToDexUtils.getDexClassName(icTag.getInnerClass()));
			}
    	}
    	
    	// Write the member classes
    	if (memberClasses != null
    			&& !memberClasses.isEmpty()
    			&& skipList.add("Ldalvik/annotation/MemberClasses;")) {
        	List<EncodedValue> classes = new ArrayList<EncodedValue>();
	    	for (String memberClass : memberClasses) {
	    		ImmutableTypeEncodedValue classValue = new ImmutableTypeEncodedValue(memberClass);
	    		classes.add(classValue);
	    	}
	    	
    		ImmutableArrayEncodedValue classesValue =
    				new ImmutableArrayEncodedValue(classes);
    		ImmutableAnnotationElement element =
    				new ImmutableAnnotationElement("value", classesValue);
	    	ImmutableAnnotation memberAnnotation =
    				new ImmutableAnnotation(AnnotationVisibility.SYSTEM,
    						"Ldalvik/annotation/MemberClasses;",
    						Collections.singletonList(element));
	    	if (anns == null) anns = new ArrayList<Annotation>();
	    	anns.add(memberAnnotation);
    	}
    	return anns;
    }
    
    /**
     * Converts Jimple visibility to Dexlib visibility
     * 
     * @param visibility
     *            Jimple visibility
     * @return Dexlib visibility
     */
    private static int getVisibility(int visibility) {
        if (visibility == AnnotationConstants.RUNTIME_VISIBLE)
            return AnnotationVisibility.RUNTIME;
        if (visibility == AnnotationConstants.RUNTIME_INVISIBLE)
            return AnnotationVisibility.SYSTEM;
        if (visibility == AnnotationConstants.SOURCE_VISIBLE)
            return AnnotationVisibility.BUILD;
        throw new RuntimeException("Unknown annotation visibility: '" + visibility + "'");
    }
    
	private Collection<BuilderMethod> toMethods(SootClass clazz) {
		if (clazz.getMethods().isEmpty())
			return null;
		
        String classType = SootToDexUtils.getDexTypeDescriptor(clazz.getType());
        List<BuilderMethod> methods = new ArrayList<BuilderMethod>();
        for (SootMethod sm : clazz.getMethods()) {
            if (sm.isPhantom()) {
                // Do not print method bodies for inherited methods
                continue;
            }
            
        	MethodImplementation impl = toMethodImplementation(sm);
        	
        	List<String> parameterNames = null;
        	if (sm.hasTag("ParamNamesTag"))
        		parameterNames = ((ParamNamesTag) sm.getTag("ParamNamesTag")).getNames();
        	
        	int paramIdx = 0;
        	List<MethodParameter> parameters = null;
        	if (sm.getParameterCount() > 0) {
        		parameters = new ArrayList<MethodParameter>();
	        	for (Type tp : sm.getParameterTypes()) {
	        		String paramType = SootToDexUtils.getDexTypeDescriptor(tp);
	        		parameters.add(new ImmutableMethodParameter(paramType,
	        				buildMethodParameterAnnotations(sm, paramIdx),
	        				sm.isConcrete() && parameterNames != null ?
	        						parameterNames.get(paramIdx) : null));
	        		paramIdx++;
	        	}
        	}
        	
            String returnType = SootToDexUtils.getDexTypeDescriptor(sm.getReturnType());
            
			int accessFlags = SootToDexUtils.getDexAccessFlags(sm);
            BuilderMethod meth = dexFile.internMethod(classType,
					sm.getName(),
					parameters,
					returnType,
					accessFlags,
					buildMethodAnnotations(sm),
					impl);
            methods.add(meth);
        }
		return methods;
	}
	
    protected static BuilderFieldReference toFieldReference
    		(SootField f, DexBuilder belongingDexFile) {
    	FieldReference fieldRef = new ImmutableFieldReference
    			(SootToDexUtils.getDexClassName(f.getDeclaringClass().getName()),
    			f.getName(),
    			SootToDexUtils.getDexTypeDescriptor(f.getType()));
    	return belongingDexFile.internFieldReference(fieldRef);
	}
	
    protected static BuilderMethodReference toMethodReference
			(SootMethodRef m, DexBuilder belongingDexFile) {
    	List<String> parameters = new ArrayList<String>();
    	for (Type t : m.parameterTypes())
    		parameters.add(SootToDexUtils.getDexTypeDescriptor(t));
    	MethodReference methodRef = new ImmutableMethodReference
    			(SootToDexUtils.getDexClassName(m.declaringClass().getName()),
    			m.name(),
    			parameters,
    			SootToDexUtils.getDexTypeDescriptor(m.returnType()));
    	return belongingDexFile.internMethodReference(methodRef);
    }

    protected static BuilderTypeReference toTypeReference
			(Type t, DexBuilder belongingDexFile) {
    	return belongingDexFile.internTypeReference
    			(SootToDexUtils.getDexTypeDescriptor(t));
    }
    
	private MethodImplementation toMethodImplementation(SootMethod m) {
		if (m.isAbstract() || m.isNative()) {
			return null;
		}
		Body activeBody = m.retrieveActiveBody();
		
		// check the method name to make sure that dexopt won't get into trouble
		// when installing the app
		if (m.getName().contains("<") || m.getName().equals(">"))
			if (!m.getName().equals("<init>") && !m.getName().equals("<clinit>"))
				throw new RuntimeException("Invalid method name: " + m.getName());
		
		// Switch statements may not be empty in dex, so we have to fix this first
		EmptySwitchEliminator.v().transform(activeBody);
		
		// Dalvik requires synchronized methods to have explicit monitor calls,
		// so we insert them here. See http://milk.com/kodebase/dalvik-docs-mirror/docs/debugger.html
		// We cannot place this upon the developer since it is only required
		// for Dalvik, but not for other targets.
		SynchronizedMethodTransformer.v().transform(activeBody);
		
		// Tries may not start or end at units which have no corresponding Dalvik
		// instructions such as IdentityStmts. We reduce the traps to start at the
		// first "real" instruction. We could also use a TrapTigthener, but that
		// would be too expensive for what we need here.
		FastDexTrapTightener.v().transform(activeBody);
		
		// Split the tries since Dalvik does not supported nested try/catch blocks
		TrapSplitter.v().transform(activeBody);

		// word count of incoming parameters
		int inWords = SootToDexUtils.getDexWords(m.getParameterTypes());
		if (!m.isStatic()) {
			inWords++; // extra word for "this"
		}
		// word count of max outgoing parameters
		Collection<Unit> units = activeBody.getUnits();
		// register count = parameters + additional registers, depending on the dex instructions generated (e.g. locals used and constants loaded)
		StmtVisitor stmtV = new StmtVisitor(m, dexFile);
		
		toInstructions(units, stmtV);
		
		int registerCount = stmtV.getRegisterCount();
		if (inWords > registerCount) {
			/*
			 * as the Dalvik VM moves the parameters into the last registers, the "in" word count must be at least equal to the register count.
			 * a smaller register count could occur if soot generated the method body, see e.g. the handling of phantom refs in SootMethodRefImpl.resolve(StringBuffer):
			 * the body has no locals for the ParameterRefs, it just throws an error.
			 * 
			 * we satisfy the verifier by just increasing the register count, since calling phantom refs will lead to an error anyway.
			 */
			registerCount = inWords;
		}
		
		MethodImplementationBuilder builder = new MethodImplementationBuilder(registerCount);
		LabelAssigner labelAssinger = new LabelAssigner(builder);
		List<BuilderInstruction> instructions = stmtV.getRealInsns(labelAssinger); 
		
		Map<Instruction, Stmt> instructionStmtMap = stmtV.getInstructionStmtMap();
		Map<Local, Integer> seenRegisters = new HashMap<Local, Integer>();
		Map<Instruction, LocalRegisterAssignmentInformation> instructionRegisterMap = stmtV.getInstructionRegisterMap();
<<<<<<< HEAD
        

		for (LocalRegisterAssignmentInformation assignment : stmtV.getParameterInstructionsList()) {
=======

		for (LocalRegisterAssignmentInformation assignment : stmtV.getParameterInstructionsList()) {
			//The "this" local gets added automatically, so we do not need to add it explicitly
			//(at least not if it exists with exactly this name)
			if (assignment.getLocal().getName().equals("this"))
				continue;
>>>>>>> cb313bfe
			addRegisterAssignmentDebugInfo(assignment, seenRegisters, builder);
		}
    	
    	 
    	
        for (BuilderInstruction ins : instructions) {
            Stmt origStmt = instructionStmtMap.get(ins);
            
            // If this is a switch payload, we need to place the label
            if (stmtV.getInstructionPayloadMap().containsKey(ins))
            	builder.addLabel(labelAssinger.getLabelName(stmtV.getInstructionPayloadMap().get(ins)));
            
            if (origStmt != null) {
	            // Do we need a label here because this a trap handler?
	            for (Trap t : m.getActiveBody().getTraps()) {
	            	if (t.getBeginUnit() == origStmt
	            			|| t.getEndUnit() == origStmt
	            			|| t.getHandlerUnit() == origStmt) {
	            		labelAssinger.getOrCreateLabel(origStmt);
	            		break;
	            	}
	            }
	            
        		// Add the label if the statement has one
				String labelName = labelAssinger.getLabelName(origStmt);
				if (labelName != null && !builder.getLabel(labelName).isPlaced())
					builder.addLabel(labelName);
				
				// Add the tags
				if (instructionStmtMap.containsKey(ins)) {
	                List<Tag> tags = origStmt.getTags();
	                for (Tag t : tags) {
	                    if (t instanceof LineNumberTag) {
	                        LineNumberTag lnt = (LineNumberTag) t;
	            			builder.addLineNumber(lnt.getLineNumber());
	                    }
	                    else if (t instanceof SourceFileTag) {
	                    	SourceFileTag sft = (SourceFileTag) t;
	                    	builder.addSetSourceFile(dexFile.internStringReference
	                    			(sft.getSourceFile()));
	                    }
	                }
	            }
            }
            
            builder.addInstruction(ins);
            LocalRegisterAssignmentInformation registerAssignmentTag = instructionRegisterMap.get(ins);
            if (registerAssignmentTag != null)
            {
				//Add start local debugging information: Register -> Local assignment
        		addRegisterAssignmentDebugInfo(registerAssignmentTag, seenRegisters, builder);
            }
		}
		
		
		for (int registersLeft : seenRegisters.values())
				builder.addEndLocal(registersLeft);
		toTries(activeBody.getTraps(), stmtV, builder, labelAssinger);
        
        // Make sure that all labels have been placed by now
        for (Label lbl : labelAssinger.getAllLabels())
        	if (!lbl.isPlaced())
        		throw new RuntimeException("Label not placed: " + lbl);
        
        return builder.getMethodImplementation();
	}

	private void addRegisterAssignmentDebugInfo(
			LocalRegisterAssignmentInformation registerAssignment, Map<Local, Integer> seenRegisters, MethodImplementationBuilder builder) {
		Local local = registerAssignment.getLocal();
		String dexLocalType = SootToDexUtils.getDexTypeDescriptor(local.getType());
		StringReference localName = dexFile.internStringReference(local.getName());
		Register reg = registerAssignment.getRegister();
		int register = reg.getNumber();
		
		Integer beforeRegister = seenRegisters.get(local);
		if (beforeRegister != null)
		{
			if (beforeRegister == register)
				//No change
				return;
			builder.addEndLocal(beforeRegister);
		}
		builder.addStartLocal(register, localName, dexFile.internTypeReference(dexLocalType), dexFile.internStringReference(""));
		seenRegisters.put(local, register);
	}

	private void toInstructions(Collection<Unit> units, StmtVisitor stmtV) {
		for (Unit u : units) {
			stmtV.beginNewStmt((Stmt) u);
			u.apply(stmtV);
		}
		stmtV.finalizeInstructions();
	}
	
	private static class CodeRange {
		int startAddress;
		int endAddress;
		
		public CodeRange(int startAddress, int endAddress) {
			this.startAddress = startAddress;
			this.endAddress = endAddress;
		}
		
		/**
		 * Checks whether the given code range r is fully enclosed by this code
		 * range.
		 * @param r The other code range
		 * @return True if the given code range r is fully enclosed by this code
		 * range, otherwise false.
		 */
		public boolean containsRange(CodeRange r) {
			return (r.startAddress >= this.startAddress && r.endAddress <= this.endAddress);
		}
		
		@Override
		public String toString() {
			return this.startAddress + "-" + this.endAddress;
		}
		
		@Override
		public boolean equals(Object other) {
			if (other == this)
				return true;
			if (other == null && !(other instanceof CodeRange))
				return false;
			CodeRange cr = (CodeRange) other;
			return (this.startAddress == cr.startAddress && this.endAddress == cr.endAddress);
		}
		
		@Override
		public int hashCode() {
			return 17 * startAddress + 13 * endAddress;
		}
	}
	
	private void toTries(Collection<Trap> traps, StmtVisitor stmtV,
			MethodImplementationBuilder builder, LabelAssigner labelAssigner) {
		// Original code: assume that the mapping startCodeAddress -> TryItem is enough for
		// 		a "code range", ignore different end Units / try lengths
		// That's definitely not enough since we can have two handlers H1, H2 with
		//		H1:240-322, H2:242-322. There is no valid ordering for such overlapping traps
		//		in dex. Current solution: If there is already a trap T' for a subrange of the
		//		current trap T, merge T and T' on the fully range of T. This is not a 100%
		//		correct since we extend traps over the requested range, but it's better than
		//		the previous code that produced APKs which failed Dalvik's bytecode verification.
		//		(Steven Arzt, 09.08.2013)
		// There are cases in which we need to split traps, e.g. in cases like
		//		( (t1) ... (t2) )<big catch all around it> where the all three handlers do
		//		something different. That's why we run the TrapSplitter before we get here.
		//		(Steven Arzt, 25.09.2013)
		Map<CodeRange, List<ExceptionHandler>> codeRangesToTryItem =
				new HashMap<CodeRange, List<ExceptionHandler>>();
		for (Trap t : traps) {
			// see if there is old handler info at this code range
			Stmt beginStmt = (Stmt) t.getBeginUnit();
			Stmt endStmt = (Stmt) t.getEndUnit();
			
			int startCodeAddress = labelAssigner.getLabel(beginStmt).getCodeAddress();
			int endCodeAddress = labelAssigner.getLabel(endStmt).getCodeAddress();
			
	        String exceptionType = SootToDexUtils.getDexTypeDescriptor(t.getException().getType());
	        
			ImmutableExceptionHandler exceptionHandler = new ImmutableExceptionHandler
					(exceptionType, labelAssigner.getLabel((Stmt) t.getHandlerUnit()).getCodeAddress());
			
			List<ExceptionHandler> newHandlers = new ArrayList<ExceptionHandler>();
			
			CodeRange range = new CodeRange(startCodeAddress, endCodeAddress);
			
			for (CodeRange r : codeRangesToTryItem.keySet()) {
				// Check whether this range is contained in some other range. We then extend our
				// trap over the bigger range containing this range
				if (r.containsRange(range)) {
					range.startAddress = r.startAddress;
					range.endAddress = r.endAddress;
					
					// copy the old handlers to a bigger array (the old one cannot be modified...)
					List<ExceptionHandler> oldHandlers = codeRangesToTryItem.get(r);
					if (oldHandlers != null)
						newHandlers.addAll(oldHandlers);
					break;
				}
				// Check whether the other range is contained in this range. In this case,
				// a smaller range is already in the list. We merge the two over the larger
				// range.
				else if (range.containsRange(r)) {
					range.startAddress = r.startAddress;
					range.endAddress = r.endAddress;

					// just use the newly found handler info
					List<ExceptionHandler> oldHandlers = codeRangesToTryItem.get(range);
					if (oldHandlers != null)
						newHandlers.addAll(oldHandlers);
					
					// remove the old range, the new one will be added anyway and contain
					// the merged handlers
					codeRangesToTryItem.remove(r);
					break;
				}
			}
			
			if (!newHandlers.contains(exceptionHandler))
				newHandlers.add(exceptionHandler);
			codeRangesToTryItem.put(range, newHandlers);
		}
		for (CodeRange range : codeRangesToTryItem.keySet())
			for (ExceptionHandler handler : codeRangesToTryItem.get(range)) {
				builder.addCatch(dexFile.internTypeReference(handler.getExceptionType()),
						labelAssigner.getLabelAtAddress(range.startAddress),
						labelAssigner.getLabelAtAddress(range.endAddress),
						labelAssigner.getLabelAtAddress(handler.getHandlerCodeAddress()));
			}
	}
	
	public void add(SootClass c) {
		if (c.isPhantom())
			return;
				
		addAsClassDefItem(c);
		// save original APK for this class, needed to copy all the other files inside
		Map<String, File> dexClassIndex = SourceLocator.v().dexClassIndex();
    	if (dexClassIndex == null) {
    		return; // no dex classes were loaded
    	}
		File sourceForClass = dexClassIndex.get(c.getName());
    	if (sourceForClass == null || sourceForClass.getName().endsWith(".dex")) {
    		return; // a class was written that was not a dex class or the class originates from a .dex file, not an APK
    	}
    	if (originalApk != null && !originalApk.equals(sourceForClass)) {
    		throw new CompilationDeathException("multiple APKs as source of an application are not supported");
    	}
    	originalApk = sourceForClass;
	}

	public void print() {
		String outputDir = SourceLocator.v().getOutputDir();
		try {
			if (originalApk != null) {
				printApk(outputDir, originalApk);
			} else {
				String fileName = outputDir + File.separatorChar + CLASSES_DEX;
				G.v().out.println("Writing dex to: " + fileName);
				writeTo(fileName);
			}
		} catch (IOException e) {
			throw new CompilationDeathException("I/O exception while printing dex", e);
		}
	}

}<|MERGE_RESOLUTION|>--- conflicted
+++ resolved
@@ -1007,18 +1007,12 @@
 		Map<Instruction, Stmt> instructionStmtMap = stmtV.getInstructionStmtMap();
 		Map<Local, Integer> seenRegisters = new HashMap<Local, Integer>();
 		Map<Instruction, LocalRegisterAssignmentInformation> instructionRegisterMap = stmtV.getInstructionRegisterMap();
-<<<<<<< HEAD
-        
-
-		for (LocalRegisterAssignmentInformation assignment : stmtV.getParameterInstructionsList()) {
-=======
 
 		for (LocalRegisterAssignmentInformation assignment : stmtV.getParameterInstructionsList()) {
 			//The "this" local gets added automatically, so we do not need to add it explicitly
 			//(at least not if it exists with exactly this name)
 			if (assignment.getLocal().getName().equals("this"))
 				continue;
->>>>>>> cb313bfe
 			addRegisterAssignmentDebugInfo(assignment, seenRegisters, builder);
 		}
     	
