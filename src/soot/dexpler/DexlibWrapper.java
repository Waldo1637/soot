/* Soot - a Java Optimization Framework
 * Copyright (C) 2012 Michael Markert, Frank Hartmann
 *
 * (c) 2012 University of Luxembourg - Interdisciplinary Centre for
 * Security Reliability and Trust (SnT) - All rights reserved
 * Alexandre Bartel
 *
 *
 * This library is free software; you can redistribute it and/or
 * modify it under the terms of the GNU Lesser General Public
 * License as published by the Free Software Foundation; either
 * version 2.1 of the License, or (at your option) any later version.
 *
 * This library is distributed in the hope that it will be useful,
 * but WITHOUT ANY WARRANTY; without even the implied warranty of
 * MERCHANTABILITY or FITNESS FOR A PARTICULAR PURPOSE.  See the GNU
 * Lesser General Public License for more details.
 *
 * You should have received a copy of the GNU Lesser General Public
 * License along with this library; if not, write to the
 * Free Software Foundation, Inc., 59 Temple Place - Suite 330,
 * Boston, MA 02111-1307, USA.
 */

package soot.dexpler;

import org.jf.dexlib2.DexFileFactory;
import org.jf.dexlib2.Opcodes;
import org.jf.dexlib2.dexbacked.DexBackedDexFile;
import org.jf.dexlib2.iface.ClassDef;
import org.jf.dexlib2.iface.DexFile;
import org.jf.dexlib2.iface.MultiDexContainer;
import soot.*;
import soot.javaToJimple.IInitialResolver.Dependencies;
import soot.options.Options;

import java.io.File;
import java.io.IOException;
import java.util.*;

/**
 * DexlibWrapper provides an entry point to the dexlib library from the smali
 * project. Given a dex file, it will use dexlib to retrieve all classes for
 * further processing A call to getClass retrieves the specific class to analyze
 * further.
 */
public class DexlibWrapper {

<<<<<<< HEAD
    private final static Set<String> systemAnnotationNames;

    static {
        Set<String> systemAnnotationNamesModifiable = new HashSet<String>();
        // names as defined in the ".dex - Dalvik Executable Format" document
        systemAnnotationNamesModifiable.add("dalvik.annotation.AnnotationDefault");
        systemAnnotationNamesModifiable.add("dalvik.annotation.EnclosingClass");
        systemAnnotationNamesModifiable.add("dalvik.annotation.EnclosingMethod");
        systemAnnotationNamesModifiable.add("dalvik.annotation.InnerClass");
        systemAnnotationNamesModifiable.add("dalvik.annotation.MemberClasses");
        systemAnnotationNamesModifiable.add("dalvik.annotation.Signature");
        systemAnnotationNamesModifiable.add("dalvik.annotation.Throws");
        systemAnnotationNames = Collections.unmodifiableSet(systemAnnotationNamesModifiable);
    }

    private final DexClassLoader dexLoader = new DexClassLoader();
    private final Map<String, ClassDef> classesToDefItems = new HashMap<String, ClassDef>();
    private final File inputDexFile;
    private List<DexBackedDexFile> dexList;

    /**
     * Construct a DexlibWrapper from a dex file and stores its classes
     * referenced by their name. No further process is done here.
     *
     * @param inputDexFile the dex file or an apk/zip/jar with multiple dex files.
     */

    public DexlibWrapper(File inputDexFile) {
        this.inputDexFile = inputDexFile;
    }

    public void initialize() {
        try {
            int api = Scene.v().getAndroidAPIVersion();
            // load dex files from apk or single dex file
            MultiDexContainer<? extends DexBackedDexFile> dexContainer = DexFileFactory.loadDexContainer(inputDexFile, Opcodes.forApi(api));

            int dexFileCount = dexContainer.getDexEntryNames().size();

            if (dexFileCount < 1)
                throw new RuntimeException(String.format("No dex file found in '%s'", inputDexFile));

            dexList = new ArrayList<>(dexFileCount);

            // report found dex files and add to list
            for (String dexEntry : dexContainer.getDexEntryNames()) {
                DexBackedDexFile entry = dexContainer.getEntry(dexEntry);
                dexList.add(entry);
                G.v().out.println(String.format("Found dex file '%s' with %d classes in '%s'", dexEntry, entry.getClasses().size(), inputDexFile.getName()));
            }

            if (!Options.v().process_multiple_dex() && dexFileCount > 1) {
                G.v().out.println("WARNING: Multiple dex files detected, only processing first dex file (" + dexList.get(0) + "). Use '-process-multiple-dex' option to process them all.");
                // restrict processed dex files to the first
                dexList = Collections.singletonList(dexList.get(0));
            }

            // resolve classes in dex files
            for (DexBackedDexFile dexFile : dexList) {
                for (ClassDef defItem : dexFile.getClasses()) {
                    String forClassName = Util.dottedClassName(defItem.getType());
                    classesToDefItems.put(forClassName, defItem);
                }
            }

            // It is important to first resolve the classes, otherwise we will produce an error during type resolution.
            for (DexBackedDexFile dexFile : dexList) {
                for (int i = 0; i < dexFile.getTypeCount(); i++) {
                    String t = dexFile.getType(i);

                    Type st = DexType.toSoot(t);
                    if (st instanceof ArrayType) {
                        st = ((ArrayType) st).baseType;
                    }
                    Debug.printDbg("Type: ", t, " soot type:", st);
                    String sootTypeName = st.toString();
                    if (!Scene.v().containsClass(sootTypeName)) {
                        if (st instanceof PrimType || st instanceof VoidType
                                || systemAnnotationNames.contains(sootTypeName)) {
                            // dex files contain references to the Type IDs of void
                            // primitive types - we obviously do not want them
                            // to be resolved
                                /*
                                 * dex files contain references to the Type IDs of
                                 * the system annotations. They are only visible to
                                 * the Dalvik VM (for reflection, see
                                 * vm/reflect/Annotations.cpp), and not to the user
                                 * - so we do not want them to be resolved.
                                 */
                            continue;
                        }
                        SootResolver.v().makeClassRef(sootTypeName);
                    }
                    SootResolver.v().resolveClass(sootTypeName, SootClass.SIGNATURES);
                }
            }
        } catch (IOException e) {
            throw new RuntimeException(e);
        }
    }


    public Dependencies makeSootClass(SootClass sc, String className) {
        if (Util.isByteCodeClassName(className)) {
            className = Util.dottedClassName(className);
        }

        for (DexFile dexFile : dexList) {
            ClassDef defItem = classesToDefItems.get(className);
            if (dexFile.getClasses().contains(defItem))
                return dexLoader.makeSootClass(sc, defItem, dexFile);
        }

        throw new RuntimeException("Error: class not found in DEX files: " + className);
    }
=======
	static {
		Set<String> systemAnnotationNamesModifiable = new HashSet<String>();
		// names as defined in the ".dex - Dalvik Executable Format" document
		systemAnnotationNamesModifiable.add("dalvik.annotation.AnnotationDefault");
		systemAnnotationNamesModifiable.add("dalvik.annotation.EnclosingClass");
		systemAnnotationNamesModifiable.add("dalvik.annotation.EnclosingMethod");
		systemAnnotationNamesModifiable.add("dalvik.annotation.InnerClass");
		systemAnnotationNamesModifiable.add("dalvik.annotation.MemberClasses");
		systemAnnotationNamesModifiable.add("dalvik.annotation.Signature");
		systemAnnotationNamesModifiable.add("dalvik.annotation.Throws");
		systemAnnotationNames = Collections.unmodifiableSet(systemAnnotationNamesModifiable);
	}

	private List<DexFile> dexFiles;
	private final DexClassLoader dexLoader = new DexClassLoader();
	private final Map<String, ClassDef> classesToDefItems = new HashMap<String, ClassDef>();

	private final static Set<String> systemAnnotationNames;

	private final File inputDexFile;

	/**
	 * Construct a DexlibWrapper from a dex file and stores its classes
	 * referenced by their name. No further process is done here.
	 *
	 * @param inputDexFileName
	 *            the dex file.
	 */

	public DexlibWrapper(File inputDexFile) {
		this.inputDexFile = inputDexFile;
		this.dexFiles = new ArrayList<DexFile>();
	}

	public void initialize() {
		ZipFile archive = null;
		try {
			int api = 24; // TODO: this matters now so it should be a soot
							// option
			if (Options.v().process_multiple_dex() && (inputDexFile.getName().endsWith(".apk")
					|| inputDexFile.getName().endsWith(".zip") || inputDexFile.getName().endsWith(".jar"))) {
				archive = new ZipFile(inputDexFile);
				for (Enumeration<? extends ZipEntry> entries = archive.entries(); entries.hasMoreElements();) {
					ZipEntry entry = entries.nextElement();
					String entryName = entry.getName();
					// We are dealing with an apk file
					if (entryName.endsWith(".dex")) {
						this.dexFiles
								.add(DexFileFactory.loadDexEntry(inputDexFile, entryName, true, Opcodes.forApi(api)));
					}
				}
			} else {
				this.dexFiles.add(DexFileFactory.loadDexFile(inputDexFile, Opcodes.forApi(api)));
			}
		} catch (Exception e) {
			throw new RuntimeException(e);
		} finally {
			try {
				if (archive != null)
					archive.close();
			} catch (Throwable t) {
			}
		}

		for (DexFile dexFile : this.dexFiles) {
			for (ClassDef defItem : dexFile.getClasses()) {
				String forClassName = Util.dottedClassName(defItem.getType());
				classesToDefItems.put(forClassName, defItem);
			}
		}

		for (DexFile dexFile : this.dexFiles) {
			if (dexFile instanceof DexBackedDexFile) {
				DexBackedDexFile dbdf = (DexBackedDexFile) dexFile;
				for (int i = 0; i < dbdf.getTypeCount(); i++) {
					String t = dbdf.getType(i);

					Type st = DexType.toSoot(t);
					if (st instanceof ArrayType) {
						st = ((ArrayType) st).baseType;
					}
					String sootTypeName = st.toString();
					if (!Scene.v().containsClass(sootTypeName)) {
						if (st instanceof PrimType || st instanceof VoidType
								|| systemAnnotationNames.contains(sootTypeName)) {
							// dex files contain references to the Type IDs of
							// void
							// / primitive types - we obviously do not want them
							// to
							// be resolved
							/*
							 * dex files contain references to the Type IDs of
							 * the system annotations. They are only visible to
							 * the Dalvik VM (for reflection, see
							 * vm/reflect/Annotations.cpp), and not to the user
							 * - so we do not want them to be resolved.
							 */
							continue;
						}
						SootResolver.v().makeClassRef(sootTypeName);
					}
					SootResolver.v().resolveClass(sootTypeName, SootClass.SIGNATURES);
				}
			} else {
				System.out.println("Warning: DexFile not instance of DexBackedDexFile! Not resolving types!");
				System.out.println("type: " + dexFile.getClass());
			}
		}
	}

	public Dependencies makeSootClass(SootClass sc, String className) {
		if (Util.isByteCodeClassName(className)) {
			className = Util.dottedClassName(className);
		}

		for (DexFile dexFile : this.dexFiles) {
			ClassDef defItem = classesToDefItems.get(className);
			return dexLoader.makeSootClass(sc, defItem, dexFile);
		}

		throw new RuntimeException("Error: class not found in DEX files: " + className);
	}
>>>>>>> 7354b043

}<|MERGE_RESOLUTION|>--- conflicted
+++ resolved
@@ -46,7 +46,6 @@
  */
 public class DexlibWrapper {
 
-<<<<<<< HEAD
     private final static Set<String> systemAnnotationNames;
 
     static {
@@ -121,7 +120,6 @@
                     if (st instanceof ArrayType) {
                         st = ((ArrayType) st).baseType;
                     }
-                    Debug.printDbg("Type: ", t, " soot type:", st);
                     String sootTypeName = st.toString();
                     if (!Scene.v().containsClass(sootTypeName)) {
                         if (st instanceof PrimType || st instanceof VoidType
@@ -162,129 +160,4 @@
 
         throw new RuntimeException("Error: class not found in DEX files: " + className);
     }
-=======
-	static {
-		Set<String> systemAnnotationNamesModifiable = new HashSet<String>();
-		// names as defined in the ".dex - Dalvik Executable Format" document
-		systemAnnotationNamesModifiable.add("dalvik.annotation.AnnotationDefault");
-		systemAnnotationNamesModifiable.add("dalvik.annotation.EnclosingClass");
-		systemAnnotationNamesModifiable.add("dalvik.annotation.EnclosingMethod");
-		systemAnnotationNamesModifiable.add("dalvik.annotation.InnerClass");
-		systemAnnotationNamesModifiable.add("dalvik.annotation.MemberClasses");
-		systemAnnotationNamesModifiable.add("dalvik.annotation.Signature");
-		systemAnnotationNamesModifiable.add("dalvik.annotation.Throws");
-		systemAnnotationNames = Collections.unmodifiableSet(systemAnnotationNamesModifiable);
-	}
-
-	private List<DexFile> dexFiles;
-	private final DexClassLoader dexLoader = new DexClassLoader();
-	private final Map<String, ClassDef> classesToDefItems = new HashMap<String, ClassDef>();
-
-	private final static Set<String> systemAnnotationNames;
-
-	private final File inputDexFile;
-
-	/**
-	 * Construct a DexlibWrapper from a dex file and stores its classes
-	 * referenced by their name. No further process is done here.
-	 *
-	 * @param inputDexFileName
-	 *            the dex file.
-	 */
-
-	public DexlibWrapper(File inputDexFile) {
-		this.inputDexFile = inputDexFile;
-		this.dexFiles = new ArrayList<DexFile>();
-	}
-
-	public void initialize() {
-		ZipFile archive = null;
-		try {
-			int api = 24; // TODO: this matters now so it should be a soot
-							// option
-			if (Options.v().process_multiple_dex() && (inputDexFile.getName().endsWith(".apk")
-					|| inputDexFile.getName().endsWith(".zip") || inputDexFile.getName().endsWith(".jar"))) {
-				archive = new ZipFile(inputDexFile);
-				for (Enumeration<? extends ZipEntry> entries = archive.entries(); entries.hasMoreElements();) {
-					ZipEntry entry = entries.nextElement();
-					String entryName = entry.getName();
-					// We are dealing with an apk file
-					if (entryName.endsWith(".dex")) {
-						this.dexFiles
-								.add(DexFileFactory.loadDexEntry(inputDexFile, entryName, true, Opcodes.forApi(api)));
-					}
-				}
-			} else {
-				this.dexFiles.add(DexFileFactory.loadDexFile(inputDexFile, Opcodes.forApi(api)));
-			}
-		} catch (Exception e) {
-			throw new RuntimeException(e);
-		} finally {
-			try {
-				if (archive != null)
-					archive.close();
-			} catch (Throwable t) {
-			}
-		}
-
-		for (DexFile dexFile : this.dexFiles) {
-			for (ClassDef defItem : dexFile.getClasses()) {
-				String forClassName = Util.dottedClassName(defItem.getType());
-				classesToDefItems.put(forClassName, defItem);
-			}
-		}
-
-		for (DexFile dexFile : this.dexFiles) {
-			if (dexFile instanceof DexBackedDexFile) {
-				DexBackedDexFile dbdf = (DexBackedDexFile) dexFile;
-				for (int i = 0; i < dbdf.getTypeCount(); i++) {
-					String t = dbdf.getType(i);
-
-					Type st = DexType.toSoot(t);
-					if (st instanceof ArrayType) {
-						st = ((ArrayType) st).baseType;
-					}
-					String sootTypeName = st.toString();
-					if (!Scene.v().containsClass(sootTypeName)) {
-						if (st instanceof PrimType || st instanceof VoidType
-								|| systemAnnotationNames.contains(sootTypeName)) {
-							// dex files contain references to the Type IDs of
-							// void
-							// / primitive types - we obviously do not want them
-							// to
-							// be resolved
-							/*
-							 * dex files contain references to the Type IDs of
-							 * the system annotations. They are only visible to
-							 * the Dalvik VM (for reflection, see
-							 * vm/reflect/Annotations.cpp), and not to the user
-							 * - so we do not want them to be resolved.
-							 */
-							continue;
-						}
-						SootResolver.v().makeClassRef(sootTypeName);
-					}
-					SootResolver.v().resolveClass(sootTypeName, SootClass.SIGNATURES);
-				}
-			} else {
-				System.out.println("Warning: DexFile not instance of DexBackedDexFile! Not resolving types!");
-				System.out.println("type: " + dexFile.getClass());
-			}
-		}
-	}
-
-	public Dependencies makeSootClass(SootClass sc, String className) {
-		if (Util.isByteCodeClassName(className)) {
-			className = Util.dottedClassName(className);
-		}
-
-		for (DexFile dexFile : this.dexFiles) {
-			ClassDef defItem = classesToDefItems.get(className);
-			return dexLoader.makeSootClass(sc, defItem, dexFile);
-		}
-
-		throw new RuntimeException("Error: class not found in DEX files: " + className);
-	}
->>>>>>> 7354b043
-
 }