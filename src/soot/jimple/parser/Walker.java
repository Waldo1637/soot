--- conflicted
+++ resolved
@@ -1380,14 +1380,9 @@
 				G.v().out.println("Default case -pushing token:" + ((Token) node).getText());
 			String tokenString = ((Token) node).getText();
 			if (node instanceof TStringConstant || node instanceof TQuotedName) {
-<<<<<<< HEAD
 				tokenString = tokenString.substring(1, tokenString.length() - 1);
-=======
-				tokenString = tokenString
-						.substring(1, tokenString.length() - 1);
 			} else if (node instanceof TFullIdentifier) {
 				tokenString = Scene.v().unescapeName(tokenString);
->>>>>>> aec2d4ce
 			}
 
 			if (node instanceof TIdentifier || node instanceof TFullIdentifier || node instanceof TQuotedName
