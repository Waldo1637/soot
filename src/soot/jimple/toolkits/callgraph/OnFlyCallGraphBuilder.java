/* Soot - a J*va Optimization Framework
 * Copyright (C) 2003 Ondrej Lhotak
 *
 * This library is free software; you can redistribute it and/or
 * modify it under the terms of the GNU Lesser General Public
 * License as published by the Free Software Foundation; either
 * version 2.1 of the License, or (at your option) any later version.
 *
 * This library is distributed in the hope that it will be useful,
 * but WITHOUT ANY WARRANTY; without even the implied warranty of
 * MERCHANTABILITY or FITNESS FOR A PARTICULAR PURPOSE.  See the GNU
 * Lesser General Public License for more details.
 *
 * You should have received a copy of the GNU Lesser General Public
 * License along with this library; if not, write to the
 * Free Software Foundation, Inc., 59 Temple Place - Suite 330,
 * Boston, MA 02111-1307, USA.
 */

package soot.jimple.toolkits.callgraph;
import java.lang.reflect.Constructor;
import java.lang.reflect.Method;
import java.util.ArrayList;
import java.util.Collections;
import java.util.HashSet;
import java.util.IdentityHashMap;
import java.util.Iterator;
import java.util.List;
import java.util.Map;
import java.util.Set;

import soot.ArrayType;
import soot.Body;
import soot.BooleanType;
import soot.ByteType;
import soot.CharType;
import soot.Context;
import soot.DoubleType;
import soot.EntryPoints;
import soot.FastHierarchy;
import soot.FloatType;
import soot.G;
import soot.IntType;
import soot.Kind;
import soot.Local;
import soot.LongType;
import soot.MethodContext;
import soot.MethodOrMethodContext;
import soot.NullType;
import soot.PackManager;
import soot.PhaseOptions;
import soot.PrimType;
import soot.RefLikeType;
import soot.RefType;
import soot.Scene;
import soot.SceneTransformer;
import soot.ShortType;
import soot.SootClass;
import soot.SootMethod;
import soot.SootMethodRef;
import soot.Transform;
import soot.Type;
import soot.Unit;
import soot.Value;
import soot.javaToJimple.LocalGenerator;
import soot.jimple.AssignStmt;
import soot.jimple.DynamicInvokeExpr;
import soot.jimple.FieldRef;
import soot.jimple.InstanceInvokeExpr;
import soot.jimple.InvokeExpr;
import soot.jimple.InvokeStmt;
import soot.jimple.Jimple;
import soot.jimple.NewArrayExpr;
import soot.jimple.NewExpr;
import soot.jimple.NewMultiArrayExpr;
import soot.jimple.NullConstant;
import soot.jimple.SpecialInvokeExpr;
import soot.jimple.StaticFieldRef;
import soot.jimple.StaticInvokeExpr;
import soot.jimple.Stmt;
import soot.jimple.StringConstant;
import soot.jimple.VirtualInvokeExpr;
import soot.jimple.spark.pag.AllocDotField;
import soot.jimple.spark.pag.PAG;
import soot.jimple.toolkits.annotation.nullcheck.NullnessAnalysis;
import soot.jimple.toolkits.callgraph.ConstantArrayAnalysis.ArrayTypes;
import soot.jimple.toolkits.reflection.ReflectionTraceInfo;
import soot.options.CGOptions;
import soot.options.Options;
import soot.options.SparkOptions;
import soot.toolkits.graph.ExceptionalUnitGraph;
import soot.util.LargeNumberedMap;
import soot.util.NumberedString;
import soot.util.SmallNumberedMap;
import soot.util.queue.ChunkedQueue;
import soot.util.queue.QueueReader;

/** Models the call graph.
 * @author Ondrej Lhotak
 */
public final class OnFlyCallGraphBuilder
{ 
	private static final PrimType[] CHAR_NARROWINGS = new PrimType[]{
		CharType.v()
	};
	private static final PrimType[] INT_NARROWINGS = new PrimType[]{
		IntType.v(),
		CharType.v(),
		ShortType.v(),
		ByteType.v(),
		ShortType.v()
	};
	private static final PrimType[] SHORT_NARROWINGS = new PrimType[]{
		ShortType.v(),
		ByteType.v()
	};
	private static final PrimType[] LONG_NARROWINGS = new PrimType[]{
		LongType.v(),
		IntType.v(),
		CharType.v(),
		ShortType.v(),
		ByteType.v(),
		ShortType.v()
	};
	private static final ByteType[] BYTE_NARROWINGS = new ByteType[]{
		ByteType.v()
	};
	private static final PrimType[] FLOAT_NARROWINGS = new PrimType[]{
		FloatType.v(),
		LongType.v(),
		IntType.v(),
		CharType.v(),
		ShortType.v(),
		ByteType.v(),
		ShortType.v(),
	};
	private static final PrimType[] BOOLEAN_NARROWINGS = new PrimType[]{
		BooleanType.v()
	};
	private static final PrimType[] DOUBLE_NARROWINGS = new PrimType[]{
		DoubleType.v(),
		FloatType.v(),
		LongType.v(),
		IntType.v(),
		CharType.v(),
		ShortType.v(),
		ByteType.v(),
		ShortType.v(),	
	};
	public class DefaultReflectionModel implements ReflectionModel {
		
	    protected CGOptions options = new CGOptions( PhaseOptions.v().getPhaseOptions("cg") );
	    
	    protected HashSet<SootMethod> warnedAlready = new HashSet<SootMethod>();

		@Override
		public void classForName(SootMethod source, Stmt s) {
	        List<Local> stringConstants = methodToStringConstants.get(source);
	        if( stringConstants == null )
	            methodToStringConstants.put(source, stringConstants = new ArrayList<Local>());
			InvokeExpr ie = s.getInvokeExpr();
	        Value className = ie.getArg(0);
	        if( className instanceof StringConstant ) {
	            String cls = ((StringConstant) className ).value;
	            constantForName( cls, source, s );
	        } else {
	            Local constant = (Local) className;
	            if( options.safe_forname() ) {
	                for (SootMethod tgt : EntryPoints.v().clinits()) {
	                    addEdge( source, s, tgt, Kind.CLINIT );
	                }
	            } else {
	                for (SootClass cls : Scene.v().dynamicClasses()) {
	                    for (SootMethod clinit : EntryPoints.v().clinitsOf(cls)) {
	                        addEdge( source, s, clinit, Kind.CLINIT);
	                    }
	                }
	                VirtualCallSite site = new VirtualCallSite( s, source, null, null, Kind.CLINIT );
	                List<VirtualCallSite> sites = stringConstToSites.get(constant);
	                if (sites == null) {
	                    stringConstToSites.put(constant, sites = new ArrayList<VirtualCallSite>());
	                    stringConstants.add(constant);
	                }
	                sites.add(site);
	            }
	        }        
		}

		@Override
		public void classNewInstance(SootMethod source, Stmt s) {
			if( options.safe_newinstance() ) {
				for (SootMethod tgt : EntryPoints.v().inits()) {
					addEdge( source, s, tgt, Kind.NEWINSTANCE );
				}
			} else {
				for (SootClass cls : Scene.v().dynamicClasses()) {
					SootMethod sm = cls.getMethodUnsafe(sigInit);
					if( sm != null ) {
						addEdge( source, s, sm, Kind.NEWINSTANCE );
					}
				}

				if( options.verbose() ) {
					G.v().out.println( "Warning: Method "+source+
							" is reachable, and calls Class.newInstance;"+
							" graph will be incomplete!"+
					" Use safe-newinstance option for a conservative result." );
				}
			} 
		}

		@Override
		public void contructorNewInstance(SootMethod source, Stmt s) {
			if( options.safe_newinstance() ) {
				for (SootMethod tgt : EntryPoints.v().allInits()) {
					addEdge( source, s, tgt, Kind.NEWINSTANCE );
				}
			} else {
				for (SootClass cls : Scene.v().dynamicClasses()) {
					for(SootMethod m: cls.getMethods()) {
						if(m.getName().equals("<init>")) {
							addEdge( source, s, m, Kind.NEWINSTANCE );
						}
					}
				}
				if( options.verbose() ) {
					G.v().out.println( "Warning: Method "+source+
							" is reachable, and calls Constructor.newInstance;"+
							" graph will be incomplete!"+
					" Use safe-newinstance option for a conservative result." );
				}
			} 
		}

		@Override
		public void methodInvoke(SootMethod container, Stmt invokeStmt) {
			if( !warnedAlready(container) ) {
				if( options.verbose() ) {
					G.v().out.println( "Warning: call to "+
							"java.lang.reflect.Method: invoke() from "+container+
					"; graph will be incomplete!" );
				}
				markWarned(container);
			}
		}

		private void markWarned(SootMethod m) {
			warnedAlready.add(m);
		}

		private boolean warnedAlready(SootMethod m) {
			return warnedAlready.contains(m);
		}
	}
	
	public class TypeBasedReflectionModel extends DefaultReflectionModel {
		@Override
		public void methodInvoke(SootMethod container, Stmt invokeStmt) {
			if(container.getDeclaringClass().isJavaLibraryClass()) {
				super.methodInvoke(container, invokeStmt);
				return;
			}
			InstanceInvokeExpr d = (InstanceInvokeExpr) invokeStmt.getInvokeExpr();
			Value base = d.getArg(0);
			// no support for statics at the moment
			if(base instanceof NullConstant) {
				super.methodInvoke(container, invokeStmt);
				return;
			}
			assert base instanceof Local;
			addInvokeCallSite(invokeStmt, container, d);
		}
	}

	
	public class TraceBasedReflectionModel implements ReflectionModel {
		
		class Guard {
			public Guard(SootMethod container, Stmt stmt, String message) {
				this.container = container;
				this.stmt = stmt;
				this.message = message;
			}
			final SootMethod container;
			final Stmt stmt;
			final String message;
		}
		
		protected Set<Guard> guards;
		
		protected ReflectionTraceInfo reflectionInfo;

		private boolean registeredTransformation = false;
		
		private TraceBasedReflectionModel() {
			guards = new HashSet<Guard>();
			
			String logFile = options.reflection_log();
			if(logFile==null) {
				throw new InternalError("Trace based refection model enabled but no trace file given!?");
			} else {
				reflectionInfo = new ReflectionTraceInfo(logFile);
			}
		}

		/**
		 * Adds an edge to all class initializers of all possible receivers
		 * of Class.forName() calls within source.
		 */
		@Override
		public void classForName(SootMethod container, Stmt forNameInvokeStmt) {
			Set<String> classNames = reflectionInfo.classForNameClassNames(container);
			if(classNames==null || classNames.isEmpty()) {
				registerGuard(container, forNameInvokeStmt, "Class.forName() call site; Soot did not expect this site to be reached");
			} else {
				for (String clsName : classNames) {
		            constantForName( clsName, container, forNameInvokeStmt );
				}
			}
		}

		/**
		 * Adds an edge to the constructor of the target class from this call to
		 * {@link Class#newInstance()}.
		 */
		@Override
		public void classNewInstance(SootMethod container, Stmt newInstanceInvokeStmt) {
			Set<String> classNames = reflectionInfo.classNewInstanceClassNames(container);
			if(classNames==null || classNames.isEmpty()) {
				registerGuard(container, newInstanceInvokeStmt, "Class.newInstance() call site; Soot did not expect this site to be reached");
			} else {
				for (String clsName : classNames) {
					SootClass cls = Scene.v().getSootClass(clsName);
					SootMethod constructor = cls.getMethodUnsafe(sigInit);
					if( constructor != null ) {
						addEdge( container, newInstanceInvokeStmt, constructor, Kind.REFL_CLASS_NEWINSTANCE );
					}
				}
			}
		}

		/** 
		 * Adds a special edge of kind {@link Kind#REFL_CONSTR_NEWINSTANCE} to all possible target constructors
		 * of this call to {@link Constructor#newInstance(Object...)}.
		 * Those kinds of edges are treated specially in terms of how parameters are assigned,
		 * as parameters to the reflective call are passed into the argument array of
		 * {@link Constructor#newInstance(Object...)}.
		 * @see PAG#addCallTarget(Edge) 
		 */
		@Override
		public void contructorNewInstance(SootMethod container, Stmt newInstanceInvokeStmt) {
			Set<String> constructorSignatures = reflectionInfo.constructorNewInstanceSignatures(container);
			if(constructorSignatures==null || constructorSignatures.isEmpty()) {
				registerGuard(container, newInstanceInvokeStmt, "Constructor.newInstance(..) call site; Soot did not expect this site to be reached");
			} else {
				for (String constructorSignature : constructorSignatures) {
					SootMethod constructor = Scene.v().getMethod(constructorSignature);
					addEdge( container, newInstanceInvokeStmt, constructor, Kind.REFL_CONSTR_NEWINSTANCE );
				}
			}
		}

		/** 
		 * Adds a special edge of kind {@link Kind#REFL_INVOKE} to all possible target methods
		 * of this call to {@link Method#invoke(Object, Object...)}.
		 * Those kinds of edges are treated specially in terms of how parameters are assigned,
		 * as parameters to the reflective call are passed into the argument array of
		 * {@link Method#invoke(Object, Object...)}.
		 * @see PAG#addCallTarget(Edge) 
		 */
		@Override
		public void methodInvoke(SootMethod container, Stmt invokeStmt) {
			Set<String> methodSignatures = reflectionInfo.methodInvokeSignatures(container);
			if (methodSignatures == null || methodSignatures.isEmpty()) {
				registerGuard(container, invokeStmt, "Method.invoke(..) call site; Soot did not expect this site to be reached");
			} else {
				for (String methodSignature : methodSignatures) {
					SootMethod method = Scene.v().getMethod(methodSignature);
					addEdge( container, invokeStmt, method, Kind.REFL_INVOKE );
				}
			}
		}

		private void registerGuard(SootMethod container, Stmt stmt, String string) {
			guards.add(new Guard(container,stmt,string));

			if(options.verbose()) {
				G.v().out.println("Incomplete trace file: Class.forName() is called in method '" +
						container+"' but trace contains no information about the receiver class of this call.");
				if(options.guards().equals("ignore")) {
					G.v().out.println("Guarding strategy is set to 'ignore'. Will ignore this problem.");
				} else if(options.guards().equals("print")) {
					G.v().out.println("Guarding strategy is set to 'print'. " +
							"Program will print a stack trace if this location is reached during execution.");
				} else if(options.guards().equals("throw")) {
					G.v().out.println("Guarding strategy is set to 'throw'. Program will throw an " +
							"Error if this location is reached during execution.");
				} else {
					throw new RuntimeException("Invalid value for phase option (guarding): "+options.guards());
				}
			}
			
			if(!registeredTransformation) {
				registeredTransformation=true;
				PackManager.v().getPack("wjap").add(new Transform("wjap.guards",new SceneTransformer() {
					
					@Override
					protected void internalTransform(String phaseName, Map<String, String> options) {
						for (Guard g : guards) {
							insertGuard(g);
						}
					}
				}));
				PhaseOptions.v().setPhaseOption("wjap.guards", "enabled");
			}
		}
		
		private void insertGuard(Guard guard) {
			if(options.guards().equals("ignore")) return;
			
			SootMethod container = guard.container;
			Stmt insertionPoint = guard.stmt;
			if(!container.hasActiveBody()) {
				G.v().out.println("WARNING: Tried to insert guard into "+container+" but couldn't because method has no body.");
			} else {
				Body body = container.getActiveBody();
				
				//exc = new Error
				RefType runtimeExceptionType = RefType.v("java.lang.Error");
				NewExpr newExpr = Jimple.v().newNewExpr(runtimeExceptionType);
				LocalGenerator lg = new LocalGenerator(body);
				Local exceptionLocal = lg.generateLocal(runtimeExceptionType);
				AssignStmt assignStmt = Jimple.v().newAssignStmt(exceptionLocal, newExpr);
				body.getUnits().insertBefore(assignStmt, insertionPoint);
				
				//exc.<init>(message)
				SootMethodRef cref = runtimeExceptionType.getSootClass().getMethod("<init>", Collections.<Type>singletonList(RefType.v("java.lang.String"))).makeRef();
				SpecialInvokeExpr constructorInvokeExpr = Jimple.v().newSpecialInvokeExpr(exceptionLocal, cref, StringConstant.v(guard.message));
				InvokeStmt initStmt = Jimple.v().newInvokeStmt(constructorInvokeExpr);
				body.getUnits().insertAfter(initStmt, assignStmt);
				
				if(options.guards().equals("print")) {
					//exc.printStackTrace();
					VirtualInvokeExpr printStackTraceExpr = Jimple.v().newVirtualInvokeExpr(exceptionLocal, Scene.v().getSootClass("java.lang.Throwable").getMethod("printStackTrace", Collections.<Type>emptyList()).makeRef());
					InvokeStmt printStackTraceStmt = Jimple.v().newInvokeStmt(printStackTraceExpr);
					body.getUnits().insertAfter(printStackTraceStmt, initStmt);
				} else if(options.guards().equals("throw")) {
					body.getUnits().insertAfter(Jimple.v().newThrowStmt(exceptionLocal), initStmt);
				} else {
					throw new RuntimeException("Invalid value for phase option (guarding): "+options.guards());
				}
			}
		}

	}
	
    /** context-insensitive stuff */
    private final CallGraph cicg = new CallGraph();
    private final HashSet<SootMethod> analyzedMethods = new HashSet<SootMethod>();

    private final LargeNumberedMap<Local, List<VirtualCallSite>> receiverToSites = new LargeNumberedMap<Local, List<VirtualCallSite>>( Scene.v().getLocalNumberer() ); // Local -> List(VirtualCallSite)
    private final LargeNumberedMap<SootMethod, List<Local>> methodToReceivers = new LargeNumberedMap<SootMethod, List<Local>>( Scene.v().getMethodNumberer() ); // SootMethod -> List(Local)
    public LargeNumberedMap<SootMethod, List<Local>> methodToReceivers() { return methodToReceivers; }
    
    // type based reflection resolution state
    
    private final LargeNumberedMap<SootMethod, List<Local>> methodToInvokeBases = new LargeNumberedMap<SootMethod, List<Local>>(Scene.v().getMethodNumberer());
    private final LargeNumberedMap<SootMethod, List<Local>> methodToInvokeArgs = new LargeNumberedMap<SootMethod, List<Local>>(Scene.v().getMethodNumberer());
    public LargeNumberedMap<SootMethod, List<Local>> methodToInvokeArgs() { return methodToInvokeArgs; }
    public LargeNumberedMap<SootMethod, List<Local>> methodToInvokeBases() { return methodToInvokeBases; }
    
    private final Map<Local, List<InvokeCallSite>> baseToInvokeSite = new IdentityHashMap<Local, List<InvokeCallSite>>();
    private final Map<Local, List<InvokeCallSite>> invokeArgsToInvokeSite = new IdentityHashMap<Local, List<InvokeCallSite>>();
    private final Map<Local, Set<Integer>> invokeArgsToSize = new IdentityHashMap<Local, Set<Integer>>();
    private final Map<AllocDotField, Set<Local>> allocDotFieldToLocal = new IdentityHashMap<AllocDotField, Set<Local>>();
    private final Map<Local, Set<Type>> reachingArgTypes = new IdentityHashMap<Local, Set<Type>>();
    private final Map<Local, Set<Type>> reachingBaseTypes = new IdentityHashMap<Local, Set<Type>>();
    
    // end type based reflection resolution
    
    private final SmallNumberedMap<List<VirtualCallSite>> stringConstToSites = new SmallNumberedMap<List<VirtualCallSite>>( Scene.v().getLocalNumberer() ); // Local -> List(VirtualCallSite)
    private final LargeNumberedMap<SootMethod, List<Local>> methodToStringConstants = new LargeNumberedMap<SootMethod, List<Local>>( Scene.v().getMethodNumberer() ); // SootMethod -> List(Local)
    public LargeNumberedMap<SootMethod, List<Local>> methodToStringConstants() { return methodToStringConstants; }

    private CGOptions options;

    private boolean appOnly;

    /** context-sensitive stuff */
    private ReachableMethods rm;
    private QueueReader<MethodOrMethodContext> worklist;

    private ContextManager cm;

    private final ChunkedQueue<SootMethod> targetsQueue = new ChunkedQueue<SootMethod>();
    private final QueueReader<SootMethod> targets = targetsQueue.reader();
	private FastHierarchy fh;


    public OnFlyCallGraphBuilder( ContextManager cm, ReachableMethods rm ) {
        this.cm = cm;
        this.rm = rm;
        worklist = rm.listener();
        options = new CGOptions( PhaseOptions.v().getPhaseOptions("cg") );
        if( !options.verbose() ) {
            G.v().out.println( "[Call Graph] For information on where the call graph may be incomplete, use the verbose option to the cg phase." );
        }
        
        if(options.reflection_log()==null || options.reflection_log().length()==0) {
        	if(options.types_for_invoke() && new SparkOptions(PhaseOptions.v().getPhaseOptions("cg.spark")).enabled()) {
        		reflectionModel = new TypeBasedReflectionModel();
        	} else {
        		reflectionModel = new DefaultReflectionModel();
        	}
        } else {
        	reflectionModel = new TraceBasedReflectionModel();
        }
        this.fh = Scene.v().getOrMakeFastHierarchy();
    }
    public OnFlyCallGraphBuilder( ContextManager cm, ReachableMethods rm, boolean appOnly ) {
        this( cm, rm );
        this.appOnly = appOnly;
    }
    public void processReachables() {
        while(true) {
            if( !worklist.hasNext() ) {
                rm.update();
                if( !worklist.hasNext() ) break;
            }
            MethodOrMethodContext momc = worklist.next();
            SootMethod m = momc.method();
            if( appOnly && !m.getDeclaringClass().isApplicationClass() ) continue;
            if( analyzedMethods.add( m ) ) processNewMethod( m );
            processNewMethodContext( momc );
        }
    }
    public boolean wantTypes( Local receiver ) {
        return receiverToSites.get(receiver) != null || baseToInvokeSite.get(receiver) != null;
    }
    
    public void addBaseType(Local base, Context context, Type ty) {
		assert context == null;
		if(!baseToInvokeSite.containsKey(base)) {
			return;
		}
		if(!reachingBaseTypes.containsKey(base)) {
			reachingBaseTypes.put(base, new HashSet<Type>());
		}
		if(reachingBaseTypes.get(base).add(ty)) {
			resolveInvoke(baseToInvokeSite.get(base));
		}
	}
    
    public void addInvokeArgType(Local argArray, Context context, Type t) {
		assert context == null;
		if(!invokeArgsToInvokeSite.containsKey(argArray)) {
			return;
		}
		if(!reachingArgTypes.containsKey(argArray)) {
			reachingArgTypes.put(argArray, new HashSet<Type>());
		}
		if(reachingArgTypes.get(argArray).add(t)) {
			resolveInvoke(invokeArgsToInvokeSite.get(argArray));
		}
	}
    
    public void setArgArrayNonDetSize(Local argArray, Context context) {
    	assert context == null;
    	if(!invokeArgsToInvokeSite.containsKey(argArray)) {
    		return;
    	}
    	if(invokeArgsToSize.containsKey(argArray) && invokeArgsToInvokeSite.get(argArray) == null) {
    		return;
    	}
    	invokeArgsToSize.put(argArray, null);
    	resolveInvoke(invokeArgsToInvokeSite.get(argArray));
	}
    
    public void addPossibleArgArraySize(Local argArray, int value, Context context) {
		assert context == null;
		if(!invokeArgsToInvokeSite.containsKey(argArray)) {
			return;
		}
		// non-det size
		if(invokeArgsToSize.containsKey(argArray) && invokeArgsToSize.get(argArray) == null) {
			return;
		} else {
			if(!invokeArgsToSize.containsKey(argArray)) {
				invokeArgsToSize.put(argArray, new HashSet<Integer>());
			}
			if(invokeArgsToSize.get(argArray).add(value)) {
				resolveInvoke(invokeArgsToInvokeSite.get(argArray));
			}
		}
	}
    
    private void resolveInvoke(List<InvokeCallSite> list) {
		for(InvokeCallSite ics : list) {
			Set<Type> s = reachingBaseTypes.get(ics.base());
			if(s == null || s.isEmpty()) {
				continue;
			}
			if(ics.reachingTypes() != null) {
				assert ics.nullnessCode() != InvokeCallSite.MUST_BE_NULL;
				resolveStaticTypes(s, ics);
				return;
			}
			boolean mustNotBeNull = ics.nullnessCode() == InvokeCallSite.MUST_NOT_BE_NULL;
			boolean mustBeNull = ics.nullnessCode() == InvokeCallSite.MUST_BE_NULL;
			//  if the arg array may be null and we haven't seen a size or type yet, then generate nullary methods
			if(mustBeNull || (ics.nullnessCode() == InvokeCallSite.MAY_BE_NULL && (!invokeArgsToSize.containsKey(ics.argArray()) || !reachingArgTypes.containsKey(ics.argArray())))) {
				for(Type bType : s) {
					assert bType instanceof RefType;
					SootClass baseClass = ((RefType) bType).getSootClass();
					assert !baseClass.isInterface();
					Iterator<SootMethod> mIt = getPublicNullaryMethodIterator(baseClass);
					while(mIt.hasNext()) {
						SootMethod sm = mIt.next();
						cm.addVirtualEdge(ics.container(), ics.stmt(), sm, Kind.REFL_INVOKE, null);
					}
				}
			} else {
				/*
				 * In this branch, either the invoke arg must not be null, or may be null and we have size and type information.
				 * Invert the above condition:
				 * ~mustBeNull && (~mayBeNull || (has-size && has-type)) 
				 * => (~mustBeNull && ~mayBeNull) || (~mustBeNull && has-size && has-type)
				 * => mustNotBeNull || (~mustBeNull && has-types && has-size)
				 * => mustNotBeNull || (mayBeNull && has-types && has-size) 
				 */
				Set<Type> reachingTypes = reachingArgTypes.get(ics.argArray());
				/* 
				 * the path condition allows must-not-be null without type and size info.
				 * Do nothing in this case. THIS IS UNSOUND if default null values in
				 * an argument array are used.
				 */
				if(reachingTypes == null || !invokeArgsToSize.containsKey(ics.argArray())) {
					assert ics.nullnessCode() == InvokeCallSite.MUST_NOT_BE_NULL : ics;
					return;
				}
				assert reachingTypes != null && invokeArgsToSize.containsKey(ics.argArray());
				Set<Integer> methodSizes = invokeArgsToSize.get(ics.argArray());
				for(Type bType : s) {
					assert bType instanceof RefLikeType;
					// we do not handle static methods or array reflection
					if(bType instanceof NullType || bType instanceof ArrayType) {
						continue;
					} else {
						SootClass baseClass = ((RefType)bType).getSootClass();
						Iterator<SootMethod> mIt = getPublicMethodIterator(baseClass, reachingTypes, methodSizes, mustNotBeNull);
						while(mIt.hasNext()) {
							SootMethod sm = mIt.next();
							cm.addVirtualEdge(ics.container(), ics.stmt(), sm, Kind.REFL_INVOKE, null);
						}
					}
				}
			}
		}
	}
    
    private void resolveStaticTypes(Set<Type> s, InvokeCallSite ics) {
    	ArrayTypes at = ics.reachingTypes();
		for(Type bType : s) {
			SootClass baseClass = ((RefType)bType).getSootClass();
			Iterator<SootMethod> mIt = getPublicMethodIterator(baseClass, at);
			while(mIt.hasNext()) {
				SootMethod sm = mIt.next();
				cm.addVirtualEdge(ics.container(), ics.stmt(), sm, Kind.REFL_INVOKE, null);
			}
		}
	}
	private Iterator<SootMethod> getPublicMethodIterator(SootClass baseClass, final ArrayTypes at) {
		return new AbstractMethodIterator(baseClass) {
			@Override
			protected boolean acceptMethod(SootMethod m) {
				if(!at.possibleSizes.contains(m.getParameterCount())) {
					return false;
				}
				for(int i = 0; i < m.getParameterCount(); i++) {
					if(at.possibleTypes[i].isEmpty()) {
						continue;
					}
					if(!isReflectionCompatible(m.getParameterType(i), at.possibleTypes[i])) {
						return false;
					}
				}
				return true;
			}
			
		};
	}
	
	private PrimType[] narrowings(PrimType f) {
		if(f instanceof IntType) {
			return INT_NARROWINGS;
		} else if(f instanceof ShortType) {
			return SHORT_NARROWINGS;
		} else if(f instanceof LongType) {
			return LONG_NARROWINGS;
		} else if(f instanceof ByteType) {
			return BYTE_NARROWINGS;
		} else if(f instanceof FloatType) {
			return FLOAT_NARROWINGS;
		} else if(f instanceof BooleanType) {
			return BOOLEAN_NARROWINGS;
		} else if(f instanceof DoubleType) {
			return DOUBLE_NARROWINGS;
		} else if(f instanceof CharType) {
			return CHAR_NARROWINGS;
		} else {
			throw new RuntimeException("Unexpected primitive type: " + f);
		}
	}

	private boolean isReflectionCompatible(Type paramType, Set<Type> reachingTypes) {
		/* 
		 * attempting to pass in a null will match any type (although attempting to pass it
		 * to a primitive arg will give an NPE)
		 */
		if(reachingTypes.contains(NullType.v())) {
			return true;
		}
		if(paramType instanceof RefLikeType) {
			for(Type rType : reachingTypes) {
				if(fh.canStoreType(paramType, rType)) {
					return true;
				}
			}
			return false;
		} else if(paramType instanceof PrimType) {
			PrimType primType = (PrimType) paramType;
			/*
			 * It appears, java reflection allows for unboxing followed by widening, so if 
			 * there is a wrapper type that whose corresponding primitive type
			 * can be widened into the expected primitive type, we're set
			 */
			for(PrimType narrowings : narrowings(primType)) {
				if(reachingTypes.contains(narrowings.boxedType())) {
					return true;
				}
			}
			return false;
		} else {
			// impossible?
			return false;
		}
	}

	
	private abstract class AbstractMethodIterator implements Iterator<SootMethod> {
		private SootMethod next;
		private SootClass currClass;
		private Iterator<SootMethod> methodIterator;

		AbstractMethodIterator(SootClass baseClass) {
			this.currClass = baseClass;
			this.next = null;
			this.methodIterator = baseClass.methodIterator();
			this.findNextMethod();
		}
		
		protected void findNextMethod() {
			next = null;
			if(methodIterator == null) {
				return;
			}
			do {
				while(methodIterator.hasNext()) {
					SootMethod n = methodIterator.next();
					if (!n.isPublic()) {
						continue;
					}
					if (n.isStatic() || n.isConstructor() || n.isStaticInitializer() || !n.isConcrete()) {
						continue;
					}
					if(!acceptMethod(n)) {
						continue;
					}
					next = n;
					return;
				}
				if(currClass.hasSuperclass() && !currClass.getSuperclass().isPhantom() && !currClass.getSuperclass().getName().equals("java.lang.Object")) {
					currClass = currClass.getSuperclass();
					methodIterator = currClass.methodIterator();
					continue;
				} else {
					methodIterator = null;
					return;
				}
			} while(true);
		}
		
		@Override
		public boolean hasNext() {
			return next != null;
		}

		@Override
		public SootMethod next() {
			SootMethod toRet = next;
			findNextMethod();
			return toRet;
		}

		@Override
		public void remove() {
			throw new UnsupportedOperationException();
		}
		
		protected abstract boolean acceptMethod(SootMethod m);
	}
	
	private Iterator<SootMethod> getPublicMethodIterator(final SootClass baseClass, final Set<Type> reachingTypes, final Set<Integer> methodSizes, final boolean mustNotBeNull) {
    	if(baseClass.isPhantom()) {
    		return Collections.emptyIterator();
    	}
    	return new AbstractMethodIterator(baseClass) {
			@Override
			protected boolean acceptMethod(SootMethod n) {
				int nParams = n.getParameterCount();
				if(methodSizes != null) {
					// if the arg array can be null we have to still allow for nullary methods
					boolean compatibleSize = methodSizes.contains(nParams) || (!mustNotBeNull && nParams == 0);
					if(!compatibleSize) {
						return false;
					}
				}
				List<Type> t = n.getParameterTypes();
				for(Type pTy : t) {
					if(!isReflectionCompatible(pTy, reachingTypes)) {
						return false;
					}
				}
				return true;
			}
    		
    	};
	}
	
	private Iterator<SootMethod> getPublicNullaryMethodIterator(final SootClass baseClass) {
    	if(baseClass.isPhantom()) {
    		return Collections.emptyIterator();
    	}
    	return new AbstractMethodIterator(baseClass) {
			@Override
			protected boolean acceptMethod(SootMethod n) {
				int nParams = n.getParameterCount();
				return nParams == 0;
			}
    	};
	}
	
	public void addType( Local receiver, Context srcContext, Type type, Context typeContext ) {
        FastHierarchy fh = Scene.v().getOrMakeFastHierarchy();
        if(receiverToSites.get(receiver) != null) {
	        for( Iterator<VirtualCallSite> siteIt = receiverToSites.get( receiver ).iterator(); siteIt.hasNext(); ) {
	            final VirtualCallSite site = siteIt.next();
	            if( site.kind() == Kind.THREAD && !fh.canStoreType( type, clRunnable))
	                continue;
	            if( site.kind() == Kind.EXECUTOR && !fh.canStoreType( type, clRunnable))
	                continue;
	            if( site.kind() == Kind.ASYNCTASK && !fh.canStoreType( type, clAsyncTask ))
	                continue;
	
	            if( site.iie() instanceof SpecialInvokeExpr && site.kind != Kind.THREAD
	            		&& site.kind != Kind.EXECUTOR
	            		&& site.kind != Kind.ASYNCTASK ) {
	            	SootMethod target = VirtualCalls.v().resolveSpecial( 
	                            (SpecialInvokeExpr) site.iie(),
	                            site.subSig(),
	                            site.container(),
	                            appOnly );
	            	//if the call target resides in a phantom class then "target" will be null;
	            	//simply do not add the target in that case
	            	if(target!=null) {
	            		targetsQueue.add( target );
	            	}
	            } else {
	                VirtualCalls.v().resolve( type,
	                        receiver.getType(),
	                        site.subSig(),
	                        site.container(), 
	                        targetsQueue,
	                        appOnly);
	            }
	            while(targets.hasNext()) {
	                SootMethod target = targets.next();
	                cm.addVirtualEdge(
	                        MethodContext.v( site.container(), srcContext ),
	                        site.stmt(),
	                        target,
	                        site.kind(),
	                        typeContext );
	            }
	        }
        }
        if(baseToInvokeSite.get(receiver) != null) {
        	addBaseType(receiver, srcContext, type);
        }
    }
    public boolean wantStringConstants( Local stringConst ) {
        return stringConstToSites.get(stringConst) != null;
    }
    public void addStringConstant( Local l, Context srcContext, String constant ) {
        for( Iterator<VirtualCallSite> siteIt = (stringConstToSites.get( l )).iterator(); siteIt.hasNext(); ) {
            final VirtualCallSite site = siteIt.next();
            if( constant == null ) {
                if( options.verbose() ) {
                    G.v().out.println( "Warning: Method "+site.container()+
                        " is reachable, and calls Class.forName on a"+
                        " non-constant String; graph will be incomplete!"+
                        " Use safe-forname option for a conservative result." );
                }
            } else {
                if( constant.length() > 0 && constant.charAt(0) == '[' ) {
                    if( constant.length() > 1 && constant.charAt(1) == 'L' 
                    && constant.charAt(constant.length()-1) == ';' ) {
                        constant = constant.substring(2,constant.length()-1);
                    } else continue;
                }
                if( !Scene.v().containsClass( constant ) ) {
                    if( options.verbose() ) {
                        G.v().out.println( "Warning: Class "+constant+" is"+
                            " a dynamic class, and you did not specify"+
                            " it as such; graph will be incomplete!" );
                    }
                } else {
                    SootClass sootcls = Scene.v().getSootClass( constant );
<<<<<<< HEAD
                    if( !sootcls.isApplicationClass() && !sootcls.isPhantom() ) {
=======
                    if(sootcls.isPhantom()) {
                    	continue;
                    }
                    if( !sootcls.isApplicationClass() ) {
>>>>>>> 2faccbbc
                        sootcls.setLibraryClass();
                    }
                    for (SootMethod clinit : EntryPoints.v().clinitsOf(sootcls)) {
                        cm.addStaticEdge(
                                MethodContext.v( site.container(), srcContext ),
                                site.stmt(),
                                clinit,
                                Kind.CLINIT );
                    }
                }
            }
        }
    }
    
    public boolean wantArrayField(AllocDotField df) {
    	return allocDotFieldToLocal.containsKey(df);
	}
    
    public void addInvokeArgType(AllocDotField df, Context context, Type type) {
		if(!allocDotFieldToLocal.containsKey(df)) {
			return;
		}
		for(Local l : allocDotFieldToLocal.get(df)) {
			addInvokeArgType(l, context, type);
		}
	}
    
	public boolean wantInvokeArg(Local receiver) {
		return invokeArgsToInvokeSite.containsKey(receiver);
	}
	
	public void addInvokeArgDotField(Local receiver, AllocDotField dot) {
		if(!allocDotFieldToLocal.containsKey(dot)) {
			allocDotFieldToLocal.put(dot, new HashSet<Local>());
		}
		allocDotFieldToLocal.get(dot).add(receiver);
	}
	
	private NullnessAnalysis nullnessCache = null;
	private ConstantArrayAnalysis arrayCache = null;
	private SootMethod analysisKey = null;

    /* End of public methods. */
    
    /*
     * How type based reflection resolution works:
     * 
     * In general, for each call to invoke(), we record the local of the 
     * receiver argument and the argument array. Whenever a new type is added 
     * to the points to set of the receiver argument we add that type to the reachingBaseTypes
     * and try to resolve the reflective method call (see addType, addBaseType, and updatedNode() in OnFlyCallGraph).
     * 
     * For added precision, we also record the second argument to invoke. If it is always null, this means the
     * invoke() call resolves only to nullary methods.
     * 
     * When the second argument is a variable that must not be null we can narrow down the called method based
     * on the possible sizes of the argument array and the types it contains. Whenever a new allocation reaches
     * this variable we record the possible size of the array (by looking at the allocation site) and the possible
     * types stored in the array (see updatedNode in OnFlyCallGraph in the branch wantInvokeArg()). If the size of the array
     * isn't statically known, the analysis considers methods of all possible arities.
     * In addition, we track the PAG node
     * corresponding to the array contents. If a new type reaches this node, we update the possible
     * argument types. (see propagate() in PropWorklist and the visitor, and updatedFieldRef in OnFlyCallGraph).
     * 
     * For details on the method resolution process, see resolveInvoke()
     * 
     * Finally, for cases like o.invoke(b, foo, bar, baz); it is very easy to statically determine
     * precisely which types are in which argument positions. This is computed using the
     * ConstantArrayAnalysis and are resolved using resolveStaticTypes().
     */
    private void addInvokeCallSite(Stmt s, SootMethod container, InstanceInvokeExpr d) {
    	Local l = (Local) d.getArg(0);
    	Value argArray = d.getArg(1);
    	InvokeCallSite ics;
    	if(argArray instanceof NullConstant) {
    		ics = new InvokeCallSite(s, container, d, l);
    	} else {
    		if(analysisKey != container) {
    			ExceptionalUnitGraph graph = new ExceptionalUnitGraph(container.getActiveBody());
				nullnessCache = new NullnessAnalysis(graph);
    			arrayCache = new ConstantArrayAnalysis(graph, container.getActiveBody());
    			analysisKey = container;
    		}
    		Local argLocal = (Local) argArray;
    		int nullnessCode;
    		if(nullnessCache.isAlwaysNonNullBefore(s, argLocal)) {
    			nullnessCode = InvokeCallSite.MUST_NOT_BE_NULL;
    		} else if(nullnessCache.isAlwaysNullBefore(s, argLocal)) {
    			nullnessCode = InvokeCallSite.MUST_BE_NULL;
    		} else {
    			nullnessCode = InvokeCallSite.MAY_BE_NULL;
    		}
    		if(nullnessCode != InvokeCallSite.MUST_BE_NULL && arrayCache.isConstantBefore(s, argLocal)) {
    			ArrayTypes reachingArgTypes = arrayCache.getArrayTypesBefore(s, argLocal);
    			if(nullnessCode == InvokeCallSite.MAY_BE_NULL) {
    				reachingArgTypes.possibleSizes.add(0);
    			}
    			ics = new InvokeCallSite(s, container, d, l, reachingArgTypes, nullnessCode);
    		} else {
	    		ics = new InvokeCallSite(s, container, d, l, argLocal, nullnessCode);
	    		if(!invokeArgsToInvokeSite.containsKey(argLocal)) {
	    			invokeArgsToInvokeSite.put(argLocal, new ArrayList<InvokeCallSite>());
	    		}
	    		invokeArgsToInvokeSite.get(argLocal).add(ics);
    		}
    	}
    	if(!baseToInvokeSite.containsKey(l)) {
    		baseToInvokeSite.put(l, new ArrayList<InvokeCallSite>());
    	}
    	baseToInvokeSite.get(l).add(ics);
    }
    
	private void addVirtualCallSite( Stmt s, SootMethod m, Local receiver,
            InstanceInvokeExpr iie, NumberedString subSig, Kind kind ) {
        List<VirtualCallSite> sites = receiverToSites.get(receiver);
        if (sites == null) {
            receiverToSites.put(receiver, sites = new ArrayList<VirtualCallSite>());
            List<Local> receivers = methodToReceivers.get(m);
            if( receivers == null )
                methodToReceivers.put(m, receivers = new ArrayList<Local>());
            receivers.add(receiver);
        }
        sites.add(new VirtualCallSite(s, m, iie, subSig, kind));
    }
    private void processNewMethod( SootMethod m ) {
        if( m.isNative() || m.isPhantom() ) {
            return;
        }
        Body b = m.retrieveActiveBody();
        getImplicitTargets( m );
        findReceivers(m, b);
    }
    private void findReceivers(SootMethod m, Body b) {
        for( final Unit u : b.getUnits() ) {
            final Stmt s = (Stmt) u;
            if (s.containsInvokeExpr()) {
                InvokeExpr ie = s.getInvokeExpr();

                if (ie instanceof InstanceInvokeExpr) {
                    InstanceInvokeExpr iie = (InstanceInvokeExpr) ie;
                    Local receiver = (Local) iie.getBase();
                    NumberedString subSig = 
                        iie.getMethodRef().getSubSignature();
                    addVirtualCallSite( s, m, receiver, iie, subSig,
                            Edge.ieToKind(iie) );
                    if( subSig == sigStart ) {
                        addVirtualCallSite( s, m, receiver, iie, sigRun,
                                Kind.THREAD );
                    }
                    else if( subSig == sigExecutorExecute 
                    		|| subSig == sigHandlerPost
                    		|| subSig == sigHandlerPostAtFrontOfQueue
                    		|| subSig == sigHandlerPostAtTime
                    		|| subSig == sigHandlerPostAtTimeWithToken
                    		|| subSig == sigHandlerPostDelayed ) {
                    	if (iie.getArgCount() > 0) {
                    		Value runnable = iie.getArg(0);
                    		if (runnable instanceof Local)
		                        addVirtualCallSite( s, m, (Local) runnable, iie, sigRun,
		                                Kind.EXECUTOR );
                    	}
                    }
                    else if( subSig == sigExecute  ) {
                        addVirtualCallSite( s, m, receiver, iie, sigDoInBackground,
                                Kind.ASYNCTASK );
                    }
                } else if (ie instanceof DynamicInvokeExpr) {
                	if(options.verbose())
                		G.v().out.println("WARNING: InvokeDynamic to "+ie+" not resolved during call-graph construction.");
                } else {
                	SootMethod tgt = ie.getMethod();
                	if(tgt!=null) {
	                	addEdge(m, s, tgt);
	                	String signature = tgt.getSignature();
	                	if( signature.equals( "<java.security.AccessController: java.lang.Object doPrivileged(java.security.PrivilegedAction)>" )
	                			||  signature.equals( "<java.security.AccessController: java.lang.Object doPrivileged(java.security.PrivilegedExceptionAction)>" )
	                			||  signature.equals( "<java.security.AccessController: java.lang.Object doPrivileged(java.security.PrivilegedAction,java.security.AccessControlContext)>" )
	                			||  signature.equals( "<java.security.AccessController: java.lang.Object doPrivileged(java.security.PrivilegedExceptionAction,java.security.AccessControlContext)>" ) ) {
	                		
	                		Local receiver = (Local) ie.getArg(0);
	                		addVirtualCallSite( s, m, receiver, null, sigObjRun,
	                				Kind.PRIVILEGED );
	                	}
                	} else {
                		if(!Options.v().ignore_resolution_errors()) {
                			throw new InternalError("Unresolved target "+ie.getMethod()+". Resolution error should have occured earlier.");
                		}
                	}
                }
            }
        }
    }
    
    ReflectionModel reflectionModel;
    
    private void getImplicitTargets( SootMethod source ) {
        final SootClass scl = source.getDeclaringClass();
        if( source.isNative() || source.isPhantom() ) return;
        if( source.getSubSignature().indexOf( "<init>" ) >= 0 ) {
            handleInit(source, scl);
        }
        Body b = source.retrieveActiveBody();
        for (Unit u : b.getUnits()) {
            final Stmt s = (Stmt) u;
            if( s.containsInvokeExpr() ) {
                InvokeExpr ie = s.getInvokeExpr();
                final String methRefSig = ie.getMethodRef().getSignature();
                if( methRefSig.equals( "<java.lang.reflect.Method: java.lang.Object invoke(java.lang.Object,java.lang.Object[])>" ) ) {
                	reflectionModel.methodInvoke(source,s);
                }
                else if( methRefSig.equals( "<java.lang.Class: java.lang.Object newInstance()>" ) ) {
                	reflectionModel.classNewInstance(source,s);
                }
                else if( methRefSig.equals( "<java.lang.reflect.Constructor: java.lang.Object newInstance(java.lang.Object[])>" ) ) {
                	reflectionModel.contructorNewInstance(source, s);
                }
                if( ie.getMethodRef().getSubSignature() == sigForName ) {
                	reflectionModel.classForName(source,s);
                }
                if( ie instanceof StaticInvokeExpr ) {
                	SootClass cl = ie.getMethodRef().declaringClass();
                	for (SootMethod clinit : EntryPoints.v().clinitsOf(cl)) {
                		addEdge( source, s, clinit, Kind.CLINIT );
                	}
                }
            }
            if( s.containsFieldRef() ) {
                FieldRef fr = s.getFieldRef();
                if( fr instanceof StaticFieldRef ) {
                    SootClass cl = fr.getFieldRef().declaringClass();
                    for (SootMethod clinit : EntryPoints.v().clinitsOf(cl)) {
                        addEdge( source, s, clinit, Kind.CLINIT );
                    }
                }
            }
            if( s instanceof AssignStmt ) {
                Value rhs = ((AssignStmt)s).getRightOp();
                if( rhs instanceof NewExpr ) {
                    NewExpr r = (NewExpr) rhs;
                    SootClass cl = r.getBaseType().getSootClass();
                    for (SootMethod clinit : EntryPoints.v().clinitsOf(cl)) {
                        addEdge( source, s, clinit, Kind.CLINIT );
                    }
                } else if( rhs instanceof NewArrayExpr || rhs instanceof NewMultiArrayExpr ) {
                    Type t = rhs.getType();
                    if( t instanceof ArrayType ) t = ((ArrayType)t).baseType;
                    if( t instanceof RefType ) {
                        SootClass cl = ((RefType) t).getSootClass();
                        for (SootMethod clinit : EntryPoints.v().clinitsOf(cl)) {
                            addEdge( source, s, clinit, Kind.CLINIT );
                        }
                    }
                }
            }
        }
    }

    private void processNewMethodContext( MethodOrMethodContext momc ) {
        SootMethod m = momc.method();
        Iterator<Edge> it = cicg.edgesOutOf(m);
        while( it.hasNext() ) {
            Edge e = it.next();
            cm.addStaticEdge( momc, e.srcUnit(), e.tgt(), e.kind() );
        }
    }

    private void handleInit(SootMethod source, final SootClass scl) {
        addEdge( source, null, scl, sigFinalize, Kind.FINALIZE );
    }
    private void constantForName( String cls, SootMethod src, Stmt srcUnit ) {
        if( cls.length() > 0 && cls.charAt(0) == '[' ) {
            if( cls.length() > 1 && cls.charAt(1) == 'L' && cls.charAt(cls.length()-1) == ';' ) {
                cls = cls.substring(2,cls.length()-1);
                constantForName( cls, src, srcUnit );
            }
        } else {
            if( !Scene.v().containsClass( cls ) ) {
                if( options.verbose() ) {
                    G.v().out.println( "Warning: Class "+cls+" is"+
                        " a dynamic class, and you did not specify"+
                        " it as such; graph will be incomplete!" );
                }
            } else {
                SootClass sootcls = Scene.v().getSootClass( cls );
                if (!sootcls.isPhantomClass()) {
	                if( !sootcls.isApplicationClass() ) {
	                    sootcls.setLibraryClass();
	                }
	                for (SootMethod clinit : EntryPoints.v().clinitsOf(sootcls)) {
	                    addEdge( src, srcUnit, clinit, Kind.CLINIT );
	                }
                }

            }
        }
    }

    private void addEdge( SootMethod src, Stmt stmt, SootMethod tgt,
            Kind kind ) {
        cicg.addEdge( new Edge( src, stmt, tgt, kind ) );
    }

    private void addEdge(  SootMethod src, Stmt stmt, SootClass cls, NumberedString methodSubSig, Kind kind ) {
    	SootMethod sm = cls.getMethodUnsafe( methodSubSig );
        if( sm != null ) {
            addEdge( src, stmt, sm, kind );
        }
    }
    private void addEdge( SootMethod src, Stmt stmt, SootMethod tgt ) {
        InvokeExpr ie = stmt.getInvokeExpr();
        addEdge( src, stmt, tgt, Edge.ieToKind(ie) );
    }

    protected final NumberedString sigFinalize = Scene.v().getSubSigNumberer().
        findOrAdd( "void finalize()" );
    protected final NumberedString sigInit = Scene.v().getSubSigNumberer().
        findOrAdd( "void <init>()" );
    protected final NumberedString sigStart = Scene.v().getSubSigNumberer().
        findOrAdd( "void start()" );
    protected final NumberedString sigRun = Scene.v().getSubSigNumberer().
        findOrAdd( "void run()" );
    protected final NumberedString sigExecute = Scene.v().getSubSigNumberer().
            findOrAdd( "android.os.AsyncTask execute(java.lang.Object[])" );
    
    protected final NumberedString sigExecutorExecute = Scene.v().getSubSigNumberer().
            findOrAdd( "void execute(java.lang.Runnable)" );
    
    protected final NumberedString sigHandlerPost = Scene.v().getSubSigNumberer().
            findOrAdd( "boolean post(java.lang.Runnable)" );
    protected final NumberedString sigHandlerPostAtFrontOfQueue = Scene.v().getSubSigNumberer().
            findOrAdd( "boolean postAtFrontOfQueue(java.lang.Runnable)" );
    protected final NumberedString sigHandlerPostAtTime = Scene.v().getSubSigNumberer().
            findOrAdd( "boolean postAtTime(java.lang.Runnable,long)" );
    protected final NumberedString sigHandlerPostAtTimeWithToken = Scene.v().getSubSigNumberer().
            findOrAdd( "boolean postAtTime(java.lang.Runnable,java.lang.Object,long)" );
    protected final NumberedString sigHandlerPostDelayed = Scene.v().getSubSigNumberer().
            findOrAdd( "boolean postDelayed(java.lang.Runnable,long)" );
    
    protected final NumberedString sigObjRun = Scene.v().getSubSigNumberer().
        findOrAdd( "java.lang.Object run()" );
    protected final NumberedString sigDoInBackground = Scene.v().getSubSigNumberer().
            findOrAdd( "java.lang.Object doInBackground(java.lang.Object[])" );
    protected final NumberedString sigForName = Scene.v().getSubSigNumberer().
        findOrAdd( "java.lang.Class forName(java.lang.String)" );
    protected final RefType clRunnable = RefType.v("java.lang.Runnable");
    protected final RefType clAsyncTask = RefType.v("android.os.AsyncTask");
}
<|MERGE_RESOLUTION|>--- conflicted
+++ resolved
@@ -926,14 +926,7 @@
                     }
                 } else {
                     SootClass sootcls = Scene.v().getSootClass( constant );
-<<<<<<< HEAD
                     if( !sootcls.isApplicationClass() && !sootcls.isPhantom() ) {
-=======
-                    if(sootcls.isPhantom()) {
-                    	continue;
-                    }
-                    if( !sootcls.isApplicationClass() ) {
->>>>>>> 2faccbbc
                         sootcls.setLibraryClass();
                     }
                     for (SootMethod clinit : EntryPoints.v().clinitsOf(sootcls)) {
