package soot.jimple.toolkits.thread.synchronization;

import java.util.*;

import soot.*;
import soot.util.*;
import soot.jimple.*;
import soot.jimple.internal.JNopStmt;
import soot.jimple.toolkits.pointer.*;
import soot.jimple.toolkits.thread.ThreadLocalObjectsAnalysis;
import soot.toolkits.scalar.*;
import soot.toolkits.graph.*;


/**
 * @author Richard L. Halpert
 * Finds Synchronized Regions and creates a set of CriticalSection objects from them.
 */
public class SynchronizedRegionFinder extends ForwardFlowAnalysis<Unit, FlowSet<SynchronizedRegionFlowPair>>
{
    FlowSet<SynchronizedRegionFlowPair> emptySet = new ArraySparseSet<SynchronizedRegionFlowPair>();
<<<<<<< HEAD
    
=======

    Map unitToGenerateSet;

>>>>>>> 68fea567
    Body body;
    Chain<Unit> units;
	SootMethod method;
	ExceptionalUnitGraph egraph;
	LocalUses slu;
	CriticalSectionAwareSideEffectAnalysis tasea;
//	SideEffectAnalysis sea;
	
	List<Object> prepUnits;

    CriticalSection methodTn;
	
	public boolean optionPrintDebug = false;
	public boolean optionOpenNesting = true;
	
    SynchronizedRegionFinder(UnitGraph graph, Body b, boolean optionPrintDebug,
    		boolean optionOpenNesting, ThreadLocalObjectsAnalysis tlo)
	{
		super(graph);

		this.optionPrintDebug = optionPrintDebug;
		this.optionOpenNesting = optionOpenNesting;

		body = b;
		units = b.getUnits();
		method = body.getMethod();

		if(graph instanceof ExceptionalUnitGraph)
			egraph = (ExceptionalUnitGraph) graph;
		else
			egraph = new ExceptionalUnitGraph(b);
				
		
		slu = LocalUses.Factory.newLocalUses(egraph);
		
		
		if( G.v().Union_factory == null ) {
		    G.v().Union_factory = new UnionFactory() {
			public Union newUnion() { return FullObjectSet.v(); }
		    };
		}
		
    	tasea = new CriticalSectionAwareSideEffectAnalysis(Scene.v().getPointsToAnalysis(), 
    				Scene.v().getCallGraph(), null, tlo);
    	    				
    	prepUnits = new ArrayList<Object>();
    	
		methodTn = null;
		if(method.isSynchronized())
		{
			// Entire method is transactional
			methodTn = new CriticalSection(true, method, 1);
			methodTn.beginning = ((JimpleBody) body).getFirstNonIdentityStmt();
		}
        doAnalysis();
		if(method.isSynchronized() && methodTn != null)
		{
<<<<<<< HEAD
			for (Unit tail : graph.getTails()) {
				methodTn.earlyEnds.add(new Pair<Stmt, Stmt>((Stmt) tail, null)); // has no exitmonitor stmt yet
=======
			for(Iterator<Unit> tailIt = graph.getTails().iterator(); tailIt.hasNext(); )
			{
				Stmt tail = (Stmt) tailIt.next();
				methodTn.earlyEnds.add(new Pair(tail, null)); // has no exitmonitor stmt yet
>>>>>>> 68fea567
			}
		}
	}
    	
    /**
     * All INs are initialized to the empty set.
     **/
    protected FlowSet<SynchronizedRegionFlowPair> newInitialFlow()
<<<<<<< HEAD
    {
		FlowSet<SynchronizedRegionFlowPair> ret = emptySet.clone();
		if(method.isSynchronized() && methodTn != null)
		{
			ret.add(new SynchronizedRegionFlowPair(methodTn, true));
		}
        return ret;
    }

    /**
     * IN(Start) is the empty set
     **/
    protected FlowSet<SynchronizedRegionFlowPair> entryInitialFlow()
=======
>>>>>>> 68fea567
    {
		FlowSet<SynchronizedRegionFlowPair> ret = emptySet.clone();
		if(method.isSynchronized() && methodTn != null)
		{
			ret.add(new SynchronizedRegionFlowPair(methodTn, true));
		}
        return ret;
    }

    /**
     * OUT is the same as (IN minus killSet) plus the genSet.
     **/
<<<<<<< HEAD
    protected void flowThrough(FlowSet<SynchronizedRegionFlowPair> in, 
    		Unit unit, FlowSet<SynchronizedRegionFlowPair> out)
=======
    protected void flowThrough(FlowSet<SynchronizedRegionFlowPair> in, Unit unit, FlowSet<SynchronizedRegionFlowPair> out)
>>>>>>> 68fea567
    {
		Stmt stmt = (Stmt) unit;

       	copy(in, out);
       	
        // Determine if this statement is a preparatory statement for an
        // upcoming transactional region. Such a statement would be a definition 
        // which contains no invoke statement, and which corresponds only to 
        // EnterMonitorStmt and ExitMonitorStmt uses.  In this case, the read
        // set of this statement should not be considered part of the read set
        // of any containing transaction
        if(unit instanceof AssignStmt)
        {
	        boolean isPrep = true;
<<<<<<< HEAD
        	List<UnitValueBoxPair> uses = slu.getUsesOf(unit);
        	if(uses.isEmpty())
        		isPrep = false;
        	for (UnitValueBoxPair use : uses) {
=======
        	Iterator<UnitValueBoxPair> uses = slu.getUsesOf((Unit) unit).iterator();
        	if(!uses.hasNext())
        		isPrep = false;
        	while(uses.hasNext())
        	{
        		UnitValueBoxPair use = uses.next();
>>>>>>> 68fea567
        		Unit useStmt = use.getUnit();
        		if( !(useStmt instanceof EnterMonitorStmt) && !(useStmt instanceof ExitMonitorStmt) )
        		{
        			isPrep = false;
        			break;
        		}
        	}
        	if(isPrep)
        	{
        		prepUnits.add(unit);
        		if(optionPrintDebug)
        		{
        			G.v().out.println("prep: " + unit.toString());
        		}
        		return;
        	}
        }
                
        // Determine if this statement is the start of a transaction
        boolean addSelf = (unit instanceof EnterMonitorStmt);
        
		// Determine the level of transaction nesting of this statement
		int nestLevel = 0;
<<<<<<< HEAD
		for (SynchronizedRegionFlowPair srfp : out) {
=======
        Iterator<SynchronizedRegionFlowPair> outIt0 = out.iterator();
        while(outIt0.hasNext())
        {
            SynchronizedRegionFlowPair srfp = outIt0.next();
>>>>>>> 68fea567
            if(srfp.tn.nestLevel > nestLevel && srfp.inside == true)
            	nestLevel = srfp.tn.nestLevel;
        }

		// Process this unit's effect on each txn
		RWSet stmtRead = null;
		RWSet stmtWrite = null;
        boolean printed = false;
        for (SynchronizedRegionFlowPair srfp : out) {
            CriticalSection tn = srfp.tn;
            
            // Check if we are revisting the start of this existing transaction
            if(tn.entermonitor == stmt)
            {
            	srfp.inside = true;
            	addSelf = false; // this transaction already exists...
            }
            
            // if this is the immediately enclosing transaction
        	if(srfp.inside == true && (tn.nestLevel == nestLevel || optionOpenNesting == false))
        	{
        		printed = true; // for debugging purposes, indicated that we'll print a debug output for this statement
        		
            	// Add this unit to the current transactional region
            	if(!tn.units.contains(unit))
	            	tn.units.add(unit);
        		
        		// Check what kind of statement this is
        		// If it contains an invoke, save it for later processing as part of this transaction
        		// If it is a monitorexit, mark that it's the end of the transaction
        		// Otherwise, add it's read/write sets to the transaction's read/write sets
            	if(stmt.containsInvokeExpr())
            	{
            		// Note if this unit is a call to wait() or notify()/notifyAll()
            		String InvokeSig = stmt.getInvokeExpr().getMethod().getSubSignature();
            		if((InvokeSig.equals("void notify()") || InvokeSig.equals("void notifyAll()")) && tn.nestLevel == nestLevel) // only applies to outermost txn
            		{
				        if(!tn.notifys.contains(unit))
		            		tn.notifys.add(unit);
	            		if(optionPrintDebug)
	            			G.v().out.print("{x,x} ");
	            	}
	            	else if((InvokeSig.equals("void wait()") || InvokeSig.equals("void wait(long)") || InvokeSig.equals("void wait(long,int)")) && tn.nestLevel == nestLevel) // only applies to outermost txn
            		{
				        if(!tn.waits.contains(unit))
		            		tn.waits.add(unit);
	            		if(optionPrintDebug)
	            			G.v().out.print("{x,x} ");
	            	}
	            	
	            	if(!tn.invokes.contains(unit))
	            	{
	            		// Mark this unit for later read/write set calculation (must be deferred until all tns have been found)
		            	tn.invokes.add(unit);
		            	
		            	// Debug Output
	            		if(optionPrintDebug)
	            		{
							stmtRead = tasea.readSet(tn.method, stmt, tn, new HashSet<Value>());
							stmtWrite = tasea.writeSet(tn.method, stmt, tn, new HashSet<Value>());

			           		G.v().out.print("{");
				           	if(stmtRead != null)
				           	{
					           	G.v().out.print( ( (stmtRead.getGlobals()  != null ? stmtRead.getGlobals().size()  : 0)   + 
					           					   (stmtRead.getFields()   != null ? stmtRead.getFields().size()   : 0) ) );
					        }
					        else
					        	G.v().out.print( "0" );
					        G.v().out.print(",");
					        if(stmtWrite != null)
					        {
					           	G.v().out.print( ( (stmtWrite.getGlobals() != null ? stmtWrite.getGlobals().size() : 0)   + 
				           						   (stmtWrite.getFields()  != null ? stmtWrite.getFields().size()  : 0) ) );
				        	}
				        	else
				        		G.v().out.print( "0" );
				        	G.v().out.print("} ");
						}
		            }
            	}
            	else if(unit instanceof ExitMonitorStmt && tn.nestLevel == nestLevel) // only applies to outermost txn
            	{
            		// Mark this as end of this tn
            		srfp.inside = false;
            		
            		// Check if this is an early end or fallthrough end
            		Stmt nextUnit = stmt;
            		do
            		{
            			nextUnit = (Stmt) units.getSuccOf(nextUnit);
            		} while (nextUnit instanceof JNopStmt);
            		if( nextUnit instanceof ReturnStmt ||
            			nextUnit instanceof ReturnVoidStmt ||
            			nextUnit instanceof ExitMonitorStmt )
            		{
            			tn.earlyEnds.add(new Pair<Stmt, Stmt>(nextUnit, stmt)); // <early end stmt, exitmonitor stmt>
            		}
            		else if( nextUnit instanceof GotoStmt )
            		{
            			tn.end = new Pair<Stmt, Stmt>(nextUnit, stmt); // <end stmt, exitmonitor stmt>
            			tn.after = (Stmt) ((GotoStmt) nextUnit).getTarget();
            		}
            		else if( nextUnit instanceof ThrowStmt )
            		{
            			tn.exceptionalEnd = new Pair<Stmt, Stmt>(nextUnit, stmt);
            		}
            		else
            			throw new RuntimeException("Unknown bytecode pattern: exitmonitor not followed by return, exitmonitor, goto, or throw");

	            	if(optionPrintDebug)
            			G.v().out.print("[0,0] ");
            	}
				else
            	{
            		// Add this unit's read and write sets to this transactional region
            		HashSet<Value> uses = new HashSet<Value>();
	               	stmtRead = tasea.readSet( method, stmt, tn, uses );
		           	stmtWrite = tasea.writeSet( method, stmt, tn, uses );

    		   		tn.read.union(stmtRead);
        			tn.write.union(stmtWrite);
        					           	
		           	// Debug Output
            		if(optionPrintDebug)
			        {
			           	G.v().out.print("[");
			           	if(stmtRead != null)
			           	{
				           	G.v().out.print( ( (stmtRead.getGlobals()  != null ? stmtRead.getGlobals().size()  : 0)   + 
				           					   (stmtRead.getFields()   != null ? stmtRead.getFields().size()   : 0) ) );
				        }
				        else
				        	G.v().out.print( "0" );
				        G.v().out.print(",");
				        if(stmtWrite != null)
				        {
				           	G.v().out.print( ( (stmtWrite.getGlobals() != null ? stmtWrite.getGlobals().size() : 0)   + 
			           						   (stmtWrite.getFields()  != null ? stmtWrite.getFields().size()  : 0) ) );
			        	}
			        	else
			        		G.v().out.print( "0" );
			        	G.v().out.print("] ");
					}
        		}
			}
        }
        
		// DEBUG output
	    if(optionPrintDebug)
		{
			if(!printed)
			{
	        	G.v().out.print("[0,0] ");
			}
			G.v().out.println(unit.toString());
			
			// If this unit is an invoke statement calling a library function and the R/W sets are huge, print out the targets
			if(stmt.containsInvokeExpr() && 
				stmt.getInvokeExpr().getMethod().getDeclaringClass().toString().startsWith("java.") &&
				stmtRead != null && stmtWrite != null)
				{
					if(stmtRead.size() < 25 && stmtWrite.size() < 25)
					{
						G.v().out.println("        Read/Write Set for LibInvoke:");
						G.v().out.println("Read Set:(" + stmtRead.size() + ")" + stmtRead.toString().replaceAll("\n", "\n        "));
						G.v().out.println("Write Set:(" + stmtWrite.size() + ")" + stmtWrite.toString().replaceAll("\n", "\n        "));
					}
				}
		}
		
		// If this statement was a monitorenter, and no transaction object yet exists for it,
		// create one.
        if(addSelf)
        {
        	CriticalSection newTn = new CriticalSection(false, method, nestLevel + 1);
			newTn.entermonitor = stmt;
			newTn.beginning = (Stmt) units.getSuccOf(stmt);
			if(stmt instanceof EnterMonitorStmt)
				newTn.origLock = ((EnterMonitorStmt) stmt).getOp();
				
        	if(optionPrintDebug)
        		G.v().out.println("Transaction found in method: " + newTn.method.toString());
			out.add(new SynchronizedRegionFlowPair(newTn, true));
			
			// This is a really stupid way to find out which prep applies to this txn.
			Iterator<Object> prepUnitsIt = prepUnits.iterator();
			while(prepUnitsIt.hasNext())
			{
				Unit prepUnit = (Unit) prepUnitsIt.next();
				
<<<<<<< HEAD
				for (UnitValueBoxPair use : slu.getUsesOf(prepUnit)) {
=======
				Iterator<UnitValueBoxPair> uses = slu.getUsesOf(prepUnit).iterator();
	        	while(uses.hasNext())
	        	{
	        		UnitValueBoxPair use = (UnitValueBoxPair) uses.next();
>>>>>>> 68fea567
	        		if(use.getUnit() == (Unit) unit)
	        		{// if this transaction's monitorenter statement is one of the uses of this preparatory unit
	        			newTn.prepStmt = (Stmt) prepUnit;
	        		}
	        	}

			}
		}
    }

    /**
     * union
     **/
<<<<<<< HEAD
    protected void merge(FlowSet<SynchronizedRegionFlowPair> inSet1,
    		FlowSet<SynchronizedRegionFlowPair> inSet2,
    		FlowSet<SynchronizedRegionFlowPair> outSet)
=======
    protected void merge(FlowSet<SynchronizedRegionFlowPair> inSet1, FlowSet<SynchronizedRegionFlowPair> inSet2, FlowSet<SynchronizedRegionFlowPair> outSet)
>>>>>>> 68fea567
    {
		inSet1.union(inSet2, outSet);
    }

<<<<<<< HEAD
    protected void copy(FlowSet<SynchronizedRegionFlowPair> sourceSet,
    		FlowSet<SynchronizedRegionFlowPair> destSet)
    {
		destSet.clear();

		for (SynchronizedRegionFlowPair tfp : sourceSet) {
			destSet.add(tfp.clone());
=======
    protected void copy(FlowSet<SynchronizedRegionFlowPair> sourceSet, FlowSet<SynchronizedRegionFlowPair> destSet)
    {
		destSet.clear();

		Iterator<SynchronizedRegionFlowPair> it = sourceSet.iterator();
		while(it.hasNext())
		{
			SynchronizedRegionFlowPair tfp = it.next();
			destSet.add((SynchronizedRegionFlowPair)tfp.clone());
>>>>>>> 68fea567
		}
    }
}<|MERGE_RESOLUTION|>--- conflicted
+++ resolved
@@ -19,13 +19,9 @@
 public class SynchronizedRegionFinder extends ForwardFlowAnalysis<Unit, FlowSet<SynchronizedRegionFlowPair>>
 {
     FlowSet<SynchronizedRegionFlowPair> emptySet = new ArraySparseSet<SynchronizedRegionFlowPair>();
-<<<<<<< HEAD
-    
-=======
 
     Map unitToGenerateSet;
 
->>>>>>> 68fea567
     Body body;
     Chain<Unit> units;
 	SootMethod method;
@@ -41,8 +37,7 @@
 	public boolean optionPrintDebug = false;
 	public boolean optionOpenNesting = true;
 	
-    SynchronizedRegionFinder(UnitGraph graph, Body b, boolean optionPrintDebug,
-    		boolean optionOpenNesting, ThreadLocalObjectsAnalysis tlo)
+    SynchronizedRegionFinder(UnitGraph graph, Body b, boolean optionPrintDebug, boolean optionOpenNesting, ThreadLocalObjectsAnalysis tlo)
 	{
 		super(graph);
 
@@ -83,15 +78,10 @@
         doAnalysis();
 		if(method.isSynchronized() && methodTn != null)
 		{
-<<<<<<< HEAD
-			for (Unit tail : graph.getTails()) {
-				methodTn.earlyEnds.add(new Pair<Stmt, Stmt>((Stmt) tail, null)); // has no exitmonitor stmt yet
-=======
 			for(Iterator<Unit> tailIt = graph.getTails().iterator(); tailIt.hasNext(); )
 			{
 				Stmt tail = (Stmt) tailIt.next();
 				methodTn.earlyEnds.add(new Pair(tail, null)); // has no exitmonitor stmt yet
->>>>>>> 68fea567
 			}
 		}
 	}
@@ -100,7 +90,6 @@
      * All INs are initialized to the empty set.
      **/
     protected FlowSet<SynchronizedRegionFlowPair> newInitialFlow()
-<<<<<<< HEAD
     {
 		FlowSet<SynchronizedRegionFlowPair> ret = emptySet.clone();
 		if(method.isSynchronized() && methodTn != null)
@@ -111,29 +100,9 @@
     }
 
     /**
-     * IN(Start) is the empty set
-     **/
-    protected FlowSet<SynchronizedRegionFlowPair> entryInitialFlow()
-=======
->>>>>>> 68fea567
-    {
-		FlowSet<SynchronizedRegionFlowPair> ret = emptySet.clone();
-		if(method.isSynchronized() && methodTn != null)
-		{
-			ret.add(new SynchronizedRegionFlowPair(methodTn, true));
-		}
-        return ret;
-    }
-
-    /**
      * OUT is the same as (IN minus killSet) plus the genSet.
      **/
-<<<<<<< HEAD
-    protected void flowThrough(FlowSet<SynchronizedRegionFlowPair> in, 
-    		Unit unit, FlowSet<SynchronizedRegionFlowPair> out)
-=======
     protected void flowThrough(FlowSet<SynchronizedRegionFlowPair> in, Unit unit, FlowSet<SynchronizedRegionFlowPair> out)
->>>>>>> 68fea567
     {
 		Stmt stmt = (Stmt) unit;
 
@@ -148,19 +117,12 @@
         if(unit instanceof AssignStmt)
         {
 	        boolean isPrep = true;
-<<<<<<< HEAD
-        	List<UnitValueBoxPair> uses = slu.getUsesOf(unit);
-        	if(uses.isEmpty())
-        		isPrep = false;
-        	for (UnitValueBoxPair use : uses) {
-=======
         	Iterator<UnitValueBoxPair> uses = slu.getUsesOf((Unit) unit).iterator();
         	if(!uses.hasNext())
         		isPrep = false;
         	while(uses.hasNext())
         	{
         		UnitValueBoxPair use = uses.next();
->>>>>>> 68fea567
         		Unit useStmt = use.getUnit();
         		if( !(useStmt instanceof EnterMonitorStmt) && !(useStmt instanceof ExitMonitorStmt) )
         		{
@@ -184,14 +146,10 @@
         
 		// Determine the level of transaction nesting of this statement
 		int nestLevel = 0;
-<<<<<<< HEAD
-		for (SynchronizedRegionFlowPair srfp : out) {
-=======
         Iterator<SynchronizedRegionFlowPair> outIt0 = out.iterator();
         while(outIt0.hasNext())
         {
             SynchronizedRegionFlowPair srfp = outIt0.next();
->>>>>>> 68fea567
             if(srfp.tn.nestLevel > nestLevel && srfp.inside == true)
             	nestLevel = srfp.tn.nestLevel;
         }
@@ -199,8 +157,11 @@
 		// Process this unit's effect on each txn
 		RWSet stmtRead = null;
 		RWSet stmtWrite = null;
+        Iterator outIt = out.iterator();
         boolean printed = false;
-        for (SynchronizedRegionFlowPair srfp : out) {
+        while(outIt.hasNext())
+        {
+            SynchronizedRegionFlowPair srfp = (SynchronizedRegionFlowPair) outIt.next();
             CriticalSection tn = srfp.tn;
             
             // Check if we are revisting the start of this existing transaction
@@ -250,8 +211,8 @@
 		            	// Debug Output
 	            		if(optionPrintDebug)
 	            		{
-							stmtRead = tasea.readSet(tn.method, stmt, tn, new HashSet<Value>());
-							stmtWrite = tasea.writeSet(tn.method, stmt, tn, new HashSet<Value>());
+							stmtRead = tasea.readSet(tn.method, stmt, tn, new HashSet());
+							stmtWrite = tasea.writeSet(tn.method, stmt, tn, new HashSet());
 
 			           		G.v().out.print("{");
 				           	if(stmtRead != null)
@@ -288,16 +249,16 @@
             			nextUnit instanceof ReturnVoidStmt ||
             			nextUnit instanceof ExitMonitorStmt )
             		{
-            			tn.earlyEnds.add(new Pair<Stmt, Stmt>(nextUnit, stmt)); // <early end stmt, exitmonitor stmt>
+            			tn.earlyEnds.add(new Pair(nextUnit, stmt)); // <early end stmt, exitmonitor stmt>
             		}
             		else if( nextUnit instanceof GotoStmt )
             		{
-            			tn.end = new Pair<Stmt, Stmt>(nextUnit, stmt); // <end stmt, exitmonitor stmt>
+            			tn.end = new Pair(nextUnit, stmt); // <end stmt, exitmonitor stmt>
             			tn.after = (Stmt) ((GotoStmt) nextUnit).getTarget();
             		}
             		else if( nextUnit instanceof ThrowStmt )
             		{
-            			tn.exceptionalEnd = new Pair<Stmt, Stmt>(nextUnit, stmt);
+            			tn.exceptionalEnd = new Pair(nextUnit, stmt);
             		}
             		else
             			throw new RuntimeException("Unknown bytecode pattern: exitmonitor not followed by return, exitmonitor, goto, or throw");
@@ -308,7 +269,7 @@
 				else
             	{
             		// Add this unit's read and write sets to this transactional region
-            		HashSet<Value> uses = new HashSet<Value>();
+            		HashSet uses = new HashSet();
 	               	stmtRead = tasea.readSet( method, stmt, tn, uses );
 		           	stmtWrite = tasea.writeSet( method, stmt, tn, uses );
 
@@ -383,14 +344,10 @@
 			{
 				Unit prepUnit = (Unit) prepUnitsIt.next();
 				
-<<<<<<< HEAD
-				for (UnitValueBoxPair use : slu.getUsesOf(prepUnit)) {
-=======
 				Iterator<UnitValueBoxPair> uses = slu.getUsesOf(prepUnit).iterator();
 	        	while(uses.hasNext())
 	        	{
 	        		UnitValueBoxPair use = (UnitValueBoxPair) uses.next();
->>>>>>> 68fea567
 	        		if(use.getUnit() == (Unit) unit)
 	        		{// if this transaction's monitorenter statement is one of the uses of this preparatory unit
 	        			newTn.prepStmt = (Stmt) prepUnit;
@@ -404,26 +361,11 @@
     /**
      * union
      **/
-<<<<<<< HEAD
-    protected void merge(FlowSet<SynchronizedRegionFlowPair> inSet1,
-    		FlowSet<SynchronizedRegionFlowPair> inSet2,
-    		FlowSet<SynchronizedRegionFlowPair> outSet)
-=======
     protected void merge(FlowSet<SynchronizedRegionFlowPair> inSet1, FlowSet<SynchronizedRegionFlowPair> inSet2, FlowSet<SynchronizedRegionFlowPair> outSet)
->>>>>>> 68fea567
     {
 		inSet1.union(inSet2, outSet);
     }
 
-<<<<<<< HEAD
-    protected void copy(FlowSet<SynchronizedRegionFlowPair> sourceSet,
-    		FlowSet<SynchronizedRegionFlowPair> destSet)
-    {
-		destSet.clear();
-
-		for (SynchronizedRegionFlowPair tfp : sourceSet) {
-			destSet.add(tfp.clone());
-=======
     protected void copy(FlowSet<SynchronizedRegionFlowPair> sourceSet, FlowSet<SynchronizedRegionFlowPair> destSet)
     {
 		destSet.clear();
@@ -433,7 +375,6 @@
 		{
 			SynchronizedRegionFlowPair tfp = it.next();
 			destSet.add((SynchronizedRegionFlowPair)tfp.clone());
->>>>>>> 68fea567
 		}
     }
 }