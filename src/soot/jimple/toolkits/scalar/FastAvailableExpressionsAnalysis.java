--- conflicted
+++ resolved
@@ -31,7 +31,6 @@
 import soot.jimple.*;
 import java.util.*;
 
-<<<<<<< HEAD
 /**
  * Implements an available expressions analysis on local variables. The current
  * implementation is slow but correct. A better implementation would use an
@@ -53,7 +52,8 @@
 		super(dg);
 		this.st = st;
 
-		ExceptionalUnitGraph g = (ExceptionalUnitGraph) dg;
+        ExceptionalUnitGraph g = (ExceptionalUnitGraph)dg;
+        //LocalDefs ld = new SmartLocalDefs(g, new SimpleLiveLocals(g));
 
 		// maps an rhs to its containing stmt. object equality in rhs.
 		rhsToContainingStmt = new HashMap<Value, Unit>();
@@ -147,156 +147,4 @@
 	protected void copy(FlowSet<Value> sourceSet, FlowSet<Value> destSet) {
 		sourceSet.copy(destSet);
 	}
-}
-=======
-/** Implements an available expressions analysis on local variables. 
- * The current implementation is slow but correct.
- * A better implementation would use an implicit universe and
- * the kill rule would be computed on-the-fly for each statement. */
-public class FastAvailableExpressionsAnalysis extends ForwardFlowAnalysis
-{
-    SideEffectTester st;
-
-    Map<Unit, FlowSet> unitToGenerateSet;
-    Map unitToPreserveSet;
-    Map<Value, Unit> rhsToContainingStmt;
-
-    FlowSet emptySet;
-
-    public FastAvailableExpressionsAnalysis(DirectedGraph dg, SootMethod m,
-            SideEffectTester st)
-    {
-        super(dg);
-        this.st = st;
-
-        ExceptionalUnitGraph g = (ExceptionalUnitGraph)dg;
-        //LocalDefs ld = new SmartLocalDefs(g, new SimpleLiveLocals(g));
-
-        // maps an rhs to its containing stmt.  object equality in rhs.
-        rhsToContainingStmt = new HashMap<Value, Unit>();
-
-        emptySet = new ToppedSet(new ArraySparseSet());
-
-        // Create generate sets
-        {
-            unitToGenerateSet = new HashMap<Unit, FlowSet>(g.size() * 2 + 1, 0.7f);
-
-            Iterator unitIt = g.iterator();
-
-            while(unitIt.hasNext())
-            {
-                Unit s = (Unit) unitIt.next();
-
-                FlowSet genSet = emptySet.clone();
-                // In Jimple, expressions only occur as the RHS of an AssignStmt.
-                if (s instanceof AssignStmt)
-                {
-                    AssignStmt as = (AssignStmt)s;
-                    if (as.getRightOp() instanceof Expr ||
-                        as.getRightOp() instanceof FieldRef)
-                    {
-                        Value gen = as.getRightOp();
-                        rhsToContainingStmt.put(gen, s);
-
-                        boolean cantAdd = false;
-                        if (gen instanceof NewExpr || 
-                               gen instanceof NewArrayExpr || 
-                               gen instanceof NewMultiArrayExpr)
-                            cantAdd = true;
-                        if (gen instanceof InvokeExpr)
-                            cantAdd = true;
-
-                        // Whee, double negative!
-                        if (!cantAdd)
-                            genSet.add(gen, genSet);
-                    }
-                }
-
-                unitToGenerateSet.put(s, genSet);
-            }
-        }
-
-        doAnalysis();
-    }
-
-    protected Object newInitialFlow()
-    {
-        Object newSet = emptySet.clone();
-        ((ToppedSet)newSet).setTop(true);
-        return newSet;
-    }
-
-    protected Object entryInitialFlow()
-    {
-        return emptySet.clone();
-    }
-
-    protected void flowThrough(Object inValue, Object unit, Object outValue)
-    {
-        FlowSet in = (FlowSet) inValue, out = (FlowSet) outValue;
-
-        in.copy(out);
-        if (((ToppedSet)in).isTop())
-            return;
-
-        // Perform generation
-            out.union(unitToGenerateSet.get(unit), out);
-
-        // Perform kill.
-	    Unit u = (Unit)unit;
-	    List toRemove = new ArrayList();
-
-            if (((ToppedSet)out).isTop())
-            {
-                throw new RuntimeException("trying to kill on topped set!");
-            }
-	    List l = new LinkedList();
-            l.addAll((out).toList());
-            Iterator it = l.iterator();
-
-            // iterate over things (avail) in out set.
-            while (it.hasNext())
-            {
-                Value avail = (Value) it.next();
-                if (avail instanceof FieldRef)
-                {
-                    if (st.unitCanWriteTo(u, avail)) {
-                        out.remove(avail, out);
-                    }
-                }
-                else
-                {
-                    Iterator usesIt = avail.getUseBoxes().iterator();
-
-                    // iterate over uses in each avail.
-                    while (usesIt.hasNext())
-                    {
-                        Value use = ((ValueBox)usesIt.next()).getValue();
-                        
-                        if (st.unitCanWriteTo(u, use)) {
-                            out.remove(avail, out);
-                        }
-                    }
-                }
-            }
-    }
-
-    protected void merge(Object in1, Object in2, Object out)
-    {
-        FlowSet inSet1 = (FlowSet) in1,
-            inSet2 = (FlowSet) in2;
-
-        FlowSet outSet = (FlowSet) out;
-
-        inSet1.intersection(inSet2, outSet);
-    }
-    
-    protected void copy(Object source, Object dest)
-    {
-        FlowSet sourceSet = (FlowSet) source,
-            destSet = (FlowSet) dest;
-            
-        sourceSet.copy(destSet);
-    }
-}
->>>>>>> 68fea567
+}