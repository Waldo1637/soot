/* Soot - a J*va Optimization Framework
 * Copyright (C) 1997-1999 Raja Vallee-Rai
 *
 * This library is free software; you can redistribute it and/or
 * modify it under the terms of the GNU Lesser General Public
 * License as published by the Free Software Foundation; either
 * version 2.1 of the License, or (at your option) any later version.
 *
 * This library is distributed in the hope that it will be useful,
 * but WITHOUT ANY WARRANTY; without even the implied warranty of
 * MERCHANTABILITY or FITNESS FOR A PARTICULAR PURPOSE.  See the GNU
 * Lesser General Public License for more details.
 *
 * You should have received a copy of the GNU Lesser General Public
 * License along with this library; if not, write to the
 * Free Software Foundation, Inc., 59 Temple Place - Suite 330,
 * Boston, MA 02111-1307, USA.
 */

/*
 * Modified by the Sable Research Group and others 1997-1999.  
 * See the 'credits' file distributed with Soot for the complete list of
 * contributors.  (Soot is distributed at http://www.sable.mcgill.ca/soot)
 */

package soot;

import java.util.ArrayList;
import java.util.Collections;
import java.util.Iterator;
import java.util.List;

import com.google.common.base.Optional;
import soot.dava.toolkits.base.misc.PackageNamer;
import soot.options.Options;
import soot.tagkit.AbstractHost;
import soot.util.Chain;
import soot.util.HashChain;
import soot.util.Numberable;
import soot.util.NumberedString;
import soot.util.SmallNumberedMap;
import soot.validation.ClassValidator;
import soot.validation.MethodDeclarationValidator;
import soot.validation.OuterClassValidator;
import soot.validation.ValidationException;

/*
 * Incomplete and inefficient implementation.
 *
 * Implementation notes:
 *
 * 1. The getFieldOf() method is slow because it traverses the list of fields, comparing the names,
 * one by one.  If you establish a Dictionary of Name->Field, you will need to add a
 * notifyOfNameChange() method, and register fields which belong to classes, because the hashtable
 * will need to be updated.  I will do this later. - kor  16-Sep-97
 *
 * 2. Note 1 is kept for historical (i.e. amusement) reasons.  In fact, there is no longer a list of fields;
 * these are kept in a Chain now.  But that's ok; there is no longer a getFieldOf() method,
 * either.  There still is no efficient way to get a field by name, although one could establish
 * a Chain of EquivalentValue-like objects and do an O(1) search on that.  - plam 2-24-00
 */

/**
 * Soot representation of a Java class. They are usually created by a Scene, but
 * can also be constructed manually through the given constructors.
 */
public class SootClass extends AbstractHost implements Numberable {
<<<<<<< HEAD
    protected String name, shortName, fixedShortName, packageName, fixedPackageName;
    protected int modifiers;
    protected Chain<SootField> fields = new HashChain<SootField>();
    protected SmallNumberedMap<SootMethod> subSigToMethods = new SmallNumberedMap<SootMethod>(
            Scene.v().getSubSigNumberer());
    // methodList is just for keeping the methods in a consistent order. It
    // needs to be kept consistent with subSigToMethods.
    protected List<SootMethod> methodList = new ArrayList<SootMethod>();
    protected Chain<SootClass> interfaces = new HashChain<SootClass>();

    protected boolean isInScene;
    protected SootClass superClass;
    protected SootClass outerClass;

    protected boolean isPhantom;

    public final String moduleName;

    protected SootModuleInfo moduleInformation;


    public final static String INVOKEDYNAMIC_DUMMY_CLASS_NAME = "soot.dummy.InvokeDynamic";

    /**
     * Constructs an empty SootClass with the given name and modifiers.
     */

    public SootClass(String name, int modifiers) {
        this(name, modifiers, null);
    }


    public SootClass(String name, int modifiers, String moduleName) {
        if (name.charAt(0) == '[')
            throw new RuntimeException("Attempt to make a class whose name starts with [");
        this.moduleName = moduleName;
        setName(name);
        this.modifiers = modifiers;
        initializeRefType(name, moduleName);
        if (Options.v().debug_resolver())
            G.v().out.println("created " + name + " with modifiers " + modifiers);
        setResolvingLevel(BODIES);

        Scene.v().getClassNumberer().add(this);
    }


    /**
     * Makes sure that there is a RefType pointing to this SootClass. Client
     * code that provides its own SootClass implementation can override and
     * modify this behavior.
     *
     * @param name The name of the new class
     */
    protected void initializeRefType(String name, String moduleName) {
        if (ModuleUtil.module_mode()) {
            refType = ModuleRefType.v(name, Optional.fromNullable(this.moduleName));

        } else {
            refType = RefType.v(name);
        }
        refType.setSootClass(this);
    }

    /**
     * Constructs an empty SootClass with the given name and no modifiers.
     */

    public SootClass(String name) {
        this(name, 0);
    }


    public SootClass(String name, String moduleName) {
        this(name, 0, moduleName);
    }

    public final static int DANGLING = 0;
    public final static int HIERARCHY = 1;
    public final static int SIGNATURES = 2;
    public final static int BODIES = 3;
    private int resolvingLevel = DANGLING;

    protected String levelToString(int level) {
        switch (level) {
            case DANGLING:
                return "DANGLING";
            case HIERARCHY:
                return "HIERARCHY";
            case SIGNATURES:
                return "SIGNATURES";
            case BODIES:
                return "BODIES";
            default:
                throw new RuntimeException("unknown resolving level");
        }
    }

    /**
     * Checks if the class has at lease the resolving level specified. This
     * check does nothing is the class resolution process is not completed.
     *
     * @param level the resolution level, one of DANGLING, HIERARCHY, SIGNATURES,
     *              and BODIES
     * @throws java.lang.RuntimeException if the resolution is at an insufficient level
     */
    public void checkLevel(int level) {
        if (!Scene.v().doneResolving() || Options.v().ignore_resolving_levels())
            return;
        checkLevelIgnoreResolving(level);
    }

    /**
     * Checks if the class has at lease the resolving level specified. This
     * check ignores the resolution completeness.
     *
     * @param level the resolution level, one of DANGLING, HIERARCHY, SIGNATURES,
     *              and BODIES
     * @throws java.lang.RuntimeException if the resolution is at an insufficient level
     */
    public void checkLevelIgnoreResolving(int level) {
        int currentLevel = resolvingLevel();
        if (currentLevel < level) {
            String hint = "\nIf you are extending Soot, try to add the following call before calling soot.Main.main(..):\n"
                    + "Scene.v().addBasicClass(" + getName() + "," + levelToString(level) + ");\n"
                    + "Otherwise, try whole-program mode (-w).";
            throw new RuntimeException("This operation requires resolving level " + levelToString(level) + " but "
                    + name + " is at resolving level " + levelToString(currentLevel) + hint);
        }
    }

    public int resolvingLevel() {
        return resolvingLevel;
    }

    public void setResolvingLevel(int newLevel) {
        resolvingLevel = newLevel;
    }

    public boolean isInScene() {
        return isInScene;
    }

    /**
     * Tells this class if it is being managed by a Scene.
     */
    public void setInScene(boolean isInScene) {
        this.isInScene = isInScene;
    }

    /**
     * Returns the number of fields in this class.
     */

    public int getFieldCount() {
        checkLevel(SIGNATURES);
        return fields.size();
    }

    /**
     * Returns a backed Chain of fields.
     */

    public Chain<SootField> getFields() {
        checkLevel(SIGNATURES);
        return fields;
    }
=======
	protected String name, shortName, fixedShortName, packageName, fixedPackageName;
	protected int modifiers;
	protected Chain<SootField> fields = new HashChain<SootField>();
	protected SmallNumberedMap<SootMethod> subSigToMethods = new SmallNumberedMap<SootMethod>();
	// methodList is just for keeping the methods in a consistent order. It
	// needs to be kept consistent with subSigToMethods.
	protected List<SootMethod> methodList = new ArrayList<SootMethod>();
	protected Chain<SootClass> interfaces = new HashChain<SootClass>();

	protected boolean isInScene;
	protected SootClass superClass;
	protected SootClass outerClass;

	protected boolean isPhantom;

	public final static String INVOKEDYNAMIC_DUMMY_CLASS_NAME = "soot.dummy.InvokeDynamic";

	/**
	 * Constructs an empty SootClass with the given name and modifiers.
	 */

	public SootClass(String name, int modifiers) {
		if (name.charAt(0) == '[')
			throw new RuntimeException("Attempt to make a class whose name starts with [");
		setName(name);
		this.modifiers = modifiers;
		initializeRefType(name);
		if (Options.v().debug_resolver())
			G.v().out.println("created " + name + " with modifiers " + modifiers);
		setResolvingLevel(BODIES);

		Scene.v().getClassNumberer().add(this);
	}

	/**
	 * Makes sure that there is a RefType pointing to this SootClass. Client
	 * code that provides its own SootClass implementation can override and
	 * modify this behavior.
	 * 
	 * @param name
	 *            The name of the new class
	 */
	protected void initializeRefType(String name) {
		refType = RefType.v(name);
		refType.setSootClass(this);
	}

	/**
	 * Constructs an empty SootClass with the given name and no modifiers.
	 */

	public SootClass(String name) {
		this(name, 0);
	}

	public final static int DANGLING = 0;
	public final static int HIERARCHY = 1;
	public final static int SIGNATURES = 2;
	public final static int BODIES = 3;
	private volatile int resolvingLevel = DANGLING;

	protected String levelToString(int level) {
		switch (level) {
		case DANGLING:
			return "DANGLING";
		case HIERARCHY:
			return "HIERARCHY";
		case SIGNATURES:
			return "SIGNATURES";
		case BODIES:
			return "BODIES";
		default:
			throw new RuntimeException("unknown resolving level");
		}
	}

	/**
	 * Checks if the class has at lease the resolving level specified. This
	 * check does nothing is the class resolution process is not completed.
	 * 
	 * @param level
	 *            the resolution level, one of DANGLING, HIERARCHY, SIGNATURES,
	 *            and BODIES
	 * @throws java.lang.RuntimeException
	 *             if the resolution is at an insufficient level
	 */
	public void checkLevel(int level) {
		if (!Scene.v().doneResolving() || Options.v().ignore_resolving_levels())
			return;
		checkLevelIgnoreResolving(level);
	}

	/**
	 * Checks if the class has at lease the resolving level specified. This
	 * check ignores the resolution completeness.
	 * 
	 * @param level
	 *            the resolution level, one of DANGLING, HIERARCHY, SIGNATURES,
	 *            and BODIES
	 * @throws java.lang.RuntimeException
	 *             if the resolution is at an insufficient level
	 */
	public void checkLevelIgnoreResolving(int level) {
		int currentLevel = resolvingLevel();
		if (currentLevel < level) {
			String hint = "\nIf you are extending Soot, try to add the following call before calling soot.Main.main(..):\n"
					+ "Scene.v().addBasicClass(" + getName() + "," + levelToString(level) + ");\n"
					+ "Otherwise, try whole-program mode (-w).";
			throw new RuntimeException("This operation requires resolving level " + levelToString(level) + " but "
					+ name + " is at resolving level " + levelToString(currentLevel) + hint);
		}
	}

	public int resolvingLevel() {
		return resolvingLevel;
	}

	public void setResolvingLevel(int newLevel) {
		resolvingLevel = newLevel;
	}

	public boolean isInScene() {
		return isInScene;
	}

	/** Tells this class if it is being managed by a Scene. */
	public void setInScene(boolean isInScene) {
		this.isInScene = isInScene;
	}

	/**
	 * Returns the number of fields in this class.
	 */

	public int getFieldCount() {
		checkLevel(SIGNATURES);
		return fields.size();
	}

	/**
	 * Returns a backed Chain of fields.
	 */

	public Chain<SootField> getFields() {
		checkLevel(SIGNATURES);
		return fields;
	}
>>>>>>> fc5563ec

	/*
     * public void setFields(Field[] fields) { this.fields = new
	 * ArraySet(fields); }
	 */

    /**
     * Adds the given field to this class.
     */

    public void addField(SootField f) {
        checkLevel(SIGNATURES);
        if (f.isDeclared())
            throw new RuntimeException("already declared: " + f.getName());

        if (declaresField(f.getName(), f.getType()))
            throw new RuntimeException("Field already exists : " + f.getName() + " of type " + f.getType());

        fields.add(f);
        f.isDeclared = true;
        f.declaringClass = this;

    }

    /**
     * Removes the given field from this class.
     */

    public void removeField(SootField f) {
        checkLevel(SIGNATURES);
        if (!f.isDeclared() || f.getDeclaringClass() != this)
            throw new RuntimeException("did not declare: " + f.getName());

        fields.remove(f);
        f.isDeclared = false;
    }

    /**
     * Returns the field of this class with the given name and type. If the
     * field cannot be found, an exception is thrown.
     */
    public SootField getField(String name, Type type) {
        SootField sf = getFieldUnsafe(name, type);
        if (sf == null)
            throw new RuntimeException("No field " + name + " in class " + getName());
        return sf;
    }

    /**
     * Returns the field of this class with the given name and type. If the
     * field cannot be found, null is returned.
     */
    public SootField getFieldUnsafe(String name, Type type) {
        checkLevel(SIGNATURES);
        for (SootField field : fields.getElementsUnsorted()) {
            if (field.getName().equals(name) && field.getType().equals(type))
                return field;
        }
        return null;
    }

    /**
     * Returns the field of this class with the given name. Throws a
     * RuntimeException if there is more than one field with the given name or
     * if no such field exists at all.
     */
    public SootField getFieldByName(String name) {
        SootField foundField = getFieldByNameUnsafe(name);
        if (foundField == null)
            throw new RuntimeException("No field " + name + " in class " + getName());
        return foundField;
    }

    /**
     * Returns the field of this class with the given name. Throws a
     * RuntimeException if there is more than one field with the given name.
     * Returns null if no field with the given name exists.
     */
    public SootField getFieldByNameUnsafe(String name) {
        checkLevel(SIGNATURES);
        SootField foundField = null;

        for (SootField field : fields.getElementsUnsorted()) {
            if (field.getName().equals(name)) {
                if (foundField == null)
                    foundField = field;
                else
                    throw new RuntimeException("ambiguous field: " + name);
            }
        }
        return foundField;
    }

    /**
     * Returns the field of this class with the given subsignature. If such a
     * field does not exist, an exception is thrown.
     */
    public SootField getField(String subsignature) {
        SootField sf = getFieldUnsafe(subsignature);
        if (sf == null)
            throw new RuntimeException("No field " + subsignature + " in class " + getName());
        return sf;
    }

    /**
     * Returns the field of this class with the given subsignature. If such a
     * field does not exist, null is returned.
     */
    public SootField getFieldUnsafe(String subsignature) {
        checkLevel(SIGNATURES);
        for (SootField field : fields.getElementsUnsorted()) {
            if (field.getSubSignature().equals(subsignature))
                return field;
        }
        return null;
    }

    /**
     * Does this class declare a field with the given subsignature?
     */
    public boolean declaresField(String subsignature) {
        checkLevel(SIGNATURES);
        return getFieldUnsafe(subsignature) != null;
    }

    /**
     * Returns the method of this class with the given subsignature. If no
     * method with the given subsignature can be found, an exception is thrown.
     */
    public SootMethod getMethod(NumberedString subsignature) {
        SootMethod ret = getMethodUnsafe(subsignature);
        if (ret == null)
            throw new RuntimeException("No method " + subsignature + " in class " + getName());
        else
            return ret;
    }

    /**
     * Returns the method of this class with the given subsignature. If no
     * method with the given subsignature can be found, null is returned.
     */
    public SootMethod getMethodUnsafe(NumberedString subsignature) {
        checkLevel(SIGNATURES);
        SootMethod ret = subSigToMethods.get(subsignature);
        return ret;
    }

    /**
     * Does this class declare a method with the given subsignature?
     */
    public boolean declaresMethod(NumberedString subsignature) {
        checkLevel(SIGNATURES);
        SootMethod ret = subSigToMethods.get(subsignature);
        return ret != null;
    }

    /*
     * Returns the method of this class with the given subsignature. If no
     * method with the given subsignature can be found, an exception is thrown.
     */
    public SootMethod getMethod(String subsignature) {
        checkLevel(SIGNATURES);
        return getMethod(Scene.v().getSubSigNumberer().findOrAdd(subsignature));
    }

    /*
     * Returns the method of this class with the given subsignature. If no
     * method with the given subsignature can be found, null is returned.
     */
    public SootMethod getMethodUnsafe(String subsignature) {
        checkLevel(SIGNATURES);
        return getMethodUnsafe(Scene.v().getSubSigNumberer().findOrAdd(subsignature));
    }

    /**
     * Does this class declare a method with the given subsignature?
     */

    public boolean declaresMethod(String subsignature) {
        checkLevel(SIGNATURES);
        return declaresMethod(Scene.v().getSubSigNumberer().findOrAdd(subsignature));
    }

    /**
     * Does this class declare a field with the given name?
     */

    public boolean declaresFieldByName(String name) {
        checkLevel(SIGNATURES);
        for (SootField field : fields) {
            if (field.getName().equals(name))
                return true;
        }

        return false;
    }

    /**
     * Does this class declare a field with the given name and type.
     */
    public boolean declaresField(String name, Type type) {
        checkLevel(SIGNATURES);
        for (SootField field : fields) {
            if (field.getName().equals(name) && field.getType().equals(type))
                return true;
        }

        return false;
    }

    /**
     * Returns the number of methods in this class.
     */

    public int getMethodCount() {
        checkLevel(SIGNATURES);
        return subSigToMethods.nonNullSize();
    }

    /**
     * Returns an iterator over the methods in this class.
     */

    public Iterator<SootMethod> methodIterator() {
        checkLevel(SIGNATURES);
        return new Iterator<SootMethod>() {
            final Iterator<SootMethod> internalIterator = methodList.iterator();
            private SootMethod currentMethod;

            @Override
            public boolean hasNext() {
                return internalIterator.hasNext();
            }

            @Override
            public SootMethod next() {
                currentMethod = internalIterator.next();
                return currentMethod;
            }

            @Override
            public void remove() {
                internalIterator.remove();

                subSigToMethods.put(currentMethod.getNumberedSubSignature(), null);
                currentMethod.setDeclared(false);
            }
        };
    }

    public List<SootMethod> getMethods() {
        checkLevel(SIGNATURES);
        return methodList;
    }


    //added Snapshot to avoid ConcurrentModifications
    public List<SootMethod> getMethodsSnapshot() {
        checkLevel(SIGNATURES);
        return Collections.unmodifiableList(new ArrayList<SootMethod>(methodList));
    }

    /**
     * Attempts to retrieve the method with the given name, parameters and
     * return type. If no matching method can be found, an exception is thrown.
     */
    public SootMethod getMethod(String name, List<Type> parameterTypes, Type returnType) {
        SootMethod sm = getMethodUnsafe(name, parameterTypes, returnType);
        if (sm != null)
            return sm;

        throw new RuntimeException("Class " + getName() + " doesn't have method " + name + "(" + parameterTypes + ")"
                + " : " + returnType);
    }

    /**
     * Attempts to retrieve the method with the given name, parameters and
     * return type. If no matching method can be found, null is returned.
     */
    public SootMethod getMethodUnsafe(String name, List<Type> parameterTypes, Type returnType) {
        checkLevel(SIGNATURES);
        for (SootMethod method : methodList) {
            if (method.getName().equals(name) && parameterTypes.equals(method.getParameterTypes())
                    && returnType.equals(method.getReturnType())) {
                return method;
            }
        }
        return null;
    }

    /**
     * Attempts to retrieve the method with the given name and parameters. This
     * method may throw an AmbiguousMethodException if there is more than one
     * method with the given name and parameter.
     */

    public SootMethod getMethod(String name, List<Type> parameterTypes) {
        checkLevel(SIGNATURES);
        SootMethod foundMethod = null;

        for (SootMethod method : methodList) {
            if (method.getName().equals(name) && parameterTypes.equals(method.getParameterTypes())) {
                if (foundMethod == null)
                    foundMethod = method;
                else
                    throw new RuntimeException("ambiguous method");
            }
        }

        if (foundMethod == null)
            throw new RuntimeException("couldn't find method " + name + "(" + parameterTypes + ") in " + this);
        return foundMethod;
    }

    /**
     * Attempts to retrieve the method with the given name. This method may
     * throw an AmbiguousMethodException if there are more than one method with
     * the given name. If no method with the given is found, null is returned.
     */
    public SootMethod getMethodByNameUnsafe(String name) {
        checkLevel(SIGNATURES);
        SootMethod foundMethod = null;

        for (SootMethod method : methodList) {
            if (method.getName().equals(name)) {
                if (foundMethod == null)
                    foundMethod = method;
                else
                    throw new RuntimeException("ambiguous method: " + name + " in class " + this);
            }
        }
        return foundMethod;
    }

    /**
     * Attempts to retrieve the method with the given name. This method may
     * throw an AmbiguousMethodException if there are more than one method with
     * the given name. If no method with the given is found, an exception is
     * thrown as well.
     */
    public SootMethod getMethodByName(String name) {
        SootMethod foundMethod = getMethodByNameUnsafe(name);
        if (foundMethod == null)
            throw new RuntimeException("couldn't find method " + name + "(*) in " + this);
        return foundMethod;
    }

    /**
     * Does this class declare a method with the given name and parameter types?
     */

    public boolean declaresMethod(String name, List<Type> parameterTypes) {
        checkLevel(SIGNATURES);
        for (SootMethod method : methodList) {
            if (method.getName().equals(name) && method.getParameterTypes().equals(parameterTypes))
                return true;
        }

        return false;
    }

    /**
     * Does this class declare a method with the given name, parameter types,
     * and return type?
     */

    public boolean declaresMethod(String name, List<Type> parameterTypes, Type returnType) {
        checkLevel(SIGNATURES);
        for (SootMethod method : methodList) {
            if (method.getName().equals(name) && method.getParameterTypes().equals(parameterTypes)
                    && method.getReturnType().equals(returnType))

                return true;
        }

        return false;
    }

    /**
     * Does this class declare a method with the given name?
     */

    public boolean declaresMethodByName(String name) {
        checkLevel(SIGNATURES);
        for (SootMethod method : methodList) {
            if (method.getName().equals(name))
                return true;
        }

        return false;
    }

	/*
     * public void setMethods(Method[] method) { methods = new ArraySet(method);
	 * }
	 */

    /**
     * Adds the given method to this class.
     */
    public void addMethod(SootMethod m) {
        checkLevel(SIGNATURES);
        if (m.isDeclared())
            throw new RuntimeException("already declared: " + m.getName());

		/*
         * if(declaresMethod(m.getName(), m.getParameterTypes())) throw new
		 * RuntimeException("duplicate signature for: " + m.getName());
		 */

        if (subSigToMethods.get(m.getNumberedSubSignature()) != null) {
            throw new RuntimeException("Attempting to add method " + m.getSubSignature() + " to class " + this
                    + ", but the class already has a method with that signature.");
        }
        subSigToMethods.put(m.getNumberedSubSignature(), m);
        methodList.add(m);
        m.setDeclared(true);
        m.setDeclaringClass(this);
    }

    public synchronized SootMethod getOrAddMethod(SootMethod m) {
        checkLevel(SIGNATURES);
        if (m.isDeclared())
            throw new RuntimeException("already declared: " + m.getName());
        SootMethod old = subSigToMethods.get(m.getNumberedSubSignature());
        if (old != null)
            return old;
        subSigToMethods.put(m.getNumberedSubSignature(), m);
        methodList.add(m);
        m.setDeclared(true);
        m.setDeclaringClass(this);
        return m;
    }

    public synchronized SootField getOrAddField(SootField f) {
        checkLevel(SIGNATURES);
        if (f.isDeclared())
            throw new RuntimeException("already declared: " + f.getName());
        SootField old = getFieldUnsafe(f.getName(), f.getType());
        if (old != null)
            return old;

        fields.add(f);
        f.isDeclared = true;
        f.declaringClass = this;
        return f;
    }

    /**
     * Removes the given method from this class.
     */

    public void removeMethod(SootMethod m) {
        checkLevel(SIGNATURES);
        if (!m.isDeclared() || m.getDeclaringClass() != this)
            throw new RuntimeException("incorrect declarer for remove: " + m.getName());

        if (subSigToMethods.get(m.getNumberedSubSignature()) == null) {
            throw new RuntimeException(
                    "Attempt to remove method " + m.getSubSignature() + " which is not in class " + this);
        }
        subSigToMethods.put(m.getNumberedSubSignature(), null);
        methodList.remove(m);
        m.setDeclared(false);
    }

    /**
     * Returns the modifiers of this class.
     */

    public int getModifiers() {
        return modifiers;
    }

    /**
     * Sets the modifiers for this class.
     */

    public void setModifiers(int modifiers) {
        this.modifiers = modifiers;
    }

    /**
     * Returns the number of interfaces being directly implemented by this
     * class. Note that direct implementation corresponds to an "implements"
     * keyword in the Java class file and that this class may still be
     * implementing additional interfaces in the usual sense by being a subclass
     * of a class which directly implements some interfaces.
     */

    public int getInterfaceCount() {
        checkLevel(HIERARCHY);
        return interfaces.size();
    }

    /**
     * Returns a backed Chain of the interfaces that are directly implemented by
     * this class. (see getInterfaceCount())
     */

    public Chain<SootClass> getInterfaces() {
        checkLevel(HIERARCHY);
        return interfaces;
    }

    /**
     * Does this class directly implement the given interface? (see
     * getInterfaceCount())
     */

    public boolean implementsInterface(String name) {
        checkLevel(HIERARCHY);
        Iterator<SootClass> interfaceIt = getInterfaces().iterator();

        while (interfaceIt.hasNext()) {
            SootClass SootClass = interfaceIt.next();

            if (SootClass.getName().equals(name))
                return true;
        }

        return false;
    }

    /**
     * Add the given class to the list of interfaces which are directly
     * implemented by this class.
     */

    public void addInterface(SootClass interfaceClass) {
        checkLevel(HIERARCHY);
        if (implementsInterface(interfaceClass.getName()))
            throw new RuntimeException("duplicate interface: " + interfaceClass.getName());
        interfaces.add(interfaceClass);
    }

    /**
     * Removes the given class from the list of interfaces which are directly
     * implemented by this class.
     */

    public void removeInterface(SootClass interfaceClass) {
        checkLevel(HIERARCHY);
        if (!implementsInterface(interfaceClass.getName()))
            throw new RuntimeException("no such interface: " + interfaceClass.getName());

        interfaces.remove(interfaceClass);
    }

    /**
     * WARNING: interfaces are subclasses of the java.lang.Object class! Does
     * this class have a superclass? False implies that this is the
     * java.lang.Object class. Note that interfaces are subclasses of the
     * java.lang.Object class.
     */

    public boolean hasSuperclass() {
        checkLevel(HIERARCHY);
        return superClass != null;
    }

    /**
     * WARNING: interfaces are subclasses of the java.lang.Object class! Returns
     * the superclass of this class. (see hasSuperclass())
     */

    public SootClass getSuperclass() {
        checkLevel(HIERARCHY);
        if (superClass == null && !isPhantom())
            throw new RuntimeException("no superclass for " + getName());
        else
            return superClass;
    }

    /**
     * Sets the superclass of this class. Note that passing a null will cause
     * the class to have no superclass.
     */

    public void setSuperclass(SootClass c) {
        checkLevel(HIERARCHY);
        superClass = c;
    }

    public boolean hasOuterClass() {
        checkLevel(HIERARCHY);
        return outerClass != null;
    }

    public SootClass getOuterClass() {
        checkLevel(HIERARCHY);
        if (outerClass == null)
            throw new RuntimeException("no outer class");
        else
            return outerClass;
    }

    public void setOuterClass(SootClass c) {
        checkLevel(HIERARCHY);
        outerClass = c;
    }

    public boolean isInnerClass() {
        return hasOuterClass();
    }

    /**
     * Returns the name of this class.
     */

    public String getName() {
        return name;
    }

    public String getJavaStyleName() {
        if (PackageNamer.v().has_FixedNames()) {
            if (fixedShortName == null)
                fixedShortName = PackageNamer.v().get_FixedClassName(name);

            if (PackageNamer.v().use_ShortName(getJavaPackageName(), fixedShortName) == false)
                return getJavaPackageName() + "." + fixedShortName;

            return fixedShortName;
        }

        return shortName;
    }

    public String getShortJavaStyleName() {
        if (PackageNamer.v().has_FixedNames()) {
            if (fixedShortName == null)
                fixedShortName = PackageNamer.v().get_FixedClassName(name);

            return fixedShortName;
        }

        return shortName;
    }

    public String getShortName() {
        return shortName;
    }

    /**
     * Returns the package name of this class.
     */

    public String getPackageName() {
        return packageName;
    }

    public String getJavaPackageName() {
        if (PackageNamer.v().has_FixedNames()) {
            if (fixedPackageName == null)
                fixedPackageName = PackageNamer.v().get_FixedPackageName(packageName);

            return fixedPackageName;
        }

        return packageName;
    }

    /**
     * Sets the name of this class.
     */

    public void setName(String name) {
        this.name = name.intern();

        shortName = name;
        packageName = "";

        int index = name.lastIndexOf('.');
        if (index > 0) {
            shortName = name.substring(index + 1);
            packageName = name.substring(0, index);
        }

        fixedShortName = null;
        fixedPackageName = null;
    }

    /**
     * Convenience method; returns true if this class is an interface.
     */
    public boolean isInterface() {
        checkLevel(HIERARCHY);
        return Modifier.isInterface(this.getModifiers());
    }

    /**
     * Returns true if this class is not an interface and not abstract.
     */
    public boolean isConcrete() {
        return !isInterface() && !isAbstract();
    }

    /**
     * Convenience method; returns true if this class is public.
     */
    public boolean isPublic() {
        return Modifier.isPublic(this.getModifiers());
    }

    /**
     * Returns true if some method in this class has an active Baf body.
     */
    public boolean containsBafBody() {
        Iterator<SootMethod> methodIt = methodIterator();

        while (methodIt.hasNext()) {
            SootMethod m = methodIt.next();

            if (m.hasActiveBody() && m.getActiveBody() instanceof soot.baf.BafBody) {
                return true;
            }
        }

        return false;
    }

    private RefType refType;

    // made public for obfuscator..
    public void setRefType(RefType refType) {
        this.refType = refType;
    }

    public boolean hasRefType() {
        return refType != null;
    }

    /**
     * Returns the RefType corresponding to this class.
     */
    public RefType getType() {
        return refType;
    }

    /**
     * Returns the name of this class.
     */
    @Override
    public String toString() {
        return getName();
    }

    /* Renames private fields and methods with numeric names. */
    public void renameFieldsAndMethods(boolean privateOnly) {
        checkLevel(SIGNATURES);
        // Rename fields. Ignore collisions for now.
        {
            Iterator<SootField> fieldIt = this.getFields().iterator();
            int fieldCount = 0;

            if (fieldIt.hasNext()) {
                while (fieldIt.hasNext()) {
                    SootField f = fieldIt.next();
                    if (!privateOnly || Modifier.isPrivate(f.getModifiers())) {
                        String newFieldName = "__field" + (fieldCount++);
                        f.setName(newFieldName);
                    }
                }
            }
        }

        // Rename methods. Again, ignore collisions for now.
        {
            Iterator<SootMethod> methodIt = methodIterator();
            int methodCount = 0;

            if (methodIt.hasNext()) {
                while (methodIt.hasNext()) {
                    SootMethod m = methodIt.next();
                    if (!privateOnly || Modifier.isPrivate(m.getModifiers())) {
                        String newMethodName = "__method" + (methodCount++);
                        m.setName(newMethodName);
                    }
                }
            }
        }
    }

    /**
     * Convenience method returning true if this class is an application class.
     *
     * @see Scene#getApplicationClasses()
     */
    public boolean isApplicationClass() {
        return Scene.v().getApplicationClasses().contains(this);
    }

    /**
     * Makes this class an application class.
     */
    public void setApplicationClass() {
        if (isApplicationClass())
            return;
        Chain<SootClass> c = Scene.v().getContainingChain(this);
        if (c != null)
            c.remove(this);
        Scene.v().getApplicationClasses().add(this);

        isPhantom = false;
    }

    /**
     * Convenience method returning true if this class is a library class.
     *
     * @see Scene#getLibraryClasses()
     */
    public boolean isLibraryClass() {
        return Scene.v().getLibraryClasses().contains(this);
    }

    /**
     * Makes this class a library class.
     */
    public void setLibraryClass() {
        if (isLibraryClass())
            return;
        Chain<SootClass> c = Scene.v().getContainingChain(this);
        if (c != null)
            c.remove(this);
        Scene.v().getLibraryClasses().add(this);

        isPhantom = false;
    }

    /**
     * Sometimes we need to know which class is a JDK class. There is no simple
     * way to distinguish a user class and a JDK class, here we use the package
     * prefix as the heuristic.
     *
     * @author xiao
     */
    public boolean isJavaLibraryClass() {
        if (name.startsWith("java.") || name.startsWith("sun.") || name.startsWith("javax.")
                || name.startsWith("com.sun.") || name.startsWith("org.omg.") || name.startsWith("org.xml.")
                || name.startsWith("org.w3c.dom"))
            return true;

        return false;
    }

    /**
     * Convenience method returning true if this class is a phantom class.
     *
     * @see Scene#getPhantomClasses()
     */
    public boolean isPhantomClass() {
        return Scene.v().getPhantomClasses().contains(this);
    }

    /**
     * Makes this class a phantom class.
     */
    public void setPhantomClass() {
        Chain<SootClass> c = Scene.v().getContainingChain(this);
        if (c != null)
            c.remove(this);
        Scene.v().getPhantomClasses().add(this);
        isPhantom = true;
    }

    /**
     * Convenience method returning true if this class is phantom.
     */
    public boolean isPhantom() {
        return isPhantom;
    }

    /**
     * Convenience method returning true if this class is private.
     */
    public boolean isPrivate() {
        return Modifier.isPrivate(this.getModifiers());
    }

    /**
     * Convenience method returning true if this class is protected.
     */
    public boolean isProtected() {
        return Modifier.isProtected(this.getModifiers());
    }

    /**
     * Convenience method returning true if this class is abstract.
     */
    public boolean isAbstract() {
        return Modifier.isAbstract(this.getModifiers());
    }

    /**
     * Convenience method returning true if this class is final.
     */
    public boolean isFinal() {
        return Modifier.isFinal(this.getModifiers());
    }

    /**
     * Convenience method returning true if this class is static.
     */
    public boolean isStatic() {
        return Modifier.isStatic(this.getModifiers());
    }

    @Override
    public final int getNumber() {
        return number;
    }

    @Override
    public final void setNumber(int number) {
        this.number = number;
    }

    private int number = 0;

    public void rename(String newName) {
        this.name = newName;
        // resolvingLevel = BODIES;

        if (this.refType != null) {
            refType.setClassName(name);
        } else {
            if (ModuleUtil.module_mode()) {
                refType = ModuleRefType.v(name, Optional.fromNullable(this.moduleName));

            } else {
                refType = RefType.v(name);
            }
        }
        Scene.v().addRefType(refType);

    }

    private static ClassValidator[] validators;

    /**
     * Returns an array containing some validators in order to validate the
     * SootClass
     *
     * @return the array containing validators
     */
    private synchronized static ClassValidator[] getValidators() {
        if (validators == null) {
            validators = new ClassValidator[]{OuterClassValidator.v(), MethodDeclarationValidator.v()};
        }
        return validators;
    }

    /**
     * Validates this SootClass for logical errors. Note that this does not
     * validate the method bodies, only the class structure.
     */
    public void validate() {
        final List<ValidationException> exceptionList = new ArrayList<ValidationException>();
        validate(exceptionList);
        if (!exceptionList.isEmpty())
            throw exceptionList.get(0);
    }

    /**
     * Validates this SootClass for logical errors. Note that this does not
     * validate the method bodies, only the class structure. All found errors
     * are saved into the given list.
     */
    public void validate(List<ValidationException> exceptionList) {
        final boolean runAllValidators = Options.v().debug() || Options.v().validate();
        for (ClassValidator validator : getValidators()) {
            if (!validator.isBasicValidator() && !runAllValidators)
                continue;
            validator.validate(this, exceptionList);
        }
    }


    public SootModuleInfo getModuleInformation() {
        return moduleInformation;
    }


    /**
     * Checks if this class is exported by it's module
     *
     * @return true if the class is public exported
     */
    public boolean isExportedByModule() {
        if (this.getModuleInformation() == null && ModuleUtil.module_mode()) {
            //we are in module mode and obviously the class has not been resolved, therefore we have to resolve it
            Scene.v().forceResolve(this.getName(), SootClass.BODIES);
        }
        //for dummy classes moduleInfo could be null
        if (this.getModuleInformation() == null) {
            return true;
        }
        return this.getModuleInformation().exportsPackagePublic(this.getJavaPackageName());


    }


    public boolean isOpenedByModule() {
        if (this.getModuleInformation() == null && ModuleUtil.module_mode()) {
            //we are in module mode and obviously the class has not been resolved, therefore we have to resolve it
            Scene.v().forceResolve(this.getName(), SootClass.BODIES);
        }
        if (this.getModuleInformation() == null) {
            return true;
        }
        return this.getModuleInformation().openPackagePublic(this.getJavaPackageName());

    }

    public boolean isExportedByModule(String toModule) {
        if (this.getModuleInformation() == null && ModuleUtil.module_mode()) {
            //we are in module mode and obviously the class has not been resolved, therefore we have to resolve it
            ModuleScene.v().forceResolve(this.getName(), SootClass.BODIES, Optional.of(this.moduleName));
        }
        return this.getModuleInformation().exportsPackage(this.getJavaPackageName(), toModule);

    }


    public void setModuleInformation(SootModuleInfo moduleInformation) {
        this.moduleInformation = moduleInformation;
    }


    public String getFilePath() {
        if (ModuleUtil.module_mode())
            return moduleName + ":" + this.getName();
        return this.getName();
    }

}<|MERGE_RESOLUTION|>--- conflicted
+++ resolved
@@ -65,12 +65,11 @@
  * can also be constructed manually through the given constructors.
  */
 public class SootClass extends AbstractHost implements Numberable {
-<<<<<<< HEAD
     protected String name, shortName, fixedShortName, packageName, fixedPackageName;
     protected int modifiers;
     protected Chain<SootField> fields = new HashChain<SootField>();
-    protected SmallNumberedMap<SootMethod> subSigToMethods = new SmallNumberedMap<SootMethod>(
-            Scene.v().getSubSigNumberer());
+    protected SmallNumberedMap<SootMethod> subSigToMethods = new SmallNumberedMap<SootMethod>();
+
     // methodList is just for keeping the methods in a consistent order. It
     // needs to be kept consistent with subSigToMethods.
     protected List<SootMethod> methodList = new ArrayList<SootMethod>();
@@ -233,155 +232,6 @@
         checkLevel(SIGNATURES);
         return fields;
     }
-=======
-	protected String name, shortName, fixedShortName, packageName, fixedPackageName;
-	protected int modifiers;
-	protected Chain<SootField> fields = new HashChain<SootField>();
-	protected SmallNumberedMap<SootMethod> subSigToMethods = new SmallNumberedMap<SootMethod>();
-	// methodList is just for keeping the methods in a consistent order. It
-	// needs to be kept consistent with subSigToMethods.
-	protected List<SootMethod> methodList = new ArrayList<SootMethod>();
-	protected Chain<SootClass> interfaces = new HashChain<SootClass>();
-
-	protected boolean isInScene;
-	protected SootClass superClass;
-	protected SootClass outerClass;
-
-	protected boolean isPhantom;
-
-	public final static String INVOKEDYNAMIC_DUMMY_CLASS_NAME = "soot.dummy.InvokeDynamic";
-
-	/**
-	 * Constructs an empty SootClass with the given name and modifiers.
-	 */
-
-	public SootClass(String name, int modifiers) {
-		if (name.charAt(0) == '[')
-			throw new RuntimeException("Attempt to make a class whose name starts with [");
-		setName(name);
-		this.modifiers = modifiers;
-		initializeRefType(name);
-		if (Options.v().debug_resolver())
-			G.v().out.println("created " + name + " with modifiers " + modifiers);
-		setResolvingLevel(BODIES);
-
-		Scene.v().getClassNumberer().add(this);
-	}
-
-	/**
-	 * Makes sure that there is a RefType pointing to this SootClass. Client
-	 * code that provides its own SootClass implementation can override and
-	 * modify this behavior.
-	 * 
-	 * @param name
-	 *            The name of the new class
-	 */
-	protected void initializeRefType(String name) {
-		refType = RefType.v(name);
-		refType.setSootClass(this);
-	}
-
-	/**
-	 * Constructs an empty SootClass with the given name and no modifiers.
-	 */
-
-	public SootClass(String name) {
-		this(name, 0);
-	}
-
-	public final static int DANGLING = 0;
-	public final static int HIERARCHY = 1;
-	public final static int SIGNATURES = 2;
-	public final static int BODIES = 3;
-	private volatile int resolvingLevel = DANGLING;
-
-	protected String levelToString(int level) {
-		switch (level) {
-		case DANGLING:
-			return "DANGLING";
-		case HIERARCHY:
-			return "HIERARCHY";
-		case SIGNATURES:
-			return "SIGNATURES";
-		case BODIES:
-			return "BODIES";
-		default:
-			throw new RuntimeException("unknown resolving level");
-		}
-	}
-
-	/**
-	 * Checks if the class has at lease the resolving level specified. This
-	 * check does nothing is the class resolution process is not completed.
-	 * 
-	 * @param level
-	 *            the resolution level, one of DANGLING, HIERARCHY, SIGNATURES,
-	 *            and BODIES
-	 * @throws java.lang.RuntimeException
-	 *             if the resolution is at an insufficient level
-	 */
-	public void checkLevel(int level) {
-		if (!Scene.v().doneResolving() || Options.v().ignore_resolving_levels())
-			return;
-		checkLevelIgnoreResolving(level);
-	}
-
-	/**
-	 * Checks if the class has at lease the resolving level specified. This
-	 * check ignores the resolution completeness.
-	 * 
-	 * @param level
-	 *            the resolution level, one of DANGLING, HIERARCHY, SIGNATURES,
-	 *            and BODIES
-	 * @throws java.lang.RuntimeException
-	 *             if the resolution is at an insufficient level
-	 */
-	public void checkLevelIgnoreResolving(int level) {
-		int currentLevel = resolvingLevel();
-		if (currentLevel < level) {
-			String hint = "\nIf you are extending Soot, try to add the following call before calling soot.Main.main(..):\n"
-					+ "Scene.v().addBasicClass(" + getName() + "," + levelToString(level) + ");\n"
-					+ "Otherwise, try whole-program mode (-w).";
-			throw new RuntimeException("This operation requires resolving level " + levelToString(level) + " but "
-					+ name + " is at resolving level " + levelToString(currentLevel) + hint);
-		}
-	}
-
-	public int resolvingLevel() {
-		return resolvingLevel;
-	}
-
-	public void setResolvingLevel(int newLevel) {
-		resolvingLevel = newLevel;
-	}
-
-	public boolean isInScene() {
-		return isInScene;
-	}
-
-	/** Tells this class if it is being managed by a Scene. */
-	public void setInScene(boolean isInScene) {
-		this.isInScene = isInScene;
-	}
-
-	/**
-	 * Returns the number of fields in this class.
-	 */
-
-	public int getFieldCount() {
-		checkLevel(SIGNATURES);
-		return fields.size();
-	}
-
-	/**
-	 * Returns a backed Chain of fields.
-	 */
-
-	public Chain<SootField> getFields() {
-		checkLevel(SIGNATURES);
-		return fields;
-	}
->>>>>>> fc5563ec
 
 	/*
      * public void setFields(Field[] fields) { this.fields = new
