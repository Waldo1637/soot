/* Soot - a J*va Optimization Framework
 * Copyright (C) 2004 Ondrej Lhotak
 *
 * This library is free software; you can redistribute it and/or
 * modify it under the terms of the GNU Lesser General Public
 * License as published by the Free Software Foundation; either
 * version 2.1 of the License, or (at your option) any later version.
 *
 * This library is distributed in the hope that it will be useful,
 * but WITHOUT ANY WARRANTY; without even the implied warranty of
 * MERCHANTABILITY or FITNESS FOR A PARTICULAR PURPOSE.  See the GNU
 * Lesser General Public License for more details.
 *
 * You should have received a copy of the GNU Lesser General Public
 * License along with this library; if not, write to the
 * Free Software Foundation, Inc., 59 Temple Place - Suite 330,
 * Boston, MA 02111-1307, USA.
 */

package soot;

<<<<<<< HEAD
import org.slf4j.Logger;
import org.slf4j.LoggerFactory;
=======
import com.google.common.cache.CacheBuilder;
import com.google.common.cache.CacheLoader;
import com.google.common.cache.LoadingCache;
>>>>>>> ae1cf8c4

import java.io.File;
import java.io.IOException;
import java.io.InputStream;
import java.nio.file.Files;
import java.nio.file.Path;
import java.util.ArrayList;
import java.util.Enumeration;
import java.util.HashSet;
import java.util.LinkedList;
import java.util.List;
import java.util.Map;
import java.util.Set;
import java.util.StringTokenizer;
import java.util.regex.Pattern;
import java.util.zip.ZipEntry;
import java.util.zip.ZipFile;

import org.slf4j.Logger;
import org.slf4j.LoggerFactory;

import soot.JavaClassProvider.JarException;
import soot.asm.AsmClassProvider;
import soot.asm.AsmJava9ClassProvider;
import soot.dexpler.DexFileProvider;
import soot.options.Options;

/**
 * Provides utility methods to retrieve an input stream for a class name, given a classfile, or jimple or baf output files.
 */
public class SourceLocator {
<<<<<<< HEAD
    private static final Logger logger = LoggerFactory.getLogger(SourceLocator.class);
    protected Set<ClassLoader> additionalClassLoaders = new HashSet<ClassLoader>();
    protected List<ClassProvider> classProviders;
    protected List<String> classPath;
    private List<String> sourcePath;
    private boolean java9Mode = false;

    ;
    private LoadingCache<String, ClassSourceType> pathToSourceType = CacheBuilder.newBuilder().initialCapacity(60)
            .maximumSize(500).softValues().concurrencyLevel(Runtime.getRuntime().availableProcessors())
            .build(new CacheLoader<String, ClassSourceType>() {
                @Override
                public ClassSourceType load(String path) throws Exception {
                    File f = new File(path);
                    if (!f.exists() && !Options.v().ignore_classpath_errors())
                        throw new Exception("Error: The path '" + path + "' does not exist.");
                    if (!f.canRead() && !Options.v().ignore_classpath_errors())
                        throw new Exception("Error: The path '" + path + "' exists but is not readable.");
                    if (f.isFile()) {
                        if (path.endsWith(".zip"))
                            return ClassSourceType.zip;
                        else if (path.endsWith(".jar"))
                            return ClassSourceType.jar;
                        else if (path.endsWith(".apk"))
                            return ClassSourceType.apk;
                        else if (path.endsWith(".dex"))
                            return ClassSourceType.dex;
                        else
                            return ClassSourceType.unknown;
                    }
                    return ClassSourceType.directory;
                }
            });
    private LoadingCache<String, Set<String>> archivePathsToEntriesCache = CacheBuilder.newBuilder().initialCapacity(60)
            .maximumSize(500).softValues().concurrencyLevel(Runtime.getRuntime().availableProcessors())
            .build(new CacheLoader<String, Set<String>>() {
                @Override
                public Set<String> load(String archivePath) throws Exception {
                    ZipFile archive = null;
                    try {
                        archive = new ZipFile(archivePath);
                        Set<String> ret = new HashSet<String>();
                        Enumeration<? extends ZipEntry> it = archive.entries();
                        while (it.hasMoreElements()) {
                            ret.add(it.nextElement().getName());
                        }
                        return ret;
                    } finally {
                        if (archive != null)
                            archive.close();
                    }
                }
            });
    /**
     * Set containing all dex files that were appended to the classpath later
     * on. The classes from these files are not yet loaded and are still missing
     * from dexClassIndex.
     */
    private Set<String> dexClassPathExtensions;
    /**
     * The index that maps classes to the files they are defined in. This is
     * necessary because a dex file can hold multiple classes.
     */
    private Map<String, File> dexClassIndex;

    public SourceLocator(Singletons.Global g) {
    }

    public static SourceLocator v() {
        if (ModuleUtil.module_mode())
            return G.v().soot_ModulePathSourceLocator();
        return G.v().soot_SourceLocator();
    }

    /**
     * Create the given directory and all parent directories if {@code dir} is
     * non-null.
     *
     * @param dir
     */
    public static void ensureDirectoryExists(File dir) {
        if (dir != null && !dir.exists()) {
            try {
                dir.mkdirs();
            } catch (SecurityException se) {
                logger.debug("Unable to create " + dir);
                throw new CompilationDeathException(CompilationDeathException.COMPILATION_ABORTED);
=======
  private static final Logger logger = LoggerFactory.getLogger(SourceLocator.class);
  protected Set<ClassLoader> additionalClassLoaders = new HashSet<ClassLoader>();
  protected List<ClassProvider> classProviders;
  protected List<String> classPath;
  private List<String> sourcePath;

  private LoadingCache<String, ClassSourceType> pathToSourceType = CacheBuilder.newBuilder().initialCapacity(60).maximumSize(500).softValues()
      .concurrencyLevel(Runtime.getRuntime().availableProcessors()).build(new CacheLoader<String, ClassSourceType>() {
        @Override
        public ClassSourceType load(String path) throws Exception {
          File f = new File(path);
          if (!f.exists() && !Options.v().ignore_classpath_errors()) {
            throw new Exception("Error: The path '" + path + "' does not exist.");
          }
          if (!f.canRead() && !Options.v().ignore_classpath_errors()) {
            throw new Exception("Error: The path '" + path + "' exists but is not readable.");
          }
          if (f.isFile()) {
            if (path.endsWith(".zip")) {
              return ClassSourceType.zip;
            } else if (path.endsWith(".jar")) {
              return ClassSourceType.jar;
            } else if (path.endsWith(".apk")) {
              return ClassSourceType.apk;
            } else if (path.endsWith(".dex")) {
              return ClassSourceType.dex;
            } else {
              return ClassSourceType.unknown;
>>>>>>> ae1cf8c4
            }
          }
          return ClassSourceType.directory;
        }
<<<<<<< HEAD
    }

    /**
     * Explodes a class path into a list of individual class path entries.
     */
    public static List<String> explodeClassPath(String classPath) {
        List<String> ret = new ArrayList<String>();
        // the classpath is split at every path separator which is not escaped
        String regex = "(?<!\\\\)" + Pattern.quote(File.pathSeparator);
        for (String originalDir : classPath.split(regex)) {
            try {
                String canonicalDir = new File(originalDir).getCanonicalPath();
                //FIXME: make this nice in the future
                //currently, we do not add it to NOT break backward compatibility
                //instead, we add the AsmJava9ClassProvider in setupClassProvider()
                if (originalDir.equals(ModulePathSourceLocator.DUMMY_CLASSPATH_JDK9_FS)) {
                    SourceLocator.v().java9Mode = true;
                    continue;
                }
                ret.add(canonicalDir);
            } catch (IOException e) {
                throw new CompilationDeathException("Couldn't resolve classpath entry " + originalDir + ": " + e);
=======
      });
  private LoadingCache<String, Set<String>> archivePathsToEntriesCache = CacheBuilder.newBuilder().initialCapacity(60).maximumSize(500).softValues()
      .concurrencyLevel(Runtime.getRuntime().availableProcessors()).build(new CacheLoader<String, Set<String>>() {
        @Override
        public Set<String> load(String archivePath) throws Exception {
          ZipFile archive = null;
          try {
            archive = new ZipFile(archivePath);
            Set<String> ret = new HashSet<String>();
            Enumeration<? extends ZipEntry> it = archive.entries();
            while (it.hasMoreElements()) {
              ret.add(it.nextElement().getName());
>>>>>>> ae1cf8c4
            }
            return ret;
          } finally {
            if (archive != null) {
              archive.close();
            }
          }
        }
<<<<<<< HEAD
        if (ex != null)
            throw ex;
        for (final ClassLoader cl : additionalClassLoaders) {
            try {
                ClassSource ret = new ClassProvider() {

                    @Override
                    public ClassSource find(String className) {
                        String fileName = className.replace('.', '/') + ".class";
                        InputStream stream = cl.getResourceAsStream(fileName);
                        if (stream == null)
                            return null;
                        return new CoffiClassSource(className, stream, fileName);
                    }

                }.find(className);
                if (ret != null)
                    return ret;
            } catch (JarException e) {
                ex = e;
            }
=======
      });
  /**
   * Set containing all dex files that were appended to the classpath later on. The classes from these files are not yet loaded and are still missing
   * from dexClassIndex.
   */
  private Set<String> dexClassPathExtensions;
  /**
   * The index that maps classes to the files they are defined in. This is necessary because a dex file can hold multiple classes.
   */
  private Map<String, File> dexClassIndex;

  public SourceLocator(Singletons.Global g) {
  }

  public static SourceLocator v() {
    return G.v().soot_SourceLocator();
  }

  /**
   * Create the given directory and all parent directories if {@code dir} is non-null.
   *
   * @param dir
   */
  public static void ensureDirectoryExists(File dir) {
    if (dir != null && !dir.exists()) {
      try {
        dir.mkdirs();
      } catch (SecurityException se) {
        logger.debug("Unable to create " + dir);
        throw new CompilationDeathException(CompilationDeathException.COMPILATION_ABORTED);
      }
    }
  }

  /**
   * Explodes a class path into a list of individual class path entries.
   */
  public static List<String> explodeClassPath(String classPath) {
    List<String> ret = new ArrayList<String>();
    // the classpath is split at every path separator which is not escaped
    String regex = "(?<!\\\\)" + Pattern.quote(File.pathSeparator);
    for (String originalDir : classPath.split(regex)) {
      try {
        String canonicalDir = new File(originalDir).getCanonicalPath();
        ret.add(canonicalDir);
      } catch (IOException e) {
        throw new CompilationDeathException("Couldn't resolve classpath entry " + originalDir + ": " + e);
      }
    }
    return ret;
  }

  /**
   * Given a class name, uses the soot-class-path to return a ClassSource for the given class.
   */
  public ClassSource getClassSource(String className) {
    if (classPath == null) {
      classPath = explodeClassPath(Scene.v().getSootClassPath());
    }
    if (classProviders == null) {
      setupClassProviders();
    }
    JarException ex = null;
    for (ClassProvider cp : classProviders) {
      try {
        ClassSource ret = cp.find(className);
        if (ret != null) {
          return ret;
>>>>>>> ae1cf8c4
        }
      } catch (JarException e) {
        ex = e;
      }
    }
    if (ex != null) {
      throw ex;
    }
    for (final ClassLoader cl : additionalClassLoaders) {
      try {
        ClassSource ret = new ClassProvider() {

          @Override
          public ClassSource find(String className) {
            String fileName = className.replace('.', '/') + ".class";
            InputStream stream = cl.getResourceAsStream(fileName);
            if (stream == null) {
              return null;
            }
            return new CoffiClassSource(className, stream, fileName);
          }

        }.find(className);
        if (ret != null) {
          return ret;
        }
      } catch (JarException e) {
        ex = e;
      }
    }
    if (ex != null) {
      throw ex;
    }
    if (className.startsWith("soot.rtlib.tamiflex.")) {
      String fileName = className.replace('.', '/') + ".class";
      ClassLoader cl = getClass().getClassLoader();
      if (cl == null) {
        return null;
      }
      InputStream stream = cl.getResourceAsStream(fileName);
      if (stream != null) {
        return new CoffiClassSource(className, stream, fileName);
      }
    }
    return null;
  }

  public void additionalClassLoader(ClassLoader c) {
    additionalClassLoaders.add(c);
  }

  protected void setupClassProviders() {
    classProviders = new LinkedList<ClassProvider>();
    ClassProvider classFileClassProvider = Options.v().coffi() ? new CoffiClassProvider() : new AsmClassProvider();
    switch (Options.v().src_prec()) {
      case Options.src_prec_class:
        classProviders.add(classFileClassProvider);
        classProviders.add(new JimpleClassProvider());
        classProviders.add(new JavaClassProvider());
        break;
      case Options.src_prec_only_class:
        classProviders.add(classFileClassProvider);
        break;
      case Options.src_prec_java:
        classProviders.add(new JavaClassProvider());
        classProviders.add(classFileClassProvider);
        classProviders.add(new JimpleClassProvider());
        break;
      case Options.src_prec_jimple:
        classProviders.add(new JimpleClassProvider());
        classProviders.add(classFileClassProvider);
        classProviders.add(new JavaClassProvider());
        break;
      case Options.src_prec_apk:
        classProviders.add(new DexClassProvider());
        classProviders.add(classFileClassProvider);
        classProviders.add(new JavaClassProvider());
        classProviders.add(new JimpleClassProvider());
        break;
      case Options.src_prec_apk_c_j:
        classProviders.add(new DexClassProvider());
        classProviders.add(classFileClassProvider);
        classProviders.add(new JimpleClassProvider());
        break;
      default:
        throw new RuntimeException("Other source precedences are not currently supported.");
    }
<<<<<<< HEAD

    protected void setupClassProviders() {
        classProviders = new LinkedList<ClassProvider>();
        ClassProvider classFileClassProvider = Options.v().coffi() ? new CoffiClassProvider() : new AsmClassProvider();
        switch (Options.v().src_prec()) {
            case Options.src_prec_class:
                classProviders.add(classFileClassProvider);
                classProviders.add(new JimpleClassProvider());
                classProviders.add(new JavaClassProvider());
                if (this.java9Mode){
                classProviders.add(new AsmJava9ClassProvider());
            }

            break;
            case Options.src_prec_only_class:
                classProviders.add(classFileClassProvider);
                if (this.java9Mode) {//FIXME: improve code here
                    classProviders.add(new AsmJava9ClassProvider());
                }
                break;
            case Options.src_prec_java:
                classProviders.add(new JavaClassProvider());
                classProviders.add(classFileClassProvider);
                classProviders.add(new JimpleClassProvider());
                break;
            case Options.src_prec_jimple:
                classProviders.add(new JimpleClassProvider());
                classProviders.add(classFileClassProvider);
                classProviders.add(new JavaClassProvider());
                break;
            case Options.src_prec_apk:
                classProviders.add(new DexClassProvider());
                classProviders.add(classFileClassProvider);
                classProviders.add(new JavaClassProvider());
                classProviders.add(new JimpleClassProvider());
                break;
            case Options.src_prec_apk_c_j:
                classProviders.add(new DexClassProvider());
                classProviders.add(classFileClassProvider);
                classProviders.add(new JimpleClassProvider());
                break;
            default:
                throw new RuntimeException("Other source precedences are not currently supported.");
=======
  }

  public void setClassProviders(List<ClassProvider> classProviders) {
    this.classProviders = classProviders;
  }

  public List<String> classPath() {
    return classPath;
  }

  public void invalidateClassPath() {
    classPath = null;
    dexClassIndex = null;
  }

  public List<String> sourcePath() {
    if (sourcePath == null) {
      sourcePath = new ArrayList<String>();
      for (String dir : classPath) {
        ClassSourceType cst = getClassSourceType(dir);
        if (cst != ClassSourceType.apk && cst != ClassSourceType.jar && cst != ClassSourceType.zip) {
          sourcePath.add(dir);
>>>>>>> ae1cf8c4
        }
      }
    }
    return sourcePath;
  }

  private ClassSourceType getClassSourceType(String path) {
    try {
      return pathToSourceType.get(path);
    } catch (Exception e) {
      throw new RuntimeException(e);
    }
  }

  public List<String> getClassesUnder(String aPath) {
    return getClassesUnder(aPath, "");
  }

  private List<String> getClassesUnder(String aPath, String prefix) {
    List<String> classes = new ArrayList<String>();
    ClassSourceType cst = getClassSourceType(aPath);

    // Get the dex file from an apk
    if (cst == ClassSourceType.apk || cst == ClassSourceType.dex) {
      try {
        for (DexFileProvider.DexContainer dex : DexFileProvider.v().getDexFromSource(new File(aPath))) {
          classes.addAll(DexClassProvider.classesOfDex(dex.getBase()));
        }
      } catch (IOException e) {
        throw new CompilationDeathException("Error reading dex source", e);
      }
    }
<<<<<<< HEAD

    protected ClassSourceType getClassSourceType(String path) {
=======
    // load Java class files from ZIP and JAR
    else if (cst == ClassSourceType.jar || cst == ClassSourceType.zip) {
      ZipFile archive = null;
      try {
        archive = new ZipFile(aPath);
        for (Enumeration<? extends ZipEntry> entries = archive.entries(); entries.hasMoreElements();) {
          ZipEntry entry = entries.nextElement();
          String entryName = entry.getName();
          if (entryName.endsWith(".class") || entryName.endsWith(".jimple")) {
            int extensionIndex = entryName.lastIndexOf('.');
            entryName = entryName.substring(0, extensionIndex);
            entryName = entryName.replace('/', '.');
            classes.add(prefix + entryName);
          }
        }
      } catch (Throwable e) {
        throw new CompilationDeathException("Error reading archive '" + aPath + "'", e);
      } finally {
>>>>>>> ae1cf8c4
        try {
          if (archive != null) {
            archive.close();
          }
        } catch (Throwable t) {
          logger.debug("" + t.getMessage());
        }
      }

      // we might have dex files inside the archive
      try {
        for (DexFileProvider.DexContainer container : DexFileProvider.v().getDexFromSource(new File(aPath))) {
          classes.addAll(DexClassProvider.classesOfDex(container.getBase()));
        }
      } catch (CompilationDeathException e) { // There might be cases where there is no dex file within a JAR or ZIP file...
      } catch (IOException e) {
        /* Ignore unreadable files */
        logger.debug("" + e.getMessage());
      }
    } else if (cst == ClassSourceType.directory) {
      File file = new File(aPath);

      File[] files = file.listFiles();
      if (files == null) {
        files = new File[1];
        files[0] = file;
      }

      for (File element : files) {
        if (element.isDirectory()) {
          classes.addAll(getClassesUnder(aPath + File.separatorChar + element.getName(), prefix + element.getName() + "."));
        } else {
          String fileName = element.getName();

          if (fileName.endsWith(".class")) {
            int index = fileName.lastIndexOf(".class");
            classes.add(prefix + fileName.substring(0, index));
          } else if (fileName.endsWith(".jimple")) {
            int index = fileName.lastIndexOf(".jimple");
            classes.add(prefix + fileName.substring(0, index));
          } else if (fileName.endsWith(".java")) {
            int index = fileName.lastIndexOf(".java");
            classes.add(prefix + fileName.substring(0, index));
          } else if (fileName.endsWith(".dex")) {
            try {
<<<<<<< HEAD
                for (DexFileProvider.DexContainer container : DexFileProvider.v().getDexFromSource(new File(aPath))) {
                    classes.addAll(DexClassProvider.classesOfDex(container.getBase()));
                }
            } catch (CompilationDeathException e) { //There might be cases where there is no dex file within a JAR or ZIP file...
=======
              for (DexFileProvider.DexContainer container : DexFileProvider.v().getDexFromSource(element)) {
                classes.addAll(DexClassProvider.classesOfDex(container.getBase()));
              }
>>>>>>> ae1cf8c4
            } catch (IOException e) {
              /* Ignore unreadable files */
              logger.debug("" + e.getMessage());
            }
          }
        }
      }
    } else {
      throw new RuntimeException("Invalid class source type");
    }
    return classes;
  }

  public String getFileNameFor(SootClass c, int rep) {
    if (rep == Options.output_format_none) {
      return null;
    }

    StringBuffer b = new StringBuffer();

    if (!Options.v().output_jar()) {
      b.append(getOutputDir());
    }

    if ((b.length() > 0) && (b.charAt(b.length() - 1) != File.separatorChar)) {
      b.append(File.separatorChar);
    }

    if (rep != Options.output_format_dava) {
      if (rep == Options.output_format_class) {
        b.append(c.getName().replace('.', File.separatorChar));
      } else if (rep == Options.output_format_template) {
        b.append(c.getName().replace('.', '_'));
        b.append("_Maker");
      } else {
        b.append(c.getName());
      }
      b.append(getExtensionFor(rep));

      return b.toString();
    }

    return getDavaFilenameFor(c, b);
  }

  private String getDavaFilenameFor(SootClass c, StringBuffer b) {
    b.append("dava");
    b.append(File.separatorChar);
    ensureDirectoryExists(new File(b.toString() + "classes"));

    b.append("src");
    b.append(File.separatorChar);
    String fixedPackageName = c.getJavaPackageName();
    if (!fixedPackageName.equals("")) {
      b.append(fixedPackageName.replace('.', File.separatorChar));
      b.append(File.separatorChar);
    }

    ensureDirectoryExists(new File(b.toString()));

    b.append(c.getShortJavaStyleName());
    b.append(".java");

    return b.toString();
  }

  /* This is called after sootClassPath has been defined. */
  public Set<String> classesInDynamicPackage(String str) {
    HashSet<String> set = new HashSet<String>(0);
    StringTokenizer strtok = new StringTokenizer(Scene.v().getSootClassPath(), String.valueOf(File.pathSeparatorChar));
    while (strtok.hasMoreTokens()) {
      String path = strtok.nextToken();
      if (getClassSourceType(path) != ClassSourceType.directory) {
        continue;
      }
      // For jimple files
      List<String> l = getClassesUnder(path);
      for (String filename : l) {
        if (filename.startsWith(str)) {
          set.add(filename);
        }
      }

      // For class files;
      path = path + File.separatorChar;
      StringTokenizer tokenizer = new StringTokenizer(str, ".");
      while (tokenizer.hasMoreTokens()) {
        path = path + tokenizer.nextToken();
        if (tokenizer.hasMoreTokens()) {
          path = path + File.separatorChar;
        }
      }
      l = getClassesUnder(path);
      for (String string : l) {
        set.add(str + "." + string);
      }
    }
    return set;
  }

  public String getExtensionFor(int rep) {
    switch (rep) {
      case Options.output_format_baf:
        return ".baf";
      case Options.output_format_b:
        return ".b";
      case Options.output_format_jimple:
        return ".jimple";
      case Options.output_format_jimp:
        return ".jimp";
      case Options.output_format_shimple:
        return ".shimple";
      case Options.output_format_shimp:
        return ".shimp";
      case Options.output_format_grimp:
        return ".grimp";
      case Options.output_format_grimple:
        return ".grimple";
      case Options.output_format_class:
        return ".class";
      case Options.output_format_dava:
        return ".java";
      case Options.output_format_jasmin:
        return ".jasmin";
      case Options.output_format_xml:
        return ".xml";
      case Options.output_format_template:
        return ".java";
      case Options.output_format_asm:
        return ".asm";
      default:
        throw new RuntimeException();
    }
  }

  /**
   * Returns the output directory given by {@link Options} or a default if not set. Also ensures that all directories in the path exist.
   *
   * @return the output directory from {@link Options} or a default if not set
   */
  public String getOutputDir() {
    File dir;
    if (Options.v().output_dir().length() == 0) {
      // Default if -output-dir was not set
      dir = new File("sootOutput");
    } else {
      dir = new File(Options.v().output_dir());
      // If a Jar name was given as the output dir
      // get its parent path (possibly empty)
      if (dir.getPath().endsWith(".jar")) {
        dir = dir.getParentFile();
        if (dir == null) {
          dir = new File("");
        }
      }
    }

    ensureDirectoryExists(dir);
    return dir.getPath();
  }

  /**
   * If {@link Options#v()#output_jar()} is set, returns the name of the jar file to which the output will be written. The name of the jar file can be
   * given with the -output-dir option or a default will be used. Also ensures that all directories in the path exist.
   *
   * @return the name of the Jar file to which outputs are written
   */
  public String getOutputJarName() {
    if (!Options.v().output_jar()) {
      return "";
    }

    File dir;
    if (Options.v().output_dir().length() == 0) {
      // Default if -output-dir was not set
      dir = new File("sootOutput/out.jar");
    } else {
      dir = new File(Options.v().output_dir());
      // If a Jar name was not given, then supply default
      if (!dir.getPath().endsWith(".jar")) {
        dir = new File(dir.getPath(), "out.jar");
      }
    }

    ensureDirectoryExists(dir.getParentFile());
    return dir.getPath();
  }

  /**
   * Searches for a file with the given name in the exploded classPath.
   */
  public FoundFile lookupInClassPath(String fileName) {
    for (String dir : classPath) {
      FoundFile ret = null;
      ClassSourceType cst = getClassSourceType(dir);
      if (cst == ClassSourceType.zip || cst == ClassSourceType.jar) {
        ret = lookupInArchive(dir, fileName);
      } else if (cst == ClassSourceType.directory) {
        ret = lookupInDir(dir, fileName);
      }
      if (ret != null) {
        return ret;
      }
    }
    return null;
  }

  private FoundFile lookupInDir(String dir, String fileName) {
    File f = new File(dir, fileName);
    if (f.exists() && f.canRead()) {
      return new FoundFile(f);
    }
    return null;
  }

  protected FoundFile lookupInArchive(String archivePath, String fileName) {
    Set<String> entryNames = null;
    try {
      entryNames = archivePathsToEntriesCache.get(archivePath);
    } catch (Exception e) {
      throw new RuntimeException("Error: Failed to retrieve the archive entries list for the archive at path '" + archivePath + "'.", e);
    }
<<<<<<< HEAD

    protected enum ClassSourceType {
        jar, zip, apk, dex, directory, jrt, unknown
=======
    if (entryNames.contains(fileName)) {
      return new FoundFile(archivePath, fileName);
    }
    return null;
  }

  /**
   * Returns the name of the class in which the (possibly inner) class className appears.
   */
  public String getSourceForClass(String className) {
    String javaClassName = className;
    int i = className.indexOf("$");
    if (i > -1) {
      // class is an inner class and will be in
      // Outer of Outer$Inner
      javaClassName = className.substring(0, i);
    }
    return javaClassName;
  }

  /**
   * Return the dex class index that maps class names to files
   *
   * @return the index
   */
  public Map<String, File> dexClassIndex() {
    return dexClassIndex;
  }

  /**
   * Set the dex class index
   *
   * @param index
   *          the index
   */
  public void setDexClassIndex(Map<String, File> index) {
    dexClassIndex = index;
  }

  public void extendClassPath(String newPathElement) {
    classPath = null;
    if (newPathElement.endsWith(".dex") || newPathElement.endsWith(".apk")) {
      if (dexClassPathExtensions == null) {
        dexClassPathExtensions = new HashSet<String>();
      }
      dexClassPathExtensions.add(newPathElement);
>>>>>>> ae1cf8c4
    }
  }

  /**
   * Gets all files that were added to the classpath later on and that have not yet been processed for the dexClassIndex mapping
   *
   * @return The set of dex or apk files that still need to be indexed
   */
  public Set<String> getDexClassPathExtensions() {
    return this.dexClassPathExtensions;
  }

  /**
   * Clears the set of dex or apk files that still need to be indexed
   */
  public void clearDexClassPathExtensions() {
    this.dexClassPathExtensions = null;
  }

  private enum ClassSourceType {
    jar, zip, apk, dex, directory, unknown
  }
}<|MERGE_RESOLUTION|>--- conflicted
+++ resolved
@@ -19,20 +19,13 @@
 
 package soot;
 
-<<<<<<< HEAD
-import org.slf4j.Logger;
-import org.slf4j.LoggerFactory;
-=======
 import com.google.common.cache.CacheBuilder;
 import com.google.common.cache.CacheLoader;
 import com.google.common.cache.LoadingCache;
->>>>>>> ae1cf8c4
 
 import java.io.File;
 import java.io.IOException;
 import java.io.InputStream;
-import java.nio.file.Files;
-import java.nio.file.Path;
 import java.util.ArrayList;
 import java.util.Enumeration;
 import java.util.HashSet;
@@ -54,104 +47,18 @@
 import soot.dexpler.DexFileProvider;
 import soot.options.Options;
 
+
+
 /**
  * Provides utility methods to retrieve an input stream for a class name, given a classfile, or jimple or baf output files.
  */
 public class SourceLocator {
-<<<<<<< HEAD
-    private static final Logger logger = LoggerFactory.getLogger(SourceLocator.class);
-    protected Set<ClassLoader> additionalClassLoaders = new HashSet<ClassLoader>();
-    protected List<ClassProvider> classProviders;
-    protected List<String> classPath;
-    private List<String> sourcePath;
-    private boolean java9Mode = false;
-
-    ;
-    private LoadingCache<String, ClassSourceType> pathToSourceType = CacheBuilder.newBuilder().initialCapacity(60)
-            .maximumSize(500).softValues().concurrencyLevel(Runtime.getRuntime().availableProcessors())
-            .build(new CacheLoader<String, ClassSourceType>() {
-                @Override
-                public ClassSourceType load(String path) throws Exception {
-                    File f = new File(path);
-                    if (!f.exists() && !Options.v().ignore_classpath_errors())
-                        throw new Exception("Error: The path '" + path + "' does not exist.");
-                    if (!f.canRead() && !Options.v().ignore_classpath_errors())
-                        throw new Exception("Error: The path '" + path + "' exists but is not readable.");
-                    if (f.isFile()) {
-                        if (path.endsWith(".zip"))
-                            return ClassSourceType.zip;
-                        else if (path.endsWith(".jar"))
-                            return ClassSourceType.jar;
-                        else if (path.endsWith(".apk"))
-                            return ClassSourceType.apk;
-                        else if (path.endsWith(".dex"))
-                            return ClassSourceType.dex;
-                        else
-                            return ClassSourceType.unknown;
-                    }
-                    return ClassSourceType.directory;
-                }
-            });
-    private LoadingCache<String, Set<String>> archivePathsToEntriesCache = CacheBuilder.newBuilder().initialCapacity(60)
-            .maximumSize(500).softValues().concurrencyLevel(Runtime.getRuntime().availableProcessors())
-            .build(new CacheLoader<String, Set<String>>() {
-                @Override
-                public Set<String> load(String archivePath) throws Exception {
-                    ZipFile archive = null;
-                    try {
-                        archive = new ZipFile(archivePath);
-                        Set<String> ret = new HashSet<String>();
-                        Enumeration<? extends ZipEntry> it = archive.entries();
-                        while (it.hasMoreElements()) {
-                            ret.add(it.nextElement().getName());
-                        }
-                        return ret;
-                    } finally {
-                        if (archive != null)
-                            archive.close();
-                    }
-                }
-            });
-    /**
-     * Set containing all dex files that were appended to the classpath later
-     * on. The classes from these files are not yet loaded and are still missing
-     * from dexClassIndex.
-     */
-    private Set<String> dexClassPathExtensions;
-    /**
-     * The index that maps classes to the files they are defined in. This is
-     * necessary because a dex file can hold multiple classes.
-     */
-    private Map<String, File> dexClassIndex;
-
-    public SourceLocator(Singletons.Global g) {
-    }
-
-    public static SourceLocator v() {
-        if (ModuleUtil.module_mode())
-            return G.v().soot_ModulePathSourceLocator();
-        return G.v().soot_SourceLocator();
-    }
-
-    /**
-     * Create the given directory and all parent directories if {@code dir} is
-     * non-null.
-     *
-     * @param dir
-     */
-    public static void ensureDirectoryExists(File dir) {
-        if (dir != null && !dir.exists()) {
-            try {
-                dir.mkdirs();
-            } catch (SecurityException se) {
-                logger.debug("Unable to create " + dir);
-                throw new CompilationDeathException(CompilationDeathException.COMPILATION_ABORTED);
-=======
   private static final Logger logger = LoggerFactory.getLogger(SourceLocator.class);
   protected Set<ClassLoader> additionalClassLoaders = new HashSet<ClassLoader>();
   protected List<ClassProvider> classProviders;
   protected List<String> classPath;
   private List<String> sourcePath;
+  private boolean java9Mode = false;
 
   private LoadingCache<String, ClassSourceType> pathToSourceType = CacheBuilder.newBuilder().initialCapacity(60).maximumSize(500).softValues()
       .concurrencyLevel(Runtime.getRuntime().availableProcessors()).build(new CacheLoader<String, ClassSourceType>() {
@@ -175,35 +82,10 @@
               return ClassSourceType.dex;
             } else {
               return ClassSourceType.unknown;
->>>>>>> ae1cf8c4
             }
           }
           return ClassSourceType.directory;
         }
-<<<<<<< HEAD
-    }
-
-    /**
-     * Explodes a class path into a list of individual class path entries.
-     */
-    public static List<String> explodeClassPath(String classPath) {
-        List<String> ret = new ArrayList<String>();
-        // the classpath is split at every path separator which is not escaped
-        String regex = "(?<!\\\\)" + Pattern.quote(File.pathSeparator);
-        for (String originalDir : classPath.split(regex)) {
-            try {
-                String canonicalDir = new File(originalDir).getCanonicalPath();
-                //FIXME: make this nice in the future
-                //currently, we do not add it to NOT break backward compatibility
-                //instead, we add the AsmJava9ClassProvider in setupClassProvider()
-                if (originalDir.equals(ModulePathSourceLocator.DUMMY_CLASSPATH_JDK9_FS)) {
-                    SourceLocator.v().java9Mode = true;
-                    continue;
-                }
-                ret.add(canonicalDir);
-            } catch (IOException e) {
-                throw new CompilationDeathException("Couldn't resolve classpath entry " + originalDir + ": " + e);
-=======
       });
   private LoadingCache<String, Set<String>> archivePathsToEntriesCache = CacheBuilder.newBuilder().initialCapacity(60).maximumSize(500).softValues()
       .concurrencyLevel(Runtime.getRuntime().availableProcessors()).build(new CacheLoader<String, Set<String>>() {
@@ -216,7 +98,6 @@
             Enumeration<? extends ZipEntry> it = archive.entries();
             while (it.hasMoreElements()) {
               ret.add(it.nextElement().getName());
->>>>>>> ae1cf8c4
             }
             return ret;
           } finally {
@@ -225,29 +106,6 @@
             }
           }
         }
-<<<<<<< HEAD
-        if (ex != null)
-            throw ex;
-        for (final ClassLoader cl : additionalClassLoaders) {
-            try {
-                ClassSource ret = new ClassProvider() {
-
-                    @Override
-                    public ClassSource find(String className) {
-                        String fileName = className.replace('.', '/') + ".class";
-                        InputStream stream = cl.getResourceAsStream(fileName);
-                        if (stream == null)
-                            return null;
-                        return new CoffiClassSource(className, stream, fileName);
-                    }
-
-                }.find(className);
-                if (ret != null)
-                    return ret;
-            } catch (JarException e) {
-                ex = e;
-            }
-=======
       });
   /**
    * Set containing all dex files that were appended to the classpath later on. The classes from these files are not yet loaded and are still missing
@@ -263,6 +121,9 @@
   }
 
   public static SourceLocator v() {
+    if (ModuleUtil.module_mode()) {
+      return G.v().soot_ModulePathSourceLocator();
+    }
     return G.v().soot_SourceLocator();
   }
 
@@ -292,6 +153,13 @@
     for (String originalDir : classPath.split(regex)) {
       try {
         String canonicalDir = new File(originalDir).getCanonicalPath();
+        // FIXME: make this nice in the future
+        // currently, we do not add it to NOT break backward compatibility
+        // instead, we add the AsmJava9ClassProvider in setupClassProvider()
+        if (originalDir.equals(ModulePathSourceLocator.DUMMY_CLASSPATH_JDK9_FS)) {
+          SourceLocator.v().java9Mode = true;
+          continue;
+        }
         ret.add(canonicalDir);
       } catch (IOException e) {
         throw new CompilationDeathException("Couldn't resolve classpath entry " + originalDir + ": " + e);
@@ -316,7 +184,6 @@
         ClassSource ret = cp.find(className);
         if (ret != null) {
           return ret;
->>>>>>> ae1cf8c4
         }
       } catch (JarException e) {
         ex = e;
@@ -376,9 +243,17 @@
         classProviders.add(classFileClassProvider);
         classProviders.add(new JimpleClassProvider());
         classProviders.add(new JavaClassProvider());
+        if (this.java9Mode) {
+          classProviders.add(new AsmJava9ClassProvider());
+        }
+
         break;
       case Options.src_prec_only_class:
         classProviders.add(classFileClassProvider);
+        if (this.java9Mode) {
+          // FIXME: improve code here
+          classProviders.add(new AsmJava9ClassProvider());
+        }
         break;
       case Options.src_prec_java:
         classProviders.add(new JavaClassProvider());
@@ -404,51 +279,6 @@
       default:
         throw new RuntimeException("Other source precedences are not currently supported.");
     }
-<<<<<<< HEAD
-
-    protected void setupClassProviders() {
-        classProviders = new LinkedList<ClassProvider>();
-        ClassProvider classFileClassProvider = Options.v().coffi() ? new CoffiClassProvider() : new AsmClassProvider();
-        switch (Options.v().src_prec()) {
-            case Options.src_prec_class:
-                classProviders.add(classFileClassProvider);
-                classProviders.add(new JimpleClassProvider());
-                classProviders.add(new JavaClassProvider());
-                if (this.java9Mode){
-                classProviders.add(new AsmJava9ClassProvider());
-            }
-
-            break;
-            case Options.src_prec_only_class:
-                classProviders.add(classFileClassProvider);
-                if (this.java9Mode) {//FIXME: improve code here
-                    classProviders.add(new AsmJava9ClassProvider());
-                }
-                break;
-            case Options.src_prec_java:
-                classProviders.add(new JavaClassProvider());
-                classProviders.add(classFileClassProvider);
-                classProviders.add(new JimpleClassProvider());
-                break;
-            case Options.src_prec_jimple:
-                classProviders.add(new JimpleClassProvider());
-                classProviders.add(classFileClassProvider);
-                classProviders.add(new JavaClassProvider());
-                break;
-            case Options.src_prec_apk:
-                classProviders.add(new DexClassProvider());
-                classProviders.add(classFileClassProvider);
-                classProviders.add(new JavaClassProvider());
-                classProviders.add(new JimpleClassProvider());
-                break;
-            case Options.src_prec_apk_c_j:
-                classProviders.add(new DexClassProvider());
-                classProviders.add(classFileClassProvider);
-                classProviders.add(new JimpleClassProvider());
-                break;
-            default:
-                throw new RuntimeException("Other source precedences are not currently supported.");
-=======
   }
 
   public void setClassProviders(List<ClassProvider> classProviders) {
@@ -471,14 +301,13 @@
         ClassSourceType cst = getClassSourceType(dir);
         if (cst != ClassSourceType.apk && cst != ClassSourceType.jar && cst != ClassSourceType.zip) {
           sourcePath.add(dir);
->>>>>>> ae1cf8c4
         }
       }
     }
     return sourcePath;
   }
 
-  private ClassSourceType getClassSourceType(String path) {
+  protected ClassSourceType getClassSourceType(String path) {
     try {
       return pathToSourceType.get(path);
     } catch (Exception e) {
@@ -504,10 +333,6 @@
         throw new CompilationDeathException("Error reading dex source", e);
       }
     }
-<<<<<<< HEAD
-
-    protected ClassSourceType getClassSourceType(String path) {
-=======
     // load Java class files from ZIP and JAR
     else if (cst == ClassSourceType.jar || cst == ClassSourceType.zip) {
       ZipFile archive = null;
@@ -526,13 +351,12 @@
       } catch (Throwable e) {
         throw new CompilationDeathException("Error reading archive '" + aPath + "'", e);
       } finally {
->>>>>>> ae1cf8c4
         try {
           if (archive != null) {
             archive.close();
           }
         } catch (Throwable t) {
-          logger.debug("" + t.getMessage());
+          //there is not much we can do
         }
       }
 
@@ -544,7 +368,6 @@
       } catch (CompilationDeathException e) { // There might be cases where there is no dex file within a JAR or ZIP file...
       } catch (IOException e) {
         /* Ignore unreadable files */
-        logger.debug("" + e.getMessage());
       }
     } else if (cst == ClassSourceType.directory) {
       File file = new File(aPath);
@@ -572,19 +395,10 @@
             classes.add(prefix + fileName.substring(0, index));
           } else if (fileName.endsWith(".dex")) {
             try {
-<<<<<<< HEAD
-                for (DexFileProvider.DexContainer container : DexFileProvider.v().getDexFromSource(new File(aPath))) {
-                    classes.addAll(DexClassProvider.classesOfDex(container.getBase()));
-                }
-            } catch (CompilationDeathException e) { //There might be cases where there is no dex file within a JAR or ZIP file...
-=======
               for (DexFileProvider.DexContainer container : DexFileProvider.v().getDexFromSource(element)) {
                 classes.addAll(DexClassProvider.classesOfDex(container.getBase()));
               }
->>>>>>> ae1cf8c4
-            } catch (IOException e) {
-              /* Ignore unreadable files */
-              logger.debug("" + e.getMessage());
+            } catch (IOException e) { /* Ignore unreadable files */
             }
           }
         }
@@ -804,11 +618,6 @@
     } catch (Exception e) {
       throw new RuntimeException("Error: Failed to retrieve the archive entries list for the archive at path '" + archivePath + "'.", e);
     }
-<<<<<<< HEAD
-
-    protected enum ClassSourceType {
-        jar, zip, apk, dex, directory, jrt, unknown
-=======
     if (entryNames.contains(fileName)) {
       return new FoundFile(archivePath, fileName);
     }
@@ -855,7 +664,6 @@
         dexClassPathExtensions = new HashSet<String>();
       }
       dexClassPathExtensions.add(newPathElement);
->>>>>>> ae1cf8c4
     }
   }
 
@@ -875,7 +683,7 @@
     this.dexClassPathExtensions = null;
   }
 
-  private enum ClassSourceType {
-    jar, zip, apk, dex, directory, unknown
+  protected enum ClassSourceType {
+    jar, zip, apk, dex, directory, jrt, unknown
   }
 }