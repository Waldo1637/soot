/* Soot - a J*va Optimization Framework
 * Copyright (C) 1997-1999 Raja Vallee-Rai
 *
 * This library is free software; you can redistribute it and/or
 * modify it under the terms of the GNU Lesser General Public
 * License as published by the Free Software Foundation; either
 * version 2.1 of the License, or (at your option) any later version.
 *
 * This library is distributed in the hope that it will be useful,
 * but WITHOUT ANY WARRANTY; without even the implied warranty of
 * MERCHANTABILITY or FITNESS FOR A PARTICULAR PURPOSE.  See the GNU
 * Lesser General Public License for more details.
 *
 * You should have received a copy of the GNU Lesser General Public
 * License along with this library; if not, write to the
 * Free Software Foundation, Inc., 59 Temple Place - Suite 330,
 * Boston, MA 02111-1307, USA.
 */

/*
 * Modified by the Sable Research Group and others 1997-1999.  
 * See the 'credits' file distributed with Soot for the complete list of
 * contributors.  (Soot is distributed at http://www.sable.mcgill.ca/soot)
 */

package soot;

import com.google.common.base.Optional;

import java.util.ArrayDeque;

import soot.util.Switch;

/**
 * A class that models Java's reference types. RefTypes are parametrized by a
 * class name. Two RefType are equal iff they are parametrized by the same class
 * name as a String.
 */

@SuppressWarnings("serial")
public class RefType extends RefLikeType implements Comparable<RefType> {

    public RefType(Singletons.Global g) {
        className = "";
    }

    public static RefType v() {
        if (ModuleUtil.module_mode())
            return G.v().soot_ModuleRefType();
        return G.v().soot_RefType();
    }

    /**
     * the class name that parameterizes this RefType
     */
    private String className;

	public String getClassName() {
		return className;
	}

    protected volatile SootClass sootClass;
    private AnySubType anySubType;

    protected RefType(String className) {
        if (className.startsWith("["))
            throw new RuntimeException("Attempt to create RefType whose name starts with [ --> " + className);
        if (className.indexOf("/") >= 0)
            throw new RuntimeException("Attempt to create RefType containing a / --> " + className);
        if (className.indexOf(";") >= 0)
            throw new RuntimeException("Attempt to create RefType containing a ; --> " + className);
        this.className = className;
    }

    /**
     * Create a RefType for a class.
     *
     * @param className The name of the class used to parametrize the created RefType.
     * @return a RefType for the given class name.
     */
    public static RefType v(String className) {

        if (ModuleUtil.module_mode()) {
            return ModuleRefType.v(className);
        }
        RefType rt = Scene.v().getRefTypeUnsafe(className);
        if (rt == null) {
            rt = new RefType(className);
            return Scene.v().getOrAddRefType(rt);
        }
        return rt;

    }


    public int compareTo(RefType t) {
        return this.toString().compareTo(t.toString());
    }

    /**
     * Create a RefType for a class.
     *
     * @param c A SootClass for which to create a RefType.
     * @return a RefType for the given SootClass..
     */
    public static RefType v(SootClass c) {
        if (ModuleUtil.module_mode()) {
            return ModuleRefType.v(c.getName(), Optional.fromNullable(c.moduleName));
        }
        return v(c.getName());
    }


    /**
     * Get the SootClass object corresponding to this RefType.
     *
     * @return the corresponding SootClass
     */
    public SootClass getSootClass() {
        if (sootClass == null) {
            // System.out.println( "wrning: "+this+" has no sootclass" );
            sootClass = SootResolver.v().makeClassRef(className);
        }
        return sootClass;
    }

    public boolean hasSootClass() {
        return sootClass != null;
    }

    public void setClassName(String className) {
        this.className = className;
    }

    /**
     * Set the SootClass object corresponding to this RefType.
     *
     * @param sootClass The SootClass corresponding to this RefType.
     */
    public void setSootClass(SootClass sootClass) {
        this.sootClass = sootClass;
    }

    /**
     * 2 RefTypes are considered equal if they are parametrized by the same
     * class name String.
     *
     * @param t an object to test for equality. @ return true if t is a
     *          RefType parametrized by the same name as this.
     */
    public boolean equals(Object t) {
        return ((t instanceof RefType) && className.equals(((RefType) t).className));
    }

    public String toString() {
        return className;
    }

	/**
	 * Returns a textual representation, quoted as needed, of this type for
	 * serialization, e.g. to .jimple format
	 */
	@Override
	public String toQuotedString() {
		return Scene.v().quotedNameOf(className);
	}


    public void apply(Switch sw) {
        ((TypeSwitch) sw).caseRefType(this);
    }

    /**
     * Returns the least common superclass of this type and other.
     */
    public Type merge(Type other, Scene cm) {
        if (other.equals(UnknownType.v()) || this.equals(other))
            return this;

        if (!(other instanceof RefType))
            throw new RuntimeException("illegal type merge: " + this + " and " + other);

        {
            // Return least common superclass

            SootClass thisClass = cm.getSootClass(this.className);
            SootClass otherClass = cm.getSootClass(((RefType) other).className);
            SootClass javalangObject = cm.getObjectType().getSootClass();

			ArrayDeque<SootClass> thisHierarchy = new ArrayDeque<>();
			ArrayDeque<SootClass> otherHierarchy = new ArrayDeque<>();

<<<<<<< HEAD
            // Build thisHierarchy
            {
                SootClass SootClass = thisClass;

                for (; ; ) {
                    thisHierarchy.addFirst(SootClass);

                    if (SootClass == javalangObject)
                        break;

                    if (SootClass.hasSuperclass())
                        SootClass = SootClass.getSuperclass();
                    else
                        SootClass = javalangObject;
                }
            }

            // Build otherHierarchy
            {
                SootClass SootClass = otherClass;

                for (; ; ) {
                    otherHierarchy.addFirst(SootClass);

                    if (SootClass == javalangObject)
                        break;

                    if (SootClass.hasSuperclass())
                        SootClass = SootClass.getSuperclass();
                    else
                        SootClass = javalangObject;
                }
            }
=======
			// Build thisHierarchy
			{
				SootClass sootClass = thisClass;

				// This should never be null, so we could also use "while
				// (true)"; but better be safe than sorry.
				while (sootClass != null) {
					thisHierarchy.addFirst(sootClass);
					if (sootClass == javalangObject)
						break;

					sootClass = sootClass.getSuperclassUnsafe();
					if (sootClass == null)
						sootClass = javalangObject;
				}
			}

			// Build otherHierarchy
			{
				SootClass sootClass = otherClass;

				// This should never be null, so we could also use "while
				// (true)"; but better be safe than sorry.
				while (sootClass != null) {
					otherHierarchy.addFirst(sootClass);
					if (sootClass == javalangObject)
						break;

					sootClass = sootClass.getSuperclassUnsafe();
					if (sootClass == null)
						sootClass = javalangObject;
				}
			}
>>>>>>> 5c8bfba2

            // Find least common superclass
            {
                SootClass commonClass = null;

                while (!otherHierarchy.isEmpty() && !thisHierarchy.isEmpty()
                        && otherHierarchy.getFirst() == thisHierarchy.getFirst()) {
                    commonClass = otherHierarchy.removeFirst();
                    thisHierarchy.removeFirst();
                }

                if (commonClass == null)
                    throw new RuntimeException("Could not find a common superclass for " + this + " and " + other);

                return commonClass.getType();
            }
        }

    }

	public Type getArrayElementType() {
		if (className.equals("java.lang.Object") || className.equals("java.io.Serializable")
				|| className.equals("java.lang.Cloneable")) {
			return RefType.v("java.lang.Object");
		}
		throw new RuntimeException("Attempt to get array base type of a non-array");
    }

    public AnySubType getAnySubType() {
        return anySubType;
    }

    public void setAnySubType(AnySubType anySubType) {
        this.anySubType = anySubType;
    }

<<<<<<< HEAD
    public boolean isAllowedInFinalCode() {
        return true;
    }
=======
	public boolean isAllowedInFinalCode() {
		return true;
	}

>>>>>>> 5c8bfba2
}<|MERGE_RESOLUTION|>--- conflicted
+++ resolved
@@ -190,43 +190,8 @@
 			ArrayDeque<SootClass> thisHierarchy = new ArrayDeque<>();
 			ArrayDeque<SootClass> otherHierarchy = new ArrayDeque<>();
 
-<<<<<<< HEAD
             // Build thisHierarchy
             {
-                SootClass SootClass = thisClass;
-
-                for (; ; ) {
-                    thisHierarchy.addFirst(SootClass);
-
-                    if (SootClass == javalangObject)
-                        break;
-
-                    if (SootClass.hasSuperclass())
-                        SootClass = SootClass.getSuperclass();
-                    else
-                        SootClass = javalangObject;
-                }
-            }
-
-            // Build otherHierarchy
-            {
-                SootClass SootClass = otherClass;
-
-                for (; ; ) {
-                    otherHierarchy.addFirst(SootClass);
-
-                    if (SootClass == javalangObject)
-                        break;
-
-                    if (SootClass.hasSuperclass())
-                        SootClass = SootClass.getSuperclass();
-                    else
-                        SootClass = javalangObject;
-                }
-            }
-=======
-			// Build thisHierarchy
-			{
 				SootClass sootClass = thisClass;
 
 				// This should never be null, so we could also use "while
@@ -234,16 +199,16 @@
 				while (sootClass != null) {
 					thisHierarchy.addFirst(sootClass);
 					if (sootClass == javalangObject)
-						break;
+                        break;
 
 					sootClass = sootClass.getSuperclassUnsafe();
 					if (sootClass == null)
 						sootClass = javalangObject;
-				}
-			}
-
-			// Build otherHierarchy
-			{
+                }
+            }
+
+            // Build otherHierarchy
+            {
 				SootClass sootClass = otherClass;
 
 				// This should never be null, so we could also use "while
@@ -251,14 +216,13 @@
 				while (sootClass != null) {
 					otherHierarchy.addFirst(sootClass);
 					if (sootClass == javalangObject)
-						break;
+                        break;
 
 					sootClass = sootClass.getSuperclassUnsafe();
 					if (sootClass == null)
 						sootClass = javalangObject;
-				}
-			}
->>>>>>> 5c8bfba2
+                }
+            }
 
             // Find least common superclass
             {
@@ -295,14 +259,8 @@
         this.anySubType = anySubType;
     }
 
-<<<<<<< HEAD
     public boolean isAllowedInFinalCode() {
         return true;
     }
-=======
-	public boolean isAllowedInFinalCode() {
-		return true;
-	}
-
->>>>>>> 5c8bfba2
+
 }