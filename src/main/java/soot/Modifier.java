--- conflicted
+++ resolved
@@ -54,6 +54,12 @@
   public static final int DECLARED_SYNCHRONIZED = 0x20000;
   // add
 
+  // modifier for java 9 modules
+  public static final int REQUIRES_TRANSITIVE = 0x0020;
+  public static final int REQUIRES_STATIC = 0x0040;
+  public static final int REQUIRES_SYNTHETIC = 0x1000;
+  public static final int REQUIRES_MANDATED = 0x8000;
+
   private Modifier() {
   }
 
@@ -85,52 +91,9 @@
     return (m & PUBLIC) != 0;
   }
 
-<<<<<<< HEAD
-/**
- *   A class that provides static methods and constants to represent and
- *   work with with Java modifiers (ie public, final,...)
- *   Represents Java modifiers as int constants that can be packed and
- *   combined by bitwise operations and methods to query these.
- *   
- */
-public class Modifier
-{
-    public static final int ABSTRACT =     0x0400;
-    public static final int FINAL =        0x0010;
-    public static final int INTERFACE =    0x0200;
-    public static final int NATIVE =       0x0100;
-    public static final int PRIVATE =      0x0002;
-    public static final int PROTECTED =    0x0004;
-    public static final int PUBLIC =       0x0001;
-    public static final int STATIC =       0x0008;
-    public static final int SYNCHRONIZED = 0x0020;
-    public static final int TRANSIENT =    0x0080; /* VARARGS for methods */
-    public static final int VOLATILE =     0x0040; /* BRIDGE for methods */
-    public static final int STRICTFP =     0x0800; 
-    public static final int ANNOTATION =   0x2000; 
-    public static final int ENUM =         0x4000; 
-
-    // dex specifific modifiers
-    public static final int SYNTHETIC = 0x1000;
-    public static final int CONSTRUCTOR = 0x10000;
-    public static final int DECLARED_SYNCHRONIZED = 0x20000;
-    // add
-
-
-    // modifier for java 9 modules
-    public static final int REQUIRES_TRANSITIVE = 0x0020;
-    public static final int REQUIRES_STATIC = 0x0040;
-    public static final int REQUIRES_SYNTHETIC = 0x1000;
-    public static final int REQUIRES_MANDATED = 0x8000;
-
-    private Modifier()
-    {
-    }
-=======
   public static boolean isStatic(int m) {
     return (m & STATIC) != 0;
   }
->>>>>>> ae1cf8c4
 
   public static boolean isSynchronized(int m) {
     return (m & SYNCHRONIZED) != 0;
