--- conflicted
+++ resolved
@@ -18,19 +18,13 @@
  */
 package soot.asm;
 
-<<<<<<< HEAD
 import com.google.common.base.Optional;
-
-import org.objectweb.asm.*;
-=======
 import org.objectweb.asm.AnnotationVisitor;
 import org.objectweb.asm.Attribute;
 import org.objectweb.asm.Handle;
 import org.objectweb.asm.Label;
 import org.objectweb.asm.Opcodes;
->>>>>>> ae1cf8c4
 import org.objectweb.asm.commons.JSRInlinerAdapter;
-
 import soot.ArrayType;
 import soot.RefType;
 import soot.SootMethod;
@@ -48,170 +42,6 @@
  */
 class MethodBuilder extends JSRInlinerAdapter {
 
-<<<<<<< HEAD
-	private TagBuilder tb;
-	private VisibilityAnnotationTag[] visibleParamAnnotations;
-	private VisibilityAnnotationTag[] invisibleParamAnnotations;
-	private final SootMethod method;
-	private final SootClassBuilder scb;
-	
-	MethodBuilder(SootMethod method, SootClassBuilder scb,
-			String desc, String[] ex) {
-		super(Opcodes.ASM6, null, method.getModifiers(),
-				method.getName(), desc, null, ex);
-		this.method = method;
-		this.scb = scb;
-	}
-	
-	private TagBuilder getTagBuilder() {
-		TagBuilder t = tb;
-		if (t == null)
-			t = tb = new TagBuilder(method, scb);
-		return t;
-	}
-	
-	@Override
-	public AnnotationVisitor visitAnnotation(String desc, boolean visible) {
-		return getTagBuilder().visitAnnotation(desc, visible);
-	}
-	
-	@Override
-	public AnnotationVisitor visitAnnotationDefault() {
-		return new AnnotationElemBuilder(1) {
-			@Override
-			public void visitEnd() {
-				method.addTag(new AnnotationDefaultTag(elems.get(0)));
-			}
-		};
-	}
-	
-	@Override
-	public void visitAttribute(Attribute attr) {
-		getTagBuilder().visitAttribute(attr);
-	}
-	
-	@Override
-	public AnnotationVisitor visitParameterAnnotation(int parameter,
-			final String desc, boolean visible) {
-		VisibilityAnnotationTag vat, vats[];
-		if (visible) {
-			vats = visibleParamAnnotations;
-			if (vats == null) {
-				vats = new VisibilityAnnotationTag[method.getParameterCount()];
-				visibleParamAnnotations = vats;
-			}
-			vat = vats[parameter];
-			if (vat == null) {
-				vat = new VisibilityAnnotationTag(AnnotationConstants.RUNTIME_VISIBLE);
-				vats[parameter] = vat;
-			}
-		} else {
-			vats = invisibleParamAnnotations;
-			if (vats == null) {
-				vats = new VisibilityAnnotationTag[method.getParameterCount()];
-				invisibleParamAnnotations = vats;
-			}
-			vat = vats[parameter];
-			if (vat == null) {
-				vat = new VisibilityAnnotationTag(AnnotationConstants.RUNTIME_INVISIBLE);
-				vats[parameter] = vat;
-			}
-		}
-		final VisibilityAnnotationTag _vat = vat;
-		return new AnnotationElemBuilder() {
-			@Override
-			public void visitEnd() {
-				AnnotationTag annotTag = new AnnotationTag(desc, elems);
-				_vat.addAnnotation(annotTag);
-			}
-		};
-	}
-	
-	@Override
-	public void visitTypeInsn(int op, String t) {
-		super.visitTypeInsn(op, t);
-		Type rt = AsmUtil.toJimpleRefType(t, Optional.fromNullable(this.scb.getKlass().moduleName));
-		if (rt instanceof ArrayType)
-			scb.addDep(((ArrayType) rt).baseType);
-		else
-			scb.addDep(rt);
-	}
-	
-	@Override
-	public void visitFieldInsn(int opcode, String owner, String name, String desc) {
-		super.visitFieldInsn(opcode, owner, name, desc);
-		for (Type t : AsmUtil.toJimpleDesc(desc, Optional.fromNullable(this.scb.getKlass().moduleName))) {
-			if (t instanceof RefType)
-				scb.addDep(t);
-		}
-
-		scb.addDep(AsmUtil.toQualifiedName(owner));
-	}
-	
-	@Override
-	public void visitMethodInsn(int opcode, String owner, String name, String desc, boolean isInterf) {
-		super.visitMethodInsn(opcode, owner, name, desc, isInterf);
-		for (Type t : AsmUtil.toJimpleDesc(desc,Optional.fromNullable(this.scb.getKlass().moduleName))) {
-			addDeps(t);
-		}
-		
-		scb.addDep(AsmUtil.toBaseType(owner,Optional.fromNullable(this.scb.getKlass().moduleName)));
-	}
-
-	@Override
-	public void visitLdcInsn(Object cst) {
-		super.visitLdcInsn(cst);
-		
-		if(cst instanceof Handle) {
-			Handle methodHandle = (Handle) cst;
-			scb.addDep(AsmUtil.toBaseType(methodHandle.getOwner(),Optional.fromNullable(this.scb.getKlass().moduleName)));
-		}
-	}
-
-	private void addDeps(Type t) {
-		if (t instanceof RefType)
-			scb.addDep(t);
-		else if (t instanceof ArrayType) {
-			ArrayType at = (ArrayType) t;
-			addDeps(at.getElementType());
-		}
-	}
-
-	@Override
-	public void visitTryCatchBlock(Label start, Label end,
-			Label handler, String type) {
-		super.visitTryCatchBlock(start, end, handler, type);
-		if (type != null)
-			scb.addDep(AsmUtil.toQualifiedName(type));
-	}
-	
-	@Override
-	public void visitEnd() {
-		super.visitEnd();
-		if (visibleParamAnnotations != null) {
-			VisibilityParameterAnnotationTag tag =
-					new VisibilityParameterAnnotationTag(visibleParamAnnotations.length,
-							AnnotationConstants.RUNTIME_VISIBLE);
-			for (VisibilityAnnotationTag vat : visibleParamAnnotations) {
-				tag.addVisibilityAnnotation(vat);
-			}
-			method.addTag(tag);
-		}
-		if (invisibleParamAnnotations != null) {
-			VisibilityParameterAnnotationTag tag =
-					new VisibilityParameterAnnotationTag(invisibleParamAnnotations.length,
-							AnnotationConstants.RUNTIME_INVISIBLE);
-			for (VisibilityAnnotationTag vat : invisibleParamAnnotations){
-				tag.addVisibilityAnnotation(vat);
-			}
-			method.addTag(tag);
-		}
-		if (method.isConcrete()) {
-			method.setSource(new AsmMethodSource(maxLocals, instructions,
-					localVariables, tryCatchBlocks,scb.getKlass().moduleName));
-		}
-	}
-=======
   private TagBuilder tb;
   private VisibilityAnnotationTag[] visibleParamAnnotations;
   private VisibilityAnnotationTag[] invisibleParamAnnotations;
@@ -219,7 +49,7 @@
   private final SootClassBuilder scb;
 
   MethodBuilder(SootMethod method, SootClassBuilder scb, String desc, String[] ex) {
-    super(Opcodes.ASM5, null, method.getModifiers(), method.getName(), desc, null, ex);
+    super(Opcodes.ASM6, null, method.getModifiers(), method.getName(), desc, null, ex);
     this.method = method;
     this.scb = scb;
   }
@@ -291,7 +121,7 @@
   @Override
   public void visitTypeInsn(int op, String t) {
     super.visitTypeInsn(op, t);
-    Type rt = AsmUtil.toJimpleRefType(t);
+    Type rt = AsmUtil.toJimpleRefType(t, Optional.fromNullable(this.scb.getKlass().moduleName));
     if (rt instanceof ArrayType) {
       scb.addDep(((ArrayType) rt).baseType);
     } else {
@@ -302,7 +132,7 @@
   @Override
   public void visitFieldInsn(int opcode, String owner, String name, String desc) {
     super.visitFieldInsn(opcode, owner, name, desc);
-    for (Type t : AsmUtil.toJimpleDesc(desc)) {
+    for (Type t : AsmUtil.toJimpleDesc(desc, Optional.fromNullable(this.scb.getKlass().moduleName))) {
       if (t instanceof RefType) {
         scb.addDep(t);
       }
@@ -314,11 +144,11 @@
   @Override
   public void visitMethodInsn(int opcode, String owner, String name, String desc, boolean isInterf) {
     super.visitMethodInsn(opcode, owner, name, desc, isInterf);
-    for (Type t : AsmUtil.toJimpleDesc(desc)) {
+    for (Type t : AsmUtil.toJimpleDesc(desc, Optional.fromNullable(this.scb.getKlass().moduleName))) {
       addDeps(t);
     }
 
-    scb.addDep(AsmUtil.toBaseType(owner));
+    scb.addDep(AsmUtil.toBaseType(owner, Optional.fromNullable(this.scb.getKlass().moduleName)));
   }
 
   @Override
@@ -327,7 +157,7 @@
 
     if (cst instanceof Handle) {
       Handle methodHandle = (Handle) cst;
-      scb.addDep(AsmUtil.toBaseType(methodHandle.getOwner()));
+      scb.addDep(AsmUtil.toBaseType(methodHandle.getOwner(), Optional.fromNullable(this.scb.getKlass().moduleName)));
     }
   }
 
@@ -368,8 +198,7 @@
       method.addTag(tag);
     }
     if (method.isConcrete()) {
-      method.setSource(new AsmMethodSource(maxLocals, instructions, localVariables, tryCatchBlocks));
-    }
-  }
->>>>>>> ae1cf8c4
+      method.setSource(new AsmMethodSource(maxLocals, instructions, localVariables, tryCatchBlocks, scb.getKlass().moduleName));
+    }
+  }
 }