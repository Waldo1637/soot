--- conflicted
+++ resolved
@@ -36,6 +36,7 @@
 import org.objectweb.asm.MethodVisitor;
 import org.objectweb.asm.ModuleVisitor;
 import org.objectweb.asm.Opcodes;
+
 import soot.Modifier;
 import soot.ModuleRefType;
 import soot.ModuleUtil;
@@ -110,18 +111,8 @@
   }
 
   @Override
-<<<<<<< HEAD
-  public void visit(
-      int version,
-      int access,
-      String name,
-      String signature,
-      String superName,
-      String[] interfaces) {
-    setJavaVersion(version);
-=======
   public void visit(int version, int access, String name, String signature, String superName, String[] interfaces) {
-
+	setJavaVersion(version);
     /*
      * check if class is a module-info, if not add the module information to it
      */
@@ -133,8 +124,7 @@
         klass.setModuleInformation(moduleInfo);
       }
     }
->>>>>>> 134713f5
-
+	
     name = AsmUtil.toQualifiedName(name);
     if (!name.equals(klass.getName()) && Options.v().verbose()) {
       System.err.println("Class names not equal! " + name + " != " + klass.getName());
@@ -169,14 +159,9 @@
   }
 
   @Override
-<<<<<<< HEAD
   public FieldVisitor visitField(
       int access, String name, String desc, String signature, Object value) {
     soot.Type type = AsmUtil.toJimpleType(desc);
-=======
-  public FieldVisitor visitField(int access, String name, String desc, String signature, Object value) {
-    soot.Type type = AsmUtil.toJimpleType(desc, Optional.fromNullable(this.klass.moduleName));
->>>>>>> 134713f5
     addDep(type);
     SootField field = Scene.v().makeSootField(name, type, access);
     Tag tag;
@@ -248,17 +233,11 @@
 
     // soot does not resolve all inner classes, e.g., java.util.stream.FindOps$FindSink$... is not
     // resolved
-<<<<<<< HEAD
-    String innerClassname = AsmUtil.toQualifiedName(name);
-    deps.add(RefType.v(innerClassname));
-=======
     if (!(this.klass instanceof SootModuleInfo)) {
       String innerClassName = AsmUtil.toQualifiedName(name);
 
       deps.add(makeRefType(innerClassName));
-
-    }
->>>>>>> 134713f5
+    }
   }
 
   @Override
