--- conflicted
+++ resolved
@@ -48,7 +48,6 @@
 @SuppressWarnings({"unchecked", "rawtypes"})
 class SootClassBuilder extends ClassVisitor {
 
-<<<<<<< HEAD
     private TagBuilder tb;
     private final SootClass klass;
     final Set<soot.Type> deps;
@@ -192,12 +191,13 @@
     public void visitInnerClass(String name, String outerName, String innerName, int access) {
         klass.addTag(new InnerClassTag(name, outerName, innerName, access));
 
-
-        //FIXME; hack o resovle inner Classes (e.g. java.util.stream.FindOps$FindSink$... is not resolved
+        //soot does not resolve all inner classes, e.g., java.util.stream.FindOps$FindSink$... is not resolved
+
         if (!(this.klass instanceof SootModuleInfo)) {
             String innerClassname = AsmUtil.toQualifiedName(name);
             deps.add(makeRefType(innerClassname));
         }
+
     }
 
     @Override
@@ -242,151 +242,4 @@
         return RefType.v(className);
     }
 
-=======
-	private TagBuilder tb;
-	private final SootClass klass;
-	final Set<soot.Type> deps;
-
-	/**
-	 * Constructs a new Soot class builder.
-	 *
-	 * @param klass Soot class to build.
-	 */
-	SootClassBuilder(SootClass klass) {
-		super(Opcodes.ASM5);
-		this.klass = klass;
-		this.deps = new HashSet();
-	}
-
-	private TagBuilder getTagBuilder() {
-		TagBuilder t = tb;
-		if (t == null)
-			t = tb = new TagBuilder(klass, this);
-		return t;
-	}
-
-	void addDep(String s) {
-		addDep(RefType.v(AsmUtil.baseTypeName(s)));
-	}
-
-	/**
-	 * Adds a dependency of the target class.
-	 *
-	 * @param s name, or type of class.
-	 */
-	void addDep(soot.Type s) {
-		deps.add(s);
-	}
-
-	@Override
-	public void visit(int version, int access, String name, String signature, String superName, String[] interfaces) {
-		name = AsmUtil.toQualifiedName(name);
-		if (!name.equals(klass.getName()))
-			throw new RuntimeException("Class names not equal! " + name + " != " + klass.getName());
-		klass.setModifiers(access & ~Opcodes.ACC_SUPER);
-		if (superName != null) {
-			superName = AsmUtil.toQualifiedName(superName);
-			addDep(RefType.v(superName));
-			klass.setSuperclass(SootResolver.v().makeClassRef(superName));
-		}
-		for (String intrf : interfaces) {
-			intrf = AsmUtil.toQualifiedName(intrf);
-			addDep(RefType.v(intrf));
-
-			SootClass interfaceClass = SootResolver.v().makeClassRef(intrf);
-			interfaceClass.setModifiers(interfaceClass.getModifiers() | Modifier.INTERFACE);
-			klass.addInterface(interfaceClass);
-		}
-		if (signature != null)
-			klass.addTag(new SignatureTag(signature));
-	}
-
-	@Override
-	public FieldVisitor visitField(int access, String name, String desc, String signature, Object value) {
-		soot.Type type = AsmUtil.toJimpleType(desc);
-		addDep(type);
-		SootField field = Scene.v().makeSootField(name, type, access);
-		Tag tag;
-		if (value instanceof Integer)
-			tag = new IntegerConstantValueTag((Integer) value);
-		else if (value instanceof Float)
-			tag = new FloatConstantValueTag((Float) value);
-		else if (value instanceof Long)
-			tag = new LongConstantValueTag((Long) value);
-		else if (value instanceof Double)
-			tag = new DoubleConstantValueTag((Double) value);
-		else if (value instanceof String)
-			tag = new StringConstantValueTag(value.toString());
-		else
-			tag = null;
-		if (tag != null)
-			field.addTag(tag);
-		if (signature != null)
-			field.addTag(new SignatureTag(signature));
-		field = klass.getOrAddField(field);
-		return new FieldBuilder(field, this);
-	}
-
-	@Override
-	public MethodVisitor visitMethod(int access, String name, String desc, String signature, String[] exceptions) {
-		List<SootClass> thrownExceptions;
-		if (exceptions == null || exceptions.length == 0) {
-			thrownExceptions = Collections.emptyList();
-		} else {
-			int len = exceptions.length;
-			thrownExceptions = new ArrayList<SootClass>(len);
-			for (int i = 0; i != len; i++) {
-				String ex = AsmUtil.toQualifiedName(exceptions[i]);
-				addDep(RefType.v(ex));
-				thrownExceptions.add(SootResolver.v().makeClassRef(ex));
-			}
-		}
-		List<soot.Type> sigTypes = AsmUtil.toJimpleDesc(desc);
-		for (soot.Type type : sigTypes)
-			addDep(type);
-		SootMethod method = Scene.v().makeSootMethod(name, sigTypes, sigTypes.remove(sigTypes.size() - 1), access,
-				thrownExceptions);
-		if (signature != null)
-			method.addTag(new SignatureTag(signature));
-		method = klass.getOrAddMethod(method);
-		return new MethodBuilder(method, this, desc, exceptions);
-	}
-
-	@Override
-	public void visitSource(String source, String debug) {
-		if (source != null)
-			klass.addTag(new SourceFileTag(source));
-	}
-
-	@Override
-	public void visitInnerClass(String name, String outerName, String innerName, int access) {
-		klass.addTag(new InnerClassTag(name, outerName, innerName, access));
-
-	   //soot does not resolve all inner classes, e.g., java.util.stream.FindOps$FindSink$... is not resolved
-		String innerClassname = AsmUtil.toQualifiedName(name);
-		deps.add(RefType.v(innerClassname));
-
-	}
-
-	@Override
-	public void visitOuterClass(String owner, String name, String desc) {
-
-		if (name != null)
-			klass.addTag(new EnclosingMethodTag(owner, name, desc));
-
-		owner = AsmUtil.toQualifiedName(owner);
-		deps.add(RefType.v(owner));
-		klass.setOuterClass(SootResolver.v().makeClassRef(owner));
-	}
-
-	@Override
-	public AnnotationVisitor visitAnnotation(String desc, boolean visible) {
-		return getTagBuilder().visitAnnotation(desc, visible);
-	}
-
-	@Override
-	public void visitAttribute(Attribute attr) {
-		getTagBuilder().visitAttribute(attr);
-	}
->>>>>>> 5c8bfba2
 }