--- conflicted
+++ resolved
@@ -42,17 +42,11 @@
 
   /**
    * Constructs a new ASM class source.
-<<<<<<< HEAD
    * 
    * @param cls
    *          fully qualified name of the class.
    * @param foundFile
    *          foundfile pointing to the data for class.
-=======
-   *
-   * @param cls fully qualified name of the class.
-   * @param data stream containing data for class.
->>>>>>> 134713f5
    */
   protected AsmClassSource(String cls, FoundFile foundFile) {
     super(cls);
