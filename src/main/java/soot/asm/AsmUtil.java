--- conflicted
+++ resolved
@@ -25,10 +25,7 @@
 import com.google.common.base.Optional;
 import java.util.ArrayList;
 import java.util.List;
-<<<<<<< HEAD
 import org.objectweb.asm.Opcodes;
-=======
->>>>>>> 134713f5
 import soot.ArrayType;
 import soot.BooleanType;
 import soot.ByteType;
@@ -49,14 +46,6 @@
 
 /**
  * Contains static utility methods.
-<<<<<<< HEAD
-=======
- *
- * @author Aaloan Miftah
- */
-/**
- * @author eric
->>>>>>> 134713f5
  *
  * @author Aaloan Miftah
  */
@@ -73,12 +62,7 @@
   /**
    * Determines if a type is a dword type.
    *
-<<<<<<< HEAD
    * @param type the type to check.
-=======
-   * @param type
-   *          the type to check.
->>>>>>> 134713f5
    * @return {@code true} if its a dword type.
    */
   public static boolean isDWord(Type type) {
@@ -88,12 +72,7 @@
   /**
    * Converts an internal class name to a Type.
    *
-<<<<<<< HEAD
    * @param internal internal name.
-=======
-   * @param internal
-   *          internal name.
->>>>>>> 134713f5
    * @return type
    */
   public static Type toBaseType(String internal, Optional<String> moduleName) {
@@ -141,12 +120,7 @@
   /**
    * Converts an internal class name to a fully qualified name.
    *
-<<<<<<< HEAD
    * @param internal internal name.
-=======
-   * @param internal
-   *          internal name.
->>>>>>> 134713f5
    * @return fully qualified name.
    */
   public static String toQualifiedName(String internal) {
@@ -156,12 +130,7 @@
   /**
    * Converts a fully qualified class name to an internal name.
    *
-<<<<<<< HEAD
    * @param qual fully qualified class name.
-=======
-   * @param qual
-   *          fully qualified class name.
->>>>>>> 134713f5
    * @return internal name.
    */
   public static String toInternalName(String qual) {
@@ -171,12 +140,7 @@
   /**
    * Determines and returns the internal name of a class.
    *
-<<<<<<< HEAD
    * @param cls the class.
-=======
-   * @param cls
-   *          the class.
->>>>>>> 134713f5
    * @return corresponding internal name.
    */
   public static String toInternalName(SootClass cls) {
@@ -186,12 +150,7 @@
   /**
    * Converts a type descriptor to a Jimple reference type.
    *
-<<<<<<< HEAD
    * @param desc the descriptor.
-=======
-   * @param desc
-   *          the descriptor.
->>>>>>> 134713f5
    * @return the reference type.
    */
   public static Type toJimpleRefType(String desc, Optional<String> moduleName) {
@@ -201,12 +160,7 @@
   /**
    * Converts a type descriptor to a Jimple type.
    *
-<<<<<<< HEAD
    * @param desc the descriptor.
-=======
-   * @param desc
-   *          the descriptor.
->>>>>>> 134713f5
    * @return equivalent Jimple type.
    */
   public static Type toJimpleType(String desc, Optional<String> moduleName) {
@@ -262,17 +216,10 @@
   }
 
   /**
-<<<<<<< HEAD
    * Converts a method signature to a list of types, with the last entry in the returned list
    * denoting the return type.
    *
    * @param desc method signature.
-=======
-   * Converts a method signature to a list of types, with the last entry in the returned list denoting the return type.
-   *
-   * @param desc
-   *          method signature.
->>>>>>> 134713f5
    * @return list of types.
    */
   public static List<Type> toJimpleDesc(String desc, Optional<String> moduleName) {
@@ -322,12 +269,8 @@
             break this_type;
           case 'L':
             int begin = idx;
-<<<<<<< HEAD
-            while (desc.charAt(++idx) != ';') { }
-=======
             while (desc.charAt(++idx) != ';') {
             }
->>>>>>> 134713f5
             String cls = desc.substring(begin, idx++);
             baseType = makeRefType(toQualifiedName(cls), moduleName);
             break this_type;
