--- conflicted
+++ resolved
@@ -18,13 +18,9 @@
  */
 package soot.asm;
 
+import com.google.common.base.Optional;
 import java.util.ArrayList;
 import java.util.List;
-
-<<<<<<< HEAD
-import com.google.common.base.Optional;
-import soot.*;
-=======
 import soot.ArrayType;
 import soot.BooleanType;
 import soot.ByteType;
@@ -33,13 +29,16 @@
 import soot.FloatType;
 import soot.IntType;
 import soot.LongType;
+import soot.ModuleRefType;
+import soot.ModuleUtil;
 import soot.RefLikeType;
 import soot.RefType;
 import soot.ShortType;
 import soot.SootClass;
 import soot.Type;
 import soot.VoidType;
->>>>>>> ae1cf8c4
+
+
 
 /**
  * Contains static utility methods.
@@ -52,257 +51,16 @@
  */
 class AsmUtil {
 
-<<<<<<< HEAD
-
-    private static RefType makeRefType(String className, Optional<String> moduleName) {
-        if (ModuleUtil.module_mode()) {
-            return ModuleRefType.v(className, moduleName);
-        }
-        return RefType.v(className);
-    }
-
-    /**
-     * Determines if a type is a dword type.
-     *
-     * @param type the type to check.
-     * @return {@code true} if its a dword type.
-     */
-    public static boolean isDWord(Type type) {
-        return type instanceof LongType || type instanceof DoubleType;
-    }
-
-    /**
-     * Converts an internal class name to a Type.
-     *
-     * @param internal internal name.
-     * @return type
-     */
-    public static Type toBaseType(String internal, Optional<String> moduleName) {
-        if (internal.charAt(0) == '[') {
-            /* [Ljava/lang/Object; */
-            internal = internal.substring(internal.lastIndexOf('[') + 1, internal.length());
-            /* Ljava/lang/Object */
-        }
-        if (internal.charAt(internal.length() - 1) == ';') {
-            internal = internal.substring(0, internal.length() - 1);
-            // we need to have this guarded by a ; check as you can have a situation
-            // were a call is called Lxxxxx with now leading package name. Rare, but it
-            // happens. However, you need to strip the leading L it will always be
-            // followed by a ; per
-            // http://docs.oracle.com/javase/specs/jvms/se7/html/jvms-4.html
-            if (internal.charAt(0) == 'L') {
-                internal = internal.substring(1, internal.length());
-            }
-            internal = toQualifiedName(internal);
-            return makeRefType(internal,moduleName);
-        }
-        switch (internal.charAt(0)) {
-            case 'Z':
-                return BooleanType.v();
-            case 'B':
-                return ByteType.v();
-            case 'C':
-                return CharType.v();
-            case 'S':
-                return ShortType.v();
-            case 'I':
-                return IntType.v();
-            case 'F':
-                return FloatType.v();
-            case 'J':
-                return LongType.v();
-            case 'D':
-                return DoubleType.v();
-            default:
-                internal = toQualifiedName(internal);
-                return makeRefType(internal, moduleName);
-        }
-    }
-
-    /**
-     * Converts an internal class name to a fully qualified name.
-     *
-     * @param internal internal name.
-     * @return fully qualified name.
-     */
-    public static String toQualifiedName(String internal) {
-        return internal.replace('/', '.');
-    }
-
-    /**
-     * Converts a fully qualified class name to an internal name.
-     *
-     * @param qual fully qualified class name.
-     * @return internal name.
-     */
-    public static String toInternalName(String qual) {
-        return qual.replace('.', '/');
-    }
-
-    /**
-     * Determines and returns the internal name of a class.
-     *
-     * @param cls the class.
-     * @return corresponding internal name.
-     */
-    public static String toInternalName(SootClass cls) {
-        return toInternalName(cls.getName());
-    }
-
-    /**
-     * Converts a type descriptor to a Jimple reference type.
-     *
-     * @param desc the descriptor.
-     * @return the reference type.
-     */
-    public static Type toJimpleRefType(String desc, Optional<String> moduleName) {
-        return desc.charAt(0) == '[' ?
-                toJimpleType(desc, moduleName) : makeRefType(toQualifiedName(desc), moduleName);
-    }
-
-    /**
-     * Converts a type descriptor to a Jimple type.
-     *
-     * @param desc the descriptor.
-     * @return equivalent Jimple type.
-     */
-    public static Type toJimpleType(String desc, Optional<String> moduleName) {
-        int idx = desc.lastIndexOf('[');
-        int nrDims = idx + 1;
-        if (nrDims > 0) {
-            if (desc.charAt(0) != '[')
-                throw new AssertionError("Invalid array descriptor: " + desc);
-            desc = desc.substring(idx + 1);
-        }
-        Type baseType;
-        switch (desc.charAt(0)) {
-            case 'Z':
-                baseType = BooleanType.v();
-                break;
-            case 'B':
-                baseType = ByteType.v();
-                break;
-            case 'C':
-                baseType = CharType.v();
-                break;
-            case 'S':
-                baseType = ShortType.v();
-                break;
-            case 'I':
-                baseType = IntType.v();
-                break;
-            case 'F':
-                baseType = FloatType.v();
-                break;
-            case 'J':
-                baseType = LongType.v();
-                break;
-            case 'D':
-                baseType = DoubleType.v();
-                break;
-            case 'L':
-                if (desc.charAt(desc.length() - 1) != ';')
-                    throw new AssertionError("Invalid reference descriptor: " + desc);
-                String name = desc.substring(1, desc.length() - 1);
-                name = toQualifiedName(name);
-                baseType = makeRefType(name, moduleName);
-                break;
-            default:
-                throw new AssertionError("Unknown descriptor: " + desc);
-        }
-        if (!(baseType instanceof RefLikeType) && desc.length() > 1)
-            throw new AssertionError("Invalid primitive type descriptor: " + desc);
-        return nrDims > 0 ? ArrayType.v(baseType, nrDims) : baseType;
-    }
-
-    /**
-     * Converts a method signature to a list of types, with the last entry
-     * in the returned list denoting the return type.
-     *
-     * @param desc method signature.
-     * @return list of types.
-     */
-    public static List<Type> toJimpleDesc(String desc, Optional<String> moduleName) {
-        ArrayList<Type> types = new ArrayList<Type>(2);
-        int len = desc.length();
-        int idx = 0;
-        all:
-        while (idx != len) {
-            int nrDims = 0;
-            Type baseType = null;
-            this_type:
-            while (idx != len) {
-                char c = desc.charAt(idx++);
-                switch (c) {
-                    case '(':
-                    case ')':
-                        continue all;
-                    case '[':
-                        ++nrDims;
-                        continue this_type;
-                    case 'Z':
-                        baseType = BooleanType.v();
-                        break this_type;
-                    case 'B':
-                        baseType = ByteType.v();
-                        break this_type;
-                    case 'C':
-                        baseType = CharType.v();
-                        break this_type;
-                    case 'S':
-                        baseType = ShortType.v();
-                        break this_type;
-                    case 'I':
-                        baseType = IntType.v();
-                        break this_type;
-                    case 'F':
-                        baseType = FloatType.v();
-                        break this_type;
-                    case 'J':
-                        baseType = LongType.v();
-                        break this_type;
-                    case 'D':
-                        baseType = DoubleType.v();
-                        break this_type;
-                    case 'V':
-                        baseType = VoidType.v();
-                        break this_type;
-                    case 'L':
-                        int begin = idx;
-                        while (desc.charAt(++idx) != ';') ;
-                        String cls = desc.substring(begin, idx++);
-                        baseType = makeRefType(toQualifiedName(cls), moduleName);
-                        break this_type;
-                    default:
-                        throw new AssertionError("Unknown type: " + c);
-                }
-            }
-            if (baseType != null && nrDims > 0)
-                types.add(ArrayType.v(baseType, nrDims));
-            else
-                types.add(baseType);
-        }
-        return types;
-    }
-
-    /**
-     * strips suffix for indicating an array type
-     */
-    public static String baseTypeName(String s) {
-        int index = s.indexOf("[");
-        if (index < 0) {
-            return s;
-        } else {
-            return s.substring(0, index);
-        }
-    }
-
-    private AsmUtil() {
-    }
-=======
+  private static RefType makeRefType(String className, Optional<String> moduleName) {
+    if (ModuleUtil.module_mode()) {
+      return ModuleRefType.v(className, moduleName);
+    }
+    return RefType.v(className);
+  }
+
   /**
    * Determines if a type is a dword type.
-   * 
+   *
    * @param type
    *          the type to check.
    * @return {@code true} if its a dword type.
@@ -313,12 +71,12 @@
 
   /**
    * Converts an internal class name to a Type.
-   * 
+   *
    * @param internal
    *          internal name.
    * @return type
    */
-  public static Type toBaseType(String internal) {
+  public static Type toBaseType(String internal, Optional<String> moduleName) {
     if (internal.charAt(0) == '[') {
       /* [Ljava/lang/Object; */
       internal = internal.substring(internal.lastIndexOf('[') + 1, internal.length());
@@ -335,7 +93,7 @@
         internal = internal.substring(1, internal.length());
       }
       internal = toQualifiedName(internal);
-      return RefType.v(internal);
+      return makeRefType(internal, moduleName);
     }
     switch (internal.charAt(0)) {
       case 'Z':
@@ -356,13 +114,13 @@
         return DoubleType.v();
       default:
         internal = toQualifiedName(internal);
-        return RefType.v(internal);
+        return makeRefType(internal, moduleName);
     }
   }
 
   /**
    * Converts an internal class name to a fully qualified name.
-   * 
+   *
    * @param internal
    *          internal name.
    * @return fully qualified name.
@@ -373,7 +131,7 @@
 
   /**
    * Converts a fully qualified class name to an internal name.
-   * 
+   *
    * @param qual
    *          fully qualified class name.
    * @return internal name.
@@ -384,7 +142,7 @@
 
   /**
    * Determines and returns the internal name of a class.
-   * 
+   *
    * @param cls
    *          the class.
    * @return corresponding internal name.
@@ -395,23 +153,23 @@
 
   /**
    * Converts a type descriptor to a Jimple reference type.
-   * 
+   *
    * @param desc
    *          the descriptor.
    * @return the reference type.
    */
-  public static Type toJimpleRefType(String desc) {
-    return desc.charAt(0) == '[' ? toJimpleType(desc) : RefType.v(toQualifiedName(desc));
+  public static Type toJimpleRefType(String desc, Optional<String> moduleName) {
+    return desc.charAt(0) == '[' ? toJimpleType(desc, moduleName) : makeRefType(toQualifiedName(desc), moduleName);
   }
 
   /**
    * Converts a type descriptor to a Jimple type.
-   * 
+   *
    * @param desc
    *          the descriptor.
    * @return equivalent Jimple type.
    */
-  public static Type toJimpleType(String desc) {
+  public static Type toJimpleType(String desc, Optional<String> moduleName) {
     int idx = desc.lastIndexOf('[');
     int nrDims = idx + 1;
     if (nrDims > 0) {
@@ -452,7 +210,7 @@
         }
         String name = desc.substring(1, desc.length() - 1);
         name = toQualifiedName(name);
-        baseType = RefType.v(name);
+        baseType = makeRefType(name, moduleName);
         break;
       default:
         throw new AssertionError("Unknown descriptor: " + desc);
@@ -465,12 +223,12 @@
 
   /**
    * Converts a method signature to a list of types, with the last entry in the returned list denoting the return type.
-   * 
+   *
    * @param desc
    *          method signature.
    * @return list of types.
    */
-  public static List<Type> toJimpleDesc(String desc) {
+  public static List<Type> toJimpleDesc(String desc, Optional<String> moduleName) {
     ArrayList<Type> types = new ArrayList<Type>(2);
     int len = desc.length();
     int idx = 0;
@@ -519,7 +277,7 @@
               ;
             }
             String cls = desc.substring(begin, idx++);
-            baseType = RefType.v(toQualifiedName(cls));
+            baseType = makeRefType(toQualifiedName(cls), moduleName);
             break this_type;
           default:
             throw new AssertionError("Unknown type: " + c);
@@ -548,6 +306,5 @@
 
   private AsmUtil() {
   }
->>>>>>> ae1cf8c4
 
 }