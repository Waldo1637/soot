/* Soot - a J*va Optimization Framework
 * Copyright (C) 1997-2014 Raja Vallee-Rai and others
 *
 * This library is free software; you can redistribute it and/or
 * modify it under the terms of the GNU Lesser General Public
 * License as published by the Free Software Foundation; either
 * version 2.1 of the License, or (at your option) any later version.
 *
 * This library is distributed in the hope that it will be useful,
 * but WITHOUT ANY WARRANTY; without even the implied warranty of
 * MERCHANTABILITY or FITNESS FOR A PARTICULAR PURPOSE.  See the GNU
 * Lesser General Public License for more details.
 *
 * You should have received a copy of the GNU Lesser General Public
 * License along with this library; if not, write to the
 * Free Software Foundation, Inc., 59 Temple Place - Suite 330,
 * Boston, MA 02111-1307, USA.
 */
package soot.asm;

import static org.objectweb.asm.Opcodes.*;
import static org.objectweb.asm.tree.AbstractInsnNode.FIELD_INSN;
import static org.objectweb.asm.tree.AbstractInsnNode.FRAME;
import static org.objectweb.asm.tree.AbstractInsnNode.IINC_INSN;
import static org.objectweb.asm.tree.AbstractInsnNode.INSN;
import static org.objectweb.asm.tree.AbstractInsnNode.INT_INSN;
import static org.objectweb.asm.tree.AbstractInsnNode.INVOKE_DYNAMIC_INSN;
import static org.objectweb.asm.tree.AbstractInsnNode.JUMP_INSN;
import static org.objectweb.asm.tree.AbstractInsnNode.LABEL;
import static org.objectweb.asm.tree.AbstractInsnNode.LDC_INSN;
import static org.objectweb.asm.tree.AbstractInsnNode.LINE;
import static org.objectweb.asm.tree.AbstractInsnNode.LOOKUPSWITCH_INSN;
import static org.objectweb.asm.tree.AbstractInsnNode.METHOD_INSN;
import static org.objectweb.asm.tree.AbstractInsnNode.MULTIANEWARRAY_INSN;
import static org.objectweb.asm.tree.AbstractInsnNode.TABLESWITCH_INSN;
import static org.objectweb.asm.tree.AbstractInsnNode.TYPE_INSN;
import static org.objectweb.asm.tree.AbstractInsnNode.VAR_INSN;

import java.util.ArrayDeque;
import java.util.ArrayList;
import java.util.Arrays;
import java.util.Collection;
import java.util.Collections;
import java.util.HashMap;
import java.util.HashSet;
import java.util.Iterator;
import java.util.LinkedList;
import java.util.List;
import java.util.Map;
import java.util.Set;

import com.google.common.base.Optional;
import org.objectweb.asm.Handle;
import org.objectweb.asm.tree.AbstractInsnNode;
import org.objectweb.asm.tree.FieldInsnNode;
import org.objectweb.asm.tree.IincInsnNode;
import org.objectweb.asm.tree.InsnList;
import org.objectweb.asm.tree.InsnNode;
import org.objectweb.asm.tree.IntInsnNode;
import org.objectweb.asm.tree.InvokeDynamicInsnNode;
import org.objectweb.asm.tree.JumpInsnNode;
import org.objectweb.asm.tree.LabelNode;
import org.objectweb.asm.tree.LdcInsnNode;
import org.objectweb.asm.tree.LineNumberNode;
import org.objectweb.asm.tree.LocalVariableNode;
import org.objectweb.asm.tree.LookupSwitchInsnNode;
import org.objectweb.asm.tree.MethodInsnNode;
import org.objectweb.asm.tree.MultiANewArrayInsnNode;
import org.objectweb.asm.tree.TableSwitchInsnNode;
import org.objectweb.asm.tree.TryCatchBlockNode;
import org.objectweb.asm.tree.TypeInsnNode;
import org.objectweb.asm.tree.VarInsnNode;

import com.google.common.collect.ArrayListMultimap;
import com.google.common.collect.HashBasedTable;
import com.google.common.collect.Multimap;
import com.google.common.collect.Table;

import soot.*;
import soot.coffi.Util;
import soot.jimple.AddExpr;
import soot.jimple.ArrayRef;
import soot.jimple.AssignStmt;
import soot.jimple.BinopExpr;
import soot.jimple.CastExpr;
import soot.jimple.CaughtExceptionRef;
import soot.jimple.ClassConstant;
import soot.jimple.ConditionExpr;
import soot.jimple.Constant;
import soot.jimple.DefinitionStmt;
import soot.jimple.DoubleConstant;
import soot.jimple.DynamicInvokeExpr;
import soot.jimple.FieldRef;
import soot.jimple.FloatConstant;
import soot.jimple.GotoStmt;
import soot.jimple.IdentityStmt;
import soot.jimple.InstanceFieldRef;
import soot.jimple.InstanceInvokeExpr;
import soot.jimple.InstanceOfExpr;
import soot.jimple.IntConstant;
import soot.jimple.InvokeExpr;
import soot.jimple.Jimple;
import soot.jimple.JimpleBody;
import soot.jimple.LongConstant;
import soot.jimple.LookupSwitchStmt;
import soot.jimple.MethodHandle;
import soot.jimple.MonitorStmt;
import soot.jimple.NewArrayExpr;
import soot.jimple.NewMultiArrayExpr;
import soot.jimple.NopStmt;
import soot.jimple.NullConstant;
import soot.jimple.ReturnStmt;
import soot.jimple.StringConstant;
import soot.jimple.TableSwitchStmt;
import soot.jimple.ThrowStmt;
import soot.jimple.UnopExpr;
import soot.options.Options;
import soot.tagkit.LineNumberTag;
import soot.tagkit.Tag;
import soot.util.Chain;

/**
 * Generates Jimple bodies from bytecode.
 *
 * @author Aaloan Miftah
 */
final class AsmMethodSource implements MethodSource {

    private static final Operand DWORD_DUMMY = new Operand(null, null);
    private final String module;

    /* -state fields- */
    private int nextLocal;
    private Map<Integer, Local> locals;
    private Multimap<LabelNode, UnitBox> labels;
    private Map<AbstractInsnNode, Unit> units;
    private ArrayList<Operand> stack;
    private Map<AbstractInsnNode, StackFrame> frames;
    private Multimap<LabelNode, UnitBox> trapHandlers;
    private JimpleBody body;
    private int lastLineNumber = -1;
    /* -const fields- */
    private final int maxLocals;
    private final InsnList instructions;
    private final List<LocalVariableNode> localVars;
    private final List<TryCatchBlockNode> tryCatchBlocks;

    private final Set<LabelNode> inlineExceptionLabels = new HashSet<LabelNode>();
    private final Map<LabelNode, Unit> inlineExceptionHandlers = new HashMap<LabelNode, Unit>();

    private final CastAndReturnInliner castAndReturnInliner = new CastAndReturnInliner();

    AsmMethodSource(int maxLocals, InsnList insns,
                    List<LocalVariableNode> localVars,
                    List<TryCatchBlockNode> tryCatchBlocks, String module) {
        this.maxLocals = maxLocals;
        this.instructions = insns;
        this.localVars = localVars;
        this.tryCatchBlocks = tryCatchBlocks;
        this.module = module;
    }

    private StackFrame getFrame(AbstractInsnNode insn) {
        StackFrame frame = frames.get(insn);
        if (frame == null) {
            frame = new StackFrame(this);
            frames.put(insn, frame);
        }
        return frame;
    }

    private SootClass getClassFromScene(String className) {
        if (ModuleUtil.module_mode())
            return ModuleScene.v().getSootClassUnsafe(className, Optional.fromNullable(this.module));

        return Scene.v().getSootClass(className);
    }

    private Local getLocal(int idx) {
        if (idx >= maxLocals)
            throw new IllegalArgumentException("Invalid local index: " + idx);
        Integer i = idx;
        Local l = locals.get(i);
        if (l == null) {
            String name;
            if (localVars != null) {
                name = null;
                for (LocalVariableNode lvn : localVars) {
                    if (lvn.index == idx) {
                        name = lvn.name;
                        break;
                    }
                }
                /* normally for try-catch blocks */
                if (name == null)
                    name = "l" + idx;
            } else {
                name = "l" + idx;
            }
            l = Jimple.v().newLocal(name, UnknownType.v());
            locals.put(i, l);
        }
        return l;
    }

    private void push(Operand opr) {
        stack.add(opr);
    }

    private void pushDual(Operand opr) {
        stack.add(DWORD_DUMMY);
        stack.add(opr);
    }

    private Operand peek() {
        return stack.get(stack.size() - 1);
    }

    private void push(Type t, Operand opr) {
        if (AsmUtil.isDWord(t))
            pushDual(opr);
        else
            push(opr);
    }

    private Operand pop() {
        if (stack.isEmpty())
            throw new RuntimeException("Stack underrun");
        return stack.remove(stack.size() - 1);
    }

    private Operand popDual() {
        Operand o = pop();
        Operand o2 = pop();
        if (o2 != DWORD_DUMMY && o2 != o)
            throw new AssertionError("Not dummy operand, " + o2.value + " -- " + o.value);
        return o;
    }

    private Operand pop(Type t) {
        return AsmUtil.isDWord(t) ? popDual() : pop();
    }

    private Operand popLocal(Operand o) {
        Value v = o.value;
        Local l = o.stack;
        if (l == null && !(v instanceof Local)) {
            l = o.stack = newStackLocal();
            setUnit(o.insn, Jimple.v().newAssignStmt(l, v));
            o.updateBoxes();
        }
        return o;
    }

    private Operand popImmediate(Operand o) {
        Value v = o.value;
        Local l = o.stack;
        if (l == null && !(v instanceof Local) && !(v instanceof Constant)) {
            l = o.stack = newStackLocal();
            setUnit(o.insn, Jimple.v().newAssignStmt(l, v));
            o.updateBoxes();
        }
        return o;
    }

    private Operand popStackConst(Operand o) {
        Value v = o.value;
        Local l = o.stack;
        if (l == null && !(v instanceof Constant)) {
            l = o.stack = newStackLocal();
            setUnit(o.insn, Jimple.v().newAssignStmt(l, v));
            o.updateBoxes();
        }
        return o;
    }

    private Operand popLocal() {
        return popLocal(pop());
    }

    private Operand popLocalDual() {
        return popLocal(popDual());
    }

    @SuppressWarnings("unused")
    private Operand popLocal(Type t) {
        return AsmUtil.isDWord(t) ? popLocalDual() : popLocal();
    }

    private Operand popImmediate() {
        return popImmediate(pop());
    }

    private Operand popImmediateDual() {
        return popImmediate(popDual());
    }

    private Operand popImmediate(Type t) {
        return AsmUtil.isDWord(t) ? popImmediateDual() : popImmediate();
    }

    private Operand popStackConst() {
        return popStackConst(pop());
    }

    private Operand popStackConstDual() {
        return popStackConst(popDual());
    }

    @SuppressWarnings("unused")
    private Operand popStackConst(Type t) {
        return AsmUtil.isDWord(t) ? popStackConstDual() : popStackConst();
    }

    void setUnit(AbstractInsnNode insn, Unit u) {
        if (Options.v().keep_line_number() && lastLineNumber >= 0) {
            Tag lineTag = u.getTag("LineNumberTag");
            if (lineTag == null) {
                lineTag = new LineNumberTag(lastLineNumber);
                u.addTag(lineTag);
            } else if (((LineNumberTag) lineTag).getLineNumber() != lastLineNumber)
                throw new RuntimeException("Line tag mismatch");
        }

        Unit o = units.put(insn, u);
        if (o != null)
            throw new AssertionError(insn.getOpcode() + " already has a unit, " + o);
    }

    void mergeUnits(AbstractInsnNode insn, Unit u) {
        Unit prev = units.put(insn, u);
        if (prev != null) {
            Unit merged = new UnitContainer(prev, u);
            units.put(insn, merged);
        }
    }

    Local newStackLocal() {
        Integer idx = nextLocal++;
        Local l = Jimple.v().newLocal("$stack" + idx, UnknownType.v());
        locals.put(idx, l);
        return l;
    }

    @SuppressWarnings("unchecked")
    <A extends Unit> A getUnit(AbstractInsnNode insn) {
        return (A) units.get(insn);
    }

    private void assignReadOps(Local l) {
        if (stack.isEmpty())
            return;
        for (Operand opr : stack) {
            if (opr == DWORD_DUMMY ||
                    opr.stack != null ||
                    (l == null && opr.value instanceof Local))
                continue;
            if (l != null && !opr.value.equivTo(l)) {
                List<ValueBox> uses = opr.value.getUseBoxes();
                boolean noref = true;
                for (ValueBox use : uses) {
                    Value val = use.getValue();
                    if (val.equivTo(l)) {
                        noref = false;
                        break;
                    }
                }
                if (noref)
                    continue;
            }
            int op = opr.insn.getOpcode();
            if (l == null && op != GETFIELD && op != GETSTATIC &&
                    (op < IALOAD && op > SALOAD))
                continue;
            Local stack = newStackLocal();
            opr.stack = stack;
            AssignStmt as = Jimple.v().newAssignStmt(stack, opr.value);
            opr.updateBoxes();
            setUnit(opr.insn, as);
        }
    }

    private void convertGetFieldInsn(FieldInsnNode insn) {
        StackFrame frame = getFrame(insn);
        Operand[] out = frame.out();
        Operand opr;
        Type type;
        if (out == null) {
            SootClass declClass = this.getClassFromScene(AsmUtil.toQualifiedName(insn.owner));
            type = AsmUtil.toJimpleType(insn.desc, Optional.fromNullable(this.body.getMethod().getDeclaringClass().moduleName));
            Value val;
            SootFieldRef ref;
            if (insn.getOpcode() == GETSTATIC) {
                ref = Scene.v().makeFieldRef(declClass, insn.name, type, true);
                val = Jimple.v().newStaticFieldRef(ref);
            } else {
                Operand base = popLocal();
                ref = Scene.v().makeFieldRef(declClass, insn.name, type, false);
                InstanceFieldRef ifr =
                        Jimple.v().newInstanceFieldRef(
                                base.stackOrValue(), ref);
                val = ifr;
                base.addBox(ifr.getBaseBox());
                frame.in(base);
                frame.boxes(ifr.getBaseBox());
            }
            opr = new Operand(insn, val);
            frame.out(opr);
        } else {
            opr = out[0];
            type = opr.<FieldRef>value().getFieldRef().type();
            if (insn.getOpcode() == GETFIELD)
                frame.mergeIn(pop());
        }
        push(type, opr);
    }

    private void convertPutFieldInsn(FieldInsnNode insn) {
        boolean instance = insn.getOpcode() == PUTFIELD;
        StackFrame frame = getFrame(insn);
        Operand[] out = frame.out();
        Operand opr, rvalue;
        Type type;
        if (out == null) {
            SootClass declClass = this.getClassFromScene(AsmUtil.toQualifiedName(insn.owner));
            type = AsmUtil.toJimpleType(insn.desc, Optional.fromNullable(this.body.getMethod().getDeclaringClass().moduleName));
            Value val;
            SootFieldRef ref;
            rvalue = popImmediate(type);
            if (!instance) {
                ref = Scene.v().makeFieldRef(declClass, insn.name, type, true);
                val = Jimple.v().newStaticFieldRef(ref);
                frame.in(rvalue);
            } else {
                Operand base = popLocal();
                ref = Scene.v().makeFieldRef(declClass, insn.name, type, false);
                InstanceFieldRef ifr =
                        Jimple.v().newInstanceFieldRef(
                                base.stackOrValue(), ref);
                val = ifr;
                base.addBox(ifr.getBaseBox());
                frame.in(rvalue, base);
            }
            opr = new Operand(insn, val);
            frame.out(opr);
            AssignStmt as = Jimple.v().newAssignStmt(val, rvalue.stackOrValue());
            rvalue.addBox(as.getRightOpBox());
            if (!instance) {
                frame.boxes(as.getRightOpBox());
            } else {
                frame.boxes(as.getRightOpBox(),
                        ((InstanceFieldRef) val).getBaseBox());
            }
            setUnit(insn, as);
        } else {
            opr = out[0];
            type = opr.<FieldRef>value().getFieldRef().type();
            rvalue = pop(type);
            if (!instance) {
                /* PUTSTATIC only needs one operand on the stack, the rvalue */
                frame.mergeIn(rvalue);
            } else {
				/* PUTFIELD has a rvalue and a base */
                frame.mergeIn(rvalue, pop());
            }
        }
		/*
		 * in case any static field or array is read from, and the static constructor
		 * or the field this instruction writes to, modifies that field, write out any
		 * previous read from field/array
		 */
        assignReadOps(null);
    }

    private void convertFieldInsn(FieldInsnNode insn) {
        int op = insn.getOpcode();
        if (op == GETSTATIC || op == GETFIELD)
            convertGetFieldInsn(insn);
        else
            convertPutFieldInsn(insn);
    }

    private void convertIincInsn(IincInsnNode insn) {
        Local local = getLocal(insn.var);
        assignReadOps(local);
        if (!units.containsKey(insn)) {
            AddExpr add = Jimple.v().newAddExpr(local, IntConstant.v(insn.incr));
            setUnit(insn, Jimple.v().newAssignStmt(local, add));
        }
    }

    private void convertConstInsn(InsnNode insn) {
        int op = insn.getOpcode();
        StackFrame frame = getFrame(insn);
        Operand[] out = frame.out();
        Operand opr;
        if (out == null) {
            Value v;
            if (op == ACONST_NULL)
                v = NullConstant.v();
            else if (op >= ICONST_M1 && op <= ICONST_5)
                v = IntConstant.v(op - ICONST_0);
            else if (op == LCONST_0 || op == LCONST_1)
                v = LongConstant.v(op - LCONST_0);
            else if (op >= FCONST_0 && op <= FCONST_2)
                v = FloatConstant.v(op - FCONST_0);
            else if (op == DCONST_0 || op == DCONST_1)
                v = DoubleConstant.v(op - DCONST_0);
            else
                throw new AssertionError("Unknown constant opcode: " + op);
            opr = new Operand(insn, v);
            frame.out(opr);
        } else {
            opr = out[0];
        }
        if (op == LCONST_0 || op == LCONST_1 ||
                op == DCONST_0 || op == DCONST_1) {
            pushDual(opr);
        } else {
            push(opr);
        }
    }

    private void convertArrayLoadInsn(InsnNode insn) {
        StackFrame frame = getFrame(insn);
        Operand[] out = frame.out();
        Operand opr;
        if (out == null) {
            Operand indx = popImmediate();
            Operand base = popImmediate();
            ArrayRef ar = Jimple.v().newArrayRef(
                    base.stackOrValue(), indx.stackOrValue());
            indx.addBox(ar.getIndexBox());
            base.addBox(ar.getBaseBox());
            opr = new Operand(insn, ar);
            frame.in(indx, base);
            frame.boxes(ar.getIndexBox(), ar.getBaseBox());
            frame.out(opr);
        } else {
            opr = out[0];
            frame.mergeIn(pop(), pop());
        }
        int op = insn.getOpcode();
        if (op == DALOAD || op == LALOAD)
            pushDual(opr);
        else
            push(opr);
    }

    private void convertArrayStoreInsn(InsnNode insn) {
        int op = insn.getOpcode();
        boolean dword = op == LASTORE || op == DASTORE;
        StackFrame frame = getFrame(insn);
        if (!units.containsKey(insn)) {
            Operand valu = dword ? popImmediateDual() : popImmediate();
            Operand indx = popImmediate();
            Operand base = popLocal();
            ArrayRef ar = Jimple.v().newArrayRef(
                    base.stackOrValue(), indx.stackOrValue());
            indx.addBox(ar.getIndexBox());
            base.addBox(ar.getBaseBox());
            AssignStmt as = Jimple.v().newAssignStmt(ar, valu.stackOrValue());
            valu.addBox(as.getRightOpBox());
            frame.in(valu, indx, base);
            frame.boxes(as.getRightOpBox(),
                    ar.getIndexBox(), ar.getBaseBox());
            setUnit(insn, as);
        } else {
            frame.mergeIn(dword ? popDual() : pop(), pop(), pop());
        }
    }
	
	/*
	 * Following version is more complex,
	 * using stack frames as opposed to simply swapping
	 */
	/*StackFrame frame = getFrame(insn);
	Operand[] out = frame.out();
	Operand dup, dup2 = null, dupd, dupd2 = null;
	if (out == null) {
		dupd = popImmediate();
		dup = new Operand(insn, dupd.stackOrValue());
		if (dword) {
			dupd2 = peek();
			if (dupd2 == DWORD_DUMMY) {
				pop();
				dupd2 = dupd;
			} else {
				dupd2 = popImmediate();
			}
			dup2 = new Operand(insn, dupd2.stackOrValue());
			frame.out(dup, dup2);
			frame.in(dupd, dupd2);
		} else {
			frame.out(dup);
			frame.in(dupd);
		}
	} else {
		dupd = pop();
		dup = out[0];
		if (dword) {
			dupd2 = pop();
			if (dupd2 == DWORD_DUMMY)
				dupd2 = dupd;
			dup2 = out[1];
			frame.mergeIn(dupd, dupd2);
		} else {
			frame.mergeIn(dupd);
		}
	}*/

    private void convertDupInsn(InsnNode insn) {
        int op = insn.getOpcode();

        // Get the top stack value which we need in either case
        Operand dupd = popImmediate();
        Operand dupd2 = null;

        // Some instructions allow operands that take two registers
        boolean dword = op == DUP2 || op == DUP2_X1 || op == DUP2_X2;
        if (dword) {
            if (peek() == DWORD_DUMMY) {
                pop();
                dupd2 = dupd;
            } else
                dupd2 = popImmediate();
        }

        if (op == DUP) {
            // val -> val, val
            push(dupd);
            push(dupd);
        } else if (op == DUP_X1) {
            // val2, val1 -> val1, val2, val1
            // value1, value2 must not be of type double or long
            Operand o2 = popImmediate();
            push(dupd);
            push(o2);
            push(dupd);
        } else if (op == DUP_X2) {
            // value3, value2, value1 -> value1, value3, value2, value1
            Operand o2 = popImmediate();
            Operand o3 = peek() == DWORD_DUMMY ? pop() : popImmediate();
            push(dupd);
            push(o3);
            push(o2);
            push(dupd);
        } else if (op == DUP2) {
            // value2, value1 -> value2, value1, value2, value1
            push(dupd2);
            push(dupd);
            push(dupd2);
            push(dupd);
        } else if (op == DUP2_X1) {
            // value3, value2, value1 -> value2, value1, value3, value2, value1
            // Attention: value2 may be
            Operand o2 = popImmediate();
            push(dupd2);
            push(dupd);
            push(o2);
            push(dupd2);
            push(dupd);
        } else if (op == DUP2_X2) {
            // (value4, value3), (value2, value1) -> (value2, value1), (value4, value3), (value2, value1)
            Operand o2 = popImmediate();
            Operand o2h = peek() == DWORD_DUMMY ? pop() : popImmediate();
            push(dupd2);
            push(dupd);
            push(o2h);
            push(o2);
            push(dupd2);
            push(dupd);
        }
    }

    private void convertBinopInsn(InsnNode insn) {
        int op = insn.getOpcode();
        boolean dword = op == DADD || op == LADD ||
                op == DSUB || op == LSUB ||
                op == DMUL || op == LMUL ||
                op == DDIV || op == LDIV ||
                op == DREM || op == LREM ||
                op == LSHL || op == LSHR ||
                op == LUSHR || op == LAND ||
                op == LOR || op == LXOR ||
                op == LCMP || op == DCMPL ||
                op == DCMPG;
        StackFrame frame = getFrame(insn);
        Operand[] out = frame.out();
        Operand opr;
        if (out == null) {
            Operand op2 = (dword && op != LSHL && op != LSHR && op != LUSHR) ?
                    popImmediateDual() : popImmediate();
            Operand op1 = dword ? popImmediateDual() : popImmediate();
            Value v1 = op1.stackOrValue();
            Value v2 = op2.stackOrValue();
            BinopExpr binop;
            if (op >= IADD && op <= DADD)
                binop = Jimple.v().newAddExpr(v1, v2);
            else if (op >= ISUB && op <= DSUB)
                binop = Jimple.v().newSubExpr(v1, v2);
            else if (op >= IMUL && op <= DMUL)
                binop = Jimple.v().newMulExpr(v1, v2);
            else if (op >= IDIV && op <= DDIV)
                binop = Jimple.v().newDivExpr(v1, v2);
            else if (op >= IREM && op <= DREM)
                binop = Jimple.v().newRemExpr(v1, v2);
            else if (op >= ISHL && op <= LSHL)
                binop = Jimple.v().newShlExpr(v1, v2);
            else if (op >= ISHR && op <= LSHR)
                binop = Jimple.v().newShrExpr(v1, v2);
            else if (op >= IUSHR && op <= LUSHR)
                binop = Jimple.v().newUshrExpr(v1, v2);
            else if (op >= IAND && op <= LAND)
                binop = Jimple.v().newAndExpr(v1, v2);
            else if (op >= IOR && op <= LOR)
                binop = Jimple.v().newOrExpr(v1, v2);
            else if (op >= IXOR && op <= LXOR)
                binop = Jimple.v().newXorExpr(v1, v2);
            else if (op == LCMP)
                binop = Jimple.v().newCmpExpr(v1, v2);
            else if (op == FCMPL || op == DCMPL)
                binop = Jimple.v().newCmplExpr(v1, v2);
            else if (op == FCMPG || op == DCMPG)
                binop = Jimple.v().newCmpgExpr(v1, v2);
            else
                throw new AssertionError("Unknown binop: " + op);
            op1.addBox(binop.getOp1Box());
            op2.addBox(binop.getOp2Box());
            opr = new Operand(insn, binop);
            frame.in(op2, op1);
            frame.boxes(binop.getOp2Box(), binop.getOp1Box());
            frame.out(opr);
        } else {
            opr = out[0];
            if (dword) {
                if (op != LSHL && op != LSHR && op != LUSHR)
                    frame.mergeIn(popDual(), popDual());
                else
                    frame.mergeIn(pop(), popDual());
            } else {
                frame.mergeIn(pop(), pop());
            }
        }
        if (dword && (op < LCMP || op > DCMPG))
            pushDual(opr);
        else
            push(opr);
    }

    private void convertUnopInsn(InsnNode insn) {
        int op = insn.getOpcode();
        boolean dword = op == LNEG || op == DNEG;
        StackFrame frame = getFrame(insn);
        Operand[] out = frame.out();
        Operand opr;
        if (out == null) {
            Operand op1 = dword ? popImmediateDual() : popImmediate();
            Value v1 = op1.stackOrValue();
            UnopExpr unop;
            if (op >= INEG && op <= DNEG)
                unop = Jimple.v().newNegExpr(v1);
            else if (op == ARRAYLENGTH)
                unop = Jimple.v().newLengthExpr(v1);
            else
                throw new AssertionError("Unknown unop: " + op);
            op1.addBox(unop.getOpBox());
            opr = new Operand(insn, unop);
            frame.in(op1);
            frame.boxes(unop.getOpBox());
            frame.out(opr);
        } else {
            opr = out[0];
            frame.mergeIn(dword ? popDual() : pop());
        }
        if (dword)
            pushDual(opr);
        else
            push(opr);
    }

    private void convertPrimCastInsn(InsnNode insn) {
        int op = insn.getOpcode();
        boolean tod = op == I2L || op == I2D ||
                op == F2L || op == F2D ||
                op == D2L || op == L2D;
        boolean fromd = op == D2L || op == L2D ||
                op == D2I || op == L2I ||
                op == D2F || op == L2F;
        StackFrame frame = getFrame(insn);
        Operand[] out = frame.out();
        Operand opr;
        if (out == null) {
            Type totype;
            if (op == I2L || op == F2L || op == D2L)
                totype = LongType.v();
            else if (op == L2I || op == F2I || op == D2I)
                totype = IntType.v();
            else if (op == I2F || op == L2F || op == D2F)
                totype = FloatType.v();
            else if (op == I2D || op == L2D || op == F2D)
                totype = DoubleType.v();
            else if (op == I2B)
                totype = ByteType.v();
            else if (op == I2S)
                totype = ShortType.v();
            else if (op == I2C)
                totype = CharType.v();
            else
                throw new AssertionError("Unknonw prim cast op: " + op);
            Operand val = fromd ? popImmediateDual() : popImmediate();
            CastExpr cast = Jimple.v().newCastExpr(val.stackOrValue(), totype);
            opr = new Operand(insn, cast);
            val.addBox(cast.getOpBox());
            frame.in(val);
            frame.boxes(cast.getOpBox());
            frame.out(opr);
        } else {
            opr = out[0];
            frame.mergeIn(fromd ? popDual() : pop());
        }
        if (tod)
            pushDual(opr);
        else
            push(opr);
    }

    private void convertReturnInsn(InsnNode insn) {
        int op = insn.getOpcode();
        boolean dword = op == LRETURN || op == DRETURN;
        StackFrame frame = getFrame(insn);
        if (!units.containsKey(insn)) {
            Operand val = dword ? popImmediateDual() : popImmediate();
            ReturnStmt ret = Jimple.v().newReturnStmt(val.stackOrValue());
            val.addBox(ret.getOpBox());
            frame.in(val);
            frame.boxes(ret.getOpBox());
            setUnit(insn, ret);
        } else {
            frame.mergeIn(dword ? popDual() : pop());
        }
    }

    private void convertInsn(InsnNode insn) {
        int op = insn.getOpcode();
        if (op == NOP) {
			/*
			 * We can ignore NOP instructions, but
			 * for completeness, we handle them
			 */
            if (!units.containsKey(insn))
                units.put(insn, Jimple.v().newNopStmt());
        } else if (op >= ACONST_NULL && op <= DCONST_1) {
            convertConstInsn(insn);
        } else if (op >= IALOAD && op <= SALOAD) {
            convertArrayLoadInsn(insn);
        } else if (op >= IASTORE && op <= SASTORE) {
            convertArrayStoreInsn(insn);
        } else if (op == POP) {
            popImmediate();
        } else if (op == POP2) {
            popImmediate();
            if (peek() == DWORD_DUMMY)
                pop();
            else
                popImmediate();
        } else if (op >= DUP && op <= DUP2_X2) {
            convertDupInsn((InsnNode) insn);
        } else if (op == SWAP) {
            Operand o1 = popImmediate();
            Operand o2 = popImmediate();
            push(o1);
            push(o2);
        } else if ((op >= IADD && op <= DREM) ||
                (op >= ISHL && op <= LXOR) ||
                (op >= LCMP && op <= DCMPG)) {
            convertBinopInsn((InsnNode) insn);
        } else if ((op >= INEG && op <= DNEG) ||
                op == ARRAYLENGTH) {
            convertUnopInsn(insn);
        } else if (op >= I2L && op <= I2S) {
            convertPrimCastInsn(insn);
        } else if (op >= IRETURN && op <= ARETURN) {
            convertReturnInsn(insn);
        } else if (op == RETURN) {
            if (!units.containsKey(insn))
                setUnit(insn, Jimple.v().newReturnVoidStmt());
        } else if (op == ATHROW) {
            StackFrame frame = getFrame(insn);
            Operand opr;
            if (!units.containsKey(insn)) {
                opr = popImmediate();
                ThrowStmt ts = Jimple.v().newThrowStmt(opr.stackOrValue());
                opr.addBox(ts.getOpBox());
                frame.in(opr);
                frame.out(opr);
                frame.boxes(ts.getOpBox());
                setUnit(insn, ts);
            } else {
                opr = pop();
                frame.mergeIn(opr);
            }
            push(opr);
        } else if (op == MONITORENTER || op == MONITOREXIT) {
            StackFrame frame = getFrame(insn);
            if (!units.containsKey(insn)) {
                Operand opr = popStackConst();
                MonitorStmt ts = op == MONITORENTER ?
                        Jimple.v().newEnterMonitorStmt(opr.stackOrValue()) :
                        Jimple.v().newExitMonitorStmt(opr.stackOrValue());
                opr.addBox(ts.getOpBox());
                frame.in(opr);
                frame.boxes(ts.getOpBox());
                setUnit(insn, ts);
            } else {
                frame.mergeIn(pop());
            }
        } else {
            throw new AssertionError("Unknown insn op: " + op);
        }
    }

    private void convertIntInsn(IntInsnNode insn) {
        int op = insn.getOpcode();
        StackFrame frame = getFrame(insn);
        Operand[] out = frame.out();
        Operand opr;
        if (out == null) {
            Value v;
            if (op == BIPUSH || op == SIPUSH) {
                v = IntConstant.v(insn.operand);
            } else {
                Type type;
                switch (insn.operand) {
                    case T_BOOLEAN:
                        type = BooleanType.v();
                        break;
                    case T_CHAR:
                        type = CharType.v();
                        break;
                    case T_FLOAT:
                        type = FloatType.v();
                        break;
                    case T_DOUBLE:
                        type = DoubleType.v();
                        break;
                    case T_BYTE:
                        type = ByteType.v();
                        break;
                    case T_SHORT:
                        type = ShortType.v();
                        break;
                    case T_INT:
                        type = IntType.v();
                        break;
                    case T_LONG:
                        type = LongType.v();
                        break;
                    default:
                        throw new AssertionError("Unknown NEWARRAY type!");
                }
                Operand size = popImmediate();
                NewArrayExpr anew = Jimple.v().newNewArrayExpr(type, size.stackOrValue());
                size.addBox(anew.getSizeBox());
                frame.in(size);
                frame.boxes(anew.getSizeBox());
                v = anew;
            }
            opr = new Operand(insn, v);
            frame.out(opr);
        } else {
            opr = out[0];
            if (op == NEWARRAY)
                frame.mergeIn(pop());
        }
        push(opr);
    }

    private void convertJumpInsn(JumpInsnNode insn) {
        int op = insn.getOpcode();
        if (op == GOTO) {
            if (!units.containsKey(insn)) {
                UnitBox box = Jimple.v().newStmtBox(null);
                labels.put(insn.label, box);
                setUnit(insn, Jimple.v().newGotoStmt(box));
            }
            return;
        }
		/* must be ifX insn */
        StackFrame frame = getFrame(insn);
        if (!units.containsKey(insn)) {
            Operand val = popImmediate();
            Value v = val.stackOrValue();
            ConditionExpr cond;
            if (op >= IF_ICMPEQ && op <= IF_ACMPNE) {
                Operand val1 = popImmediate();
                Value v1 = val1.stackOrValue();
                if (op == IF_ICMPEQ)
                    cond = Jimple.v().newEqExpr(v1, v);
                else if (op == IF_ICMPNE)
                    cond = Jimple.v().newNeExpr(v1, v);
                else if (op == IF_ICMPLT)
                    cond = Jimple.v().newLtExpr(v1, v);
                else if (op == IF_ICMPGE)
                    cond = Jimple.v().newGeExpr(v1, v);
                else if (op == IF_ICMPGT)
                    cond = Jimple.v().newGtExpr(v1, v);
                else if (op == IF_ICMPLE)
                    cond = Jimple.v().newLeExpr(v1, v);
                else if (op == IF_ACMPEQ)
                    cond = Jimple.v().newEqExpr(v1, v);
                else if (op == IF_ACMPNE)
                    cond = Jimple.v().newNeExpr(v1, v);
                else
                    throw new AssertionError("Unknown if op: " + op);
                val1.addBox(cond.getOp1Box());
                val.addBox(cond.getOp2Box());
                frame.boxes(cond.getOp2Box(), cond.getOp1Box());
                frame.in(val, val1);
            } else {
                if (op == IFEQ)
                    cond = Jimple.v().newEqExpr(v, IntConstant.v(0));
                else if (op == IFNE)
                    cond = Jimple.v().newNeExpr(v, IntConstant.v(0));
                else if (op == IFLT)
                    cond = Jimple.v().newLtExpr(v, IntConstant.v(0));
                else if (op == IFGE)
                    cond = Jimple.v().newGeExpr(v, IntConstant.v(0));
                else if (op == IFGT)
                    cond = Jimple.v().newGtExpr(v, IntConstant.v(0));
                else if (op == IFLE)
                    cond = Jimple.v().newLeExpr(v, IntConstant.v(0));
                else if (op == IFNULL)
                    cond = Jimple.v().newEqExpr(v, NullConstant.v());
                else if (op == IFNONNULL)
                    cond = Jimple.v().newNeExpr(v, NullConstant.v());
                else
                    throw new AssertionError("Unknown if op: " + op);
                val.addBox(cond.getOp1Box());
                frame.boxes(cond.getOp1Box());
                frame.in(val);
            }
            UnitBox box = Jimple.v().newStmtBox(null);
            labels.put(insn.label, box);
            setUnit(insn, Jimple.v().newIfStmt(cond, box));
        } else {
            if (op >= IF_ICMPEQ && op <= IF_ACMPNE)
                frame.mergeIn(pop(), pop());
            else
                frame.mergeIn(pop());
        }
    }

    private void convertLdcInsn(LdcInsnNode insn) {
        Object val = insn.cst;
        boolean dword = val instanceof Long || val instanceof Double;
        StackFrame frame = getFrame(insn);
        Operand[] out = frame.out();
        Operand opr;
        if (out == null) {
            Value v = toSootValue(val);
            opr = new Operand(insn, v);
            frame.out(opr);
        } else {
            opr = out[0];
        }
        if (dword)
            pushDual(opr);
        else
            push(opr);
    }

    private Value toSootValue(Object val) throws AssertionError {
        Value v;
        if (val instanceof Integer)
            v = IntConstant.v((Integer) val);
        else if (val instanceof Float)
            v = FloatConstant.v((Float) val);
        else if (val instanceof Long)
            v = LongConstant.v((Long) val);
        else if (val instanceof Double)
            v = DoubleConstant.v((Double) val);
        else if (val instanceof String)
            v = StringConstant.v(val.toString());
        else if (val instanceof org.objectweb.asm.Type)
            v = ClassConstant.v(((org.objectweb.asm.Type) val).getDescriptor());
        else if (val instanceof Handle)
            v = MethodHandle.v(toSootMethodRef((Handle) val), ((Handle) val).getTag());
        else
            throw new AssertionError("Unknown constant type: " + val.getClass());
        return v;
    }

    private void convertLookupSwitchInsn(LookupSwitchInsnNode insn) {
        StackFrame frame = getFrame(insn);
        if (units.containsKey(insn)) {
            frame.mergeIn(pop());
            return;
        }
        Operand key = popImmediate();
        UnitBox dflt = Jimple.v().newStmtBox(null);

        List<UnitBox> targets = new ArrayList<UnitBox>(insn.labels.size());
        labels.put(insn.dflt, dflt);
        for (LabelNode ln : insn.labels) {
            UnitBox box = Jimple.v().newStmtBox(null);
            targets.add(box);
            labels.put(ln, box);
        }

        List<IntConstant> keys = new ArrayList<IntConstant>(insn.keys.size());
        for (Integer i : insn.keys)
            keys.add(IntConstant.v(i));

        LookupSwitchStmt lss = Jimple.v().newLookupSwitchStmt(key.stackOrValue(),
                keys, targets, dflt);
        key.addBox(lss.getKeyBox());
        frame.in(key);
        frame.boxes(lss.getKeyBox());
        setUnit(insn, lss);
    }

    private void convertMethodInsn(MethodInsnNode insn) {
        int op = insn.getOpcode();
        boolean instance = op != INVOKESTATIC;
        StackFrame frame = getFrame(insn);
        Operand[] out = frame.out();
        Operand opr;
        Type returnType;
        if (out == null) {
            String clsName = AsmUtil.toQualifiedName(insn.owner);
            if (clsName.charAt(0) == '[')
                clsName = "java.lang.Object";
            SootClass cls = this.getClassFromScene(clsName);

            List<Type> sigTypes = AsmUtil.toJimpleDesc(insn.desc, Optional.fromNullable(this.body.getMethod().getDeclaringClass().moduleName));
            returnType = sigTypes.remove(sigTypes.size() - 1);
            SootMethodRef ref =
                    Scene.v().makeMethodRef(cls, insn.name, sigTypes, returnType, !instance);
            int nrArgs = sigTypes.size();
            final Operand[] args;
            List<Value> argList = Collections.emptyList();
            if (!instance) {
                args = nrArgs == 0 ? null : new Operand[nrArgs];
                if (args != null)
                    argList = new ArrayList<Value>(nrArgs);
            } else {
                args = new Operand[nrArgs + 1];
                if (nrArgs != 0)
                    argList = new ArrayList<Value>(nrArgs);
            }
            while (nrArgs-- != 0) {
                args[nrArgs] = popImmediate(sigTypes.get(nrArgs));
                argList.add(args[nrArgs].stackOrValue());
            }
            if (argList.size() > 1)
                Collections.reverse(argList);
            if (instance)
                args[args.length - 1] = popLocal();
            ValueBox[] boxes = args == null ? null : new ValueBox[args.length];
            InvokeExpr invoke;
            if (!instance) {
                invoke = Jimple.v().newStaticInvokeExpr(ref, argList);
            } else {
                Local base = (Local) args[args.length - 1].stackOrValue();
                InstanceInvokeExpr iinvoke;
                if (op == INVOKESPECIAL)
                    iinvoke = Jimple.v().newSpecialInvokeExpr(base, ref, argList);
                else if (op == INVOKEVIRTUAL)
                    iinvoke = Jimple.v().newVirtualInvokeExpr(base, ref, argList);
                else if (op == INVOKEINTERFACE)
                    iinvoke = Jimple.v().newInterfaceInvokeExpr(base, ref, argList);
                else
                    throw new AssertionError("Unknown invoke op:" + op);
                boxes[boxes.length - 1] = iinvoke.getBaseBox();
                args[args.length - 1].addBox(boxes[boxes.length - 1]);
                invoke = iinvoke;
            }
            if (boxes != null) {
                for (int i = 0; i != sigTypes.size(); i++) {
                    boxes[i] = invoke.getArgBox(i);
                    args[i].addBox(boxes[i]);
                }
                frame.boxes(boxes);
                frame.in(args);
            }
            opr = new Operand(insn, invoke);
            frame.out(opr);
        } else {
            opr = out[0];
            InvokeExpr expr = (InvokeExpr) opr.value;
            List<Type> types = expr.getMethodRef().parameterTypes();
            Operand[] oprs;
            int nrArgs = types.size();
            if (expr.getMethodRef().isStatic())
                oprs = nrArgs == 0 ? null : new Operand[nrArgs];
            else
                oprs = new Operand[nrArgs + 1];
            if (oprs != null) {
                while (nrArgs-- != 0) {
                    oprs[nrArgs] = pop(types.get(nrArgs));
                }
                if (!expr.getMethodRef().isStatic())
                    oprs[oprs.length - 1] = pop();
                frame.mergeIn(oprs);
                nrArgs = types.size();
            }
            returnType = expr.getMethodRef().returnType();
        }
        if (AsmUtil.isDWord(returnType))
            pushDual(opr);
        else if (!(returnType instanceof VoidType))
            push(opr);
        else if (!units.containsKey(insn))
            setUnit(insn, Jimple.v().newInvokeStmt(opr.value));
		/*
		 * assign all read ops in case the method modifies any of the fields
		 */
<<<<<<< HEAD
        assignReadOps(null);
    }

    private void convertInvokeDynamicInsn(InvokeDynamicInsnNode insn) {
        StackFrame frame = getFrame(insn);
        Operand[] out = frame.out();
        Operand opr;
        Type returnType;
        if (out == null) {
            //convert info on bootstrap method
            SootMethodRef bsmMethodRef = toSootMethodRef(insn.bsm);
            List<Value> bsmMethodArgs = new ArrayList<Value>(insn.bsmArgs.length);
            for (Object bsmArg : insn.bsmArgs) {
                bsmMethodArgs.add(toSootValue(bsmArg));
            }

            // create ref to actual method
            SootClass bclass = Scene.v().getSootClass(SootClass.INVOKEDYNAMIC_DUMMY_CLASS_NAME);

            // Generate parameters & returnType & parameterTypes
            Type[] types = Util.v().jimpleTypesOfFieldOrMethodDescriptor(insn.desc);
            int nrArgs = types.length-1;
            List<Type> parameterTypes = new ArrayList<Type>(nrArgs);
            List<Value> methodArgs = new ArrayList<Value>(nrArgs);

            Operand[] args = new Operand[nrArgs];
            ValueBox[] boxes = new ValueBox[nrArgs];

            // Beware: Call stack is FIFO, Jimple is linear

            while (nrArgs-- != 0) {
                parameterTypes.add(types[nrArgs]);
                args[nrArgs] = popImmediate(types[nrArgs]);
                methodArgs.add(args[nrArgs].stackOrValue());
            }
            if (methodArgs.size() > 1) {
                Collections.reverse(methodArgs);    // Call stack is FIFO, Jimple is linear
                Collections.reverse(parameterTypes);
            }
            returnType = types[types.length - 1];

            // we always model invokeDynamic method refs as static method references
            // of methods on the type SootClass.INVOKEDYNAMIC_DUMMY_CLASS_NAME
            SootMethodRef methodRef = Scene.v().makeMethodRef(bclass, insn.name, parameterTypes, returnType, true);

            DynamicInvokeExpr indy = Jimple.v().newDynamicInvokeExpr(bsmMethodRef,
                    bsmMethodArgs, methodRef, insn.bsm.getTag(), methodArgs);
            //FIXME: adapted code here since invocation was wrong
            if (boxes != null) {
                for (int i = 0; i < types.length - 1; i++) {
                    boxes[i] = indy.getArgBox(i);
                    args[i].addBox(boxes[i]);
                }

                frame.boxes(boxes);
                frame.in(args);
            }
                opr = new Operand(insn, indy);
                frame.out(opr);
            } else {
            opr = out[0];
            InvokeExpr expr = (InvokeExpr) opr.value;
            List<Type> types = expr.getMethodRef().parameterTypes();
            Operand[] oprs;
            int nrArgs = types.size();
            if (expr.getMethodRef().isStatic())
                oprs = nrArgs == 0 ? null : new Operand[nrArgs];
            else
                oprs = new Operand[nrArgs + 1];
            if (oprs != null) {
                while (nrArgs-- != 0) {
                    oprs[nrArgs] = pop(types.get(nrArgs));
                }
                if (!expr.getMethodRef().isStatic())
                    oprs[oprs.length - 1] = pop();
                frame.mergeIn(oprs);
                nrArgs = types.size();
            }
            returnType = expr.getMethodRef().returnType();
        }
        if (AsmUtil.isDWord(returnType))
            pushDual(opr);
        else if (!(returnType instanceof VoidType))
            push(opr);
        else if (!units.containsKey(insn))
            setUnit(insn, Jimple.v().newInvokeStmt(opr.value));
=======
		assignReadOps(null);
	}
	
	private void convertInvokeDynamicInsn(InvokeDynamicInsnNode insn) {
		StackFrame frame = getFrame(insn);
		Operand[] out = frame.out();
		Operand opr;
		Type returnType;
		if (out == null) {
			//convert info on bootstrap method
			SootMethodRef bsmMethodRef = toSootMethodRef(insn.bsm);
			List<Value> bsmMethodArgs = new ArrayList<Value>(insn.bsmArgs.length);
			for (Object bsmArg : insn.bsmArgs) {
				bsmMethodArgs.add(toSootValue(bsmArg));
			}

			// create ref to actual method
			SootClass bclass = Scene.v().getSootClass(SootClass.INVOKEDYNAMIC_DUMMY_CLASS_NAME);

			// Generate parameters & returnType & parameterTypes
			Type[] types = Util.v().jimpleTypesOfFieldOrMethodDescriptor(insn.desc);
			int nrArgs = types.length-1;
			List<Type> parameterTypes = new ArrayList<Type>(nrArgs);
			List<Value> methodArgs = new ArrayList<Value>(nrArgs);

			Operand[] args = new Operand[nrArgs];
			ValueBox[] boxes = new ValueBox[nrArgs];

			// Beware: Call stack is FIFO, Jimple is linear

			while (nrArgs-- != 0) {
				parameterTypes.add(types[nrArgs]);
				args[nrArgs] = popImmediate(types[nrArgs]);
				methodArgs.add(args[nrArgs].stackOrValue());
			}
			if (methodArgs.size() > 1) {
				Collections.reverse(methodArgs);    // Call stack is FIFO, Jimple is linear
				Collections.reverse(parameterTypes);
			}
			returnType = types[types.length - 1];

			// we always model invokeDynamic method refs as static method references
			// of methods on the type SootClass.INVOKEDYNAMIC_DUMMY_CLASS_NAME
			SootMethodRef methodRef = Scene.v().makeMethodRef(bclass, insn.name, parameterTypes, returnType, true);

			DynamicInvokeExpr indy = Jimple.v().newDynamicInvokeExpr(bsmMethodRef,
					bsmMethodArgs, methodRef, insn.bsm.getTag(), methodArgs);
			if (boxes != null) {
				for (int i = 0; i < types.length - 1; i++) {
					boxes[i] = indy.getArgBox(i);
					args[i].addBox(boxes[i]);
				}

				frame.boxes(boxes);
				frame.in(args);
			}
			opr = new Operand(insn, indy);
			frame.out(opr);
		} else {
			opr = out[0];
			InvokeExpr expr = (InvokeExpr) opr.value;
			List<Type> types = expr.getMethodRef().parameterTypes();
			Operand[] oprs;
			int nrArgs = types.size();
			if (expr.getMethodRef().isStatic())
				oprs = nrArgs == 0 ? null : new Operand[nrArgs];
			else
				oprs = new Operand[nrArgs + 1];
			if (oprs != null) {
				while (nrArgs-- != 0) {
					oprs[nrArgs] = pop(types.get(nrArgs));
				}
				if (!expr.getMethodRef().isStatic())
					oprs[oprs.length - 1] = pop();
				frame.mergeIn(oprs);
				nrArgs = types.size();
			}
			returnType = expr.getMethodRef().returnType();
		}
		if (AsmUtil.isDWord(returnType))
			pushDual(opr);
		else if (!(returnType instanceof VoidType))
			push(opr);
		else if (!units.containsKey(insn))
			setUnit(insn, Jimple.v().newInvokeStmt(opr.value));
>>>>>>> 5c8bfba2
		/*
		 * assign all read ops in case the method modifies any of the fields
		 */
        assignReadOps(null);
    }

    private SootMethodRef toSootMethodRef(Handle methodHandle) {
        String bsmClsName = AsmUtil.toQualifiedName(methodHandle.getOwner());
        SootClass bsmCls = this.getClassFromScene(bsmClsName);
        List<Type> bsmSigTypes = AsmUtil.toJimpleDesc(methodHandle.getDesc(), Optional.fromNullable(this.body.getMethod().getDeclaringClass().moduleName));
        Type returnType = bsmSigTypes.remove(bsmSigTypes.size() - 1);
        return Scene.v().makeMethodRef(bsmCls, methodHandle.getName(), bsmSigTypes, returnType, true /*always static*/);
    }

    private void convertMultiANewArrayInsn(MultiANewArrayInsnNode insn) {
        StackFrame frame = getFrame(insn);
        Operand[] out = frame.out();
        Operand opr;
        if (out == null) {
            ArrayType t = (ArrayType) AsmUtil.toJimpleType(insn.desc, Optional.fromNullable(this.body.getMethod().getDeclaringClass().moduleName));
            int dims = insn.dims;
            Operand[] sizes = new Operand[dims];
            Value[] sizeVals = new Value[dims];
            ValueBox[] boxes = new ValueBox[dims];
            while (dims-- != 0) {
                sizes[dims] = popImmediate();
                sizeVals[dims] = sizes[dims].stackOrValue();
            }
            NewMultiArrayExpr nm = Jimple.v().newNewMultiArrayExpr(t, Arrays.asList(sizeVals));
            for (int i = 0; i != boxes.length; i++) {
                ValueBox vb = nm.getSizeBox(i);
                sizes[i].addBox(vb);
                boxes[i] = vb;
            }
            frame.boxes(boxes);
            frame.in(sizes);
            opr = new Operand(insn, nm);
            frame.out(opr);
        } else {
            opr = out[0];
            int dims = insn.dims;
            Operand[] sizes = new Operand[dims];
            while (dims-- != 0)
                sizes[dims] = pop();
            frame.mergeIn(sizes);
        }
        push(opr);
    }

    private void convertTableSwitchInsn(TableSwitchInsnNode insn) {
        StackFrame frame = getFrame(insn);
        if (units.containsKey(insn)) {
            frame.mergeIn(pop());
            return;
        }
        Operand key = popImmediate();
        UnitBox dflt = Jimple.v().newStmtBox(null);
        List<UnitBox> targets = new ArrayList<UnitBox>(insn.labels.size());
        labels.put(insn.dflt, dflt);
        for (LabelNode ln : insn.labels) {
            UnitBox box = Jimple.v().newStmtBox(null);
            targets.add(box);
            labels.put(ln, box);
        }
        TableSwitchStmt tss = Jimple.v().newTableSwitchStmt(key.stackOrValue(),
                insn.min, insn.max, targets, dflt);
        key.addBox(tss.getKeyBox());
        frame.in(key);
        frame.boxes(tss.getKeyBox());
        setUnit(insn, tss);
    }

    private void convertTypeInsn(TypeInsnNode insn) {
        int op = insn.getOpcode();
        StackFrame frame = getFrame(insn);
        Operand[] out = frame.out();
        Operand opr;
        if (out == null) {
            Type t = AsmUtil.toJimpleRefType(insn.desc, Optional.fromNullable(this.body.getMethod().getDeclaringClass().moduleName));
            Value val;
            if (op == NEW) {
                val = Jimple.v().newNewExpr((RefType) t);
            } else {
                Operand op1 = popImmediate();
                Value v1 = op1.stackOrValue();
                ValueBox vb;
                if (op == ANEWARRAY) {
                    NewArrayExpr expr = Jimple.v().newNewArrayExpr(t, v1);
                    vb = expr.getSizeBox();
                    val = expr;
                } else if (op == CHECKCAST) {
                    CastExpr expr = Jimple.v().newCastExpr(v1, t);
                    vb = expr.getOpBox();
                    val = expr;
                } else if (op == INSTANCEOF) {
                    InstanceOfExpr expr = Jimple.v().newInstanceOfExpr(v1, t);
                    vb = expr.getOpBox();
                    val = expr;
                } else {
                    throw new AssertionError("Unknown type op: " + op);
                }
                op1.addBox(vb);
                frame.in(op1);
                frame.boxes(vb);
            }
            opr = new Operand(insn, val);
            frame.out(opr);
        } else {
            opr = out[0];
            if (op != NEW)
                frame.mergeIn(pop());
        }
        push(opr);
    }

    private void convertVarLoadInsn(VarInsnNode insn) {
        int op = insn.getOpcode();
        boolean dword = op == LLOAD || op == DLOAD;
        StackFrame frame = getFrame(insn);
        Operand[] out = frame.out();
        Operand opr;
        if (out == null) {
            opr = new Operand(insn, getLocal(insn.var));
            frame.out(opr);
        } else {
            opr = out[0];
        }
        if (dword)
            pushDual(opr);
        else
            push(opr);
    }

    private void convertVarStoreInsn(VarInsnNode insn) {
        int op = insn.getOpcode();
        boolean dword = op == LSTORE || op == DSTORE;
        StackFrame frame = getFrame(insn);
        Operand opr = dword ? popDual() : pop();
        Local local = getLocal(insn.var);
        if (!units.containsKey(insn)) {
            DefinitionStmt as = Jimple.v().newAssignStmt(local, opr.stackOrValue());
            opr.addBox(as.getRightOpBox());
            frame.boxes(as.getRightOpBox());
            frame.in(opr);
            setUnit(insn, as);
        } else {
            frame.mergeIn(opr);
        }
        assignReadOps(local);
    }

    private void convertVarInsn(VarInsnNode insn) {
        int op = insn.getOpcode();
        if (op >= ILOAD && op <= ALOAD) {
            convertVarLoadInsn(insn);
        } else if (op >= ISTORE && op <= ASTORE) {
            convertVarStoreInsn(insn);
        } else if (op == RET) {
			/* we handle it, even thought it should be removed */
            if (!units.containsKey(insn))
                setUnit(insn, Jimple.v().newRetStmt(getLocal(insn.var)));
        } else {
            throw new AssertionError("Unknown var op: " + op);
        }
    }

    private void convertLabel(LabelNode ln) {
        if (!trapHandlers.containsKey(ln))
            return;

        // We create a nop statement as a placeholder so that we can jump
        // somewhere from the real exception handler in case this is inline
        // code
        if (inlineExceptionLabels.contains(ln)) {
            if (!units.containsKey(ln)) {
                NopStmt nop = Jimple.v().newNopStmt();
                setUnit(ln, nop);
            }
            return;
        }

        StackFrame frame = getFrame(ln);
        Operand[] out = frame.out();
        Operand opr;
        if (out == null) {
            CaughtExceptionRef ref = Jimple.v().newCaughtExceptionRef();
            Local stack = newStackLocal();
            DefinitionStmt as = Jimple.v().newIdentityStmt(stack, ref);
            opr = new Operand(ln, ref);
            opr.stack = stack;
            frame.out(opr);
            setUnit(ln, as);
        } else {
            opr = out[0];
        }
        push(opr);
    }

    private void convertLine(LineNumberNode ln) {
        lastLineNumber = ln.line;
    }
	
	/* Conversion */

    private final class Edge {
        /* edge endpoint */
        final AbstractInsnNode insn;
        /* previous stacks at edge */
        final LinkedList<Operand[]> prevStacks;
        /* current stack at edge */
        ArrayList<Operand> stack;

        Edge(AbstractInsnNode insn, ArrayList<Operand> stack) {
            this.insn = insn;
            this.prevStacks = new LinkedList<Operand[]>();
            this.stack = stack;
        }

        Edge(AbstractInsnNode insn) {
            this(insn, new ArrayList<Operand>(AsmMethodSource.this.stack));
        }
    }

    private Table<AbstractInsnNode, AbstractInsnNode, Edge> edges;
    private ArrayDeque<Edge> conversionWorklist;

    private void addEdges(AbstractInsnNode cur,
                          AbstractInsnNode tgt1, List<LabelNode> tgts) {
        int lastIdx = tgts == null ? -1 : tgts.size() - 1;
        Operand[] stackss = (new ArrayList<Operand>(stack)).toArray(new Operand[stack.size()]);
        AbstractInsnNode tgt = tgt1;
        int i = 0;
        tgt_loop:
        do {
            Edge edge = edges.get(cur, tgt);
            if (edge == null) {
                edge = new Edge(tgt);
                edge.prevStacks.add(stackss);
                edges.put(cur, tgt, edge);
                conversionWorklist.add(edge);
                continue;
            }
            if (edge.stack != null) {
                ArrayList<Operand> stackTemp = edge.stack;
                if (stackTemp.size() != stackss.length) {
                    throw new AssertionError("Multiple un-equal stacks!");
                }
                for (int j = 0; j != stackss.length; j++) {
                    if (!stackTemp.get(j).equivTo(stackss[j]))
                        throw new AssertionError("Multiple un-equal stacks!");
                }
                continue;
            }
            for (Operand[] ps : edge.prevStacks) {
                if (Arrays.equals(ps, stackss))
                    continue tgt_loop;
            }
            edge.stack = new ArrayList<Operand>(stack);
            edge.prevStacks.add(stackss);
            conversionWorklist.add(edge);
        } while (i <= lastIdx && (tgt = tgts.get(i++)) != null);
    }

    private void convert() {
        ArrayDeque<Edge> worklist = new ArrayDeque<Edge>();
        for (LabelNode ln : trapHandlers.keySet()) {
            if (checkInlineExceptionHandler(ln))
                handleInlineExceptionHandler(ln, worklist);
            else
                worklist.add(new Edge(ln, new ArrayList<Operand>()));
        }
        worklist.add(new Edge(instructions.getFirst(), new ArrayList<Operand>()));
        conversionWorklist = worklist;
        edges = HashBasedTable.create(1, 1);

        do {
            Edge edge = worklist.pollLast();
            AbstractInsnNode insn = edge.insn;
            stack = edge.stack;
            edge.stack = null;
            do {
                int type = insn.getType();
                if (type == FIELD_INSN) {
                    convertFieldInsn((FieldInsnNode) insn);
                } else if (type == IINC_INSN) {
                    convertIincInsn((IincInsnNode) insn);
                } else if (type == INSN) {
                    convertInsn((InsnNode) insn);
                    int op = insn.getOpcode();
                    if ((op >= IRETURN && op <= RETURN) ||
                            op == ATHROW) {
                        break;
                    }
                } else if (type == INT_INSN) {
                    convertIntInsn((IntInsnNode) insn);
                } else if (type == LDC_INSN) {
                    convertLdcInsn((LdcInsnNode) insn);
                } else if (type == JUMP_INSN) {
                    JumpInsnNode jmp = (JumpInsnNode) insn;
                    convertJumpInsn(jmp);
                    int op = jmp.getOpcode();
                    if (op == JSR)
                        throw new UnsupportedOperationException("JSR!");
                    if (op != GOTO) {
						/* ifX opcode, i.e. two successors */
                        AbstractInsnNode next = insn.getNext();
                        addEdges(insn, next, Collections.singletonList(jmp.label));
                    } else {
                        addEdges(insn, jmp.label, null);
                    }
                    break;
                } else if (type == LOOKUPSWITCH_INSN) {
                    LookupSwitchInsnNode swtch = (LookupSwitchInsnNode) insn;
                    convertLookupSwitchInsn(swtch);
                    LabelNode dflt = swtch.dflt;
                    addEdges(insn, dflt, swtch.labels);
                    break;
                } else if (type == METHOD_INSN) {
                    convertMethodInsn((MethodInsnNode) insn);
                } else if (type == INVOKE_DYNAMIC_INSN) {
                    convertInvokeDynamicInsn((InvokeDynamicInsnNode) insn);
                } else if (type == MULTIANEWARRAY_INSN) {
                    convertMultiANewArrayInsn((MultiANewArrayInsnNode) insn);
                } else if (type == TABLESWITCH_INSN) {
                    TableSwitchInsnNode swtch = (TableSwitchInsnNode) insn;
                    convertTableSwitchInsn(swtch);
                    LabelNode dflt = swtch.dflt;
                    addEdges(insn, dflt, swtch.labels);
                } else if (type == TYPE_INSN) {
                    convertTypeInsn((TypeInsnNode) insn);
                } else if (type == VAR_INSN) {
                    if (insn.getOpcode() == RET)
                        throw new UnsupportedOperationException("RET!");
                    convertVarInsn((VarInsnNode) insn);
                } else if (type == LABEL) {
                    convertLabel((LabelNode) insn);
                } else if (type == LINE) {
                    convertLine((LineNumberNode) insn);
                } else if (type == FRAME) {
                    // we can ignore it
                } else
                    throw new RuntimeException("Unknown instruction type: " + type);
            } while ((insn = insn.getNext()) != null);
        } while (!worklist.isEmpty());
        conversionWorklist = null;
        edges = null;
    }

    private void handleInlineExceptionHandler(LabelNode ln, ArrayDeque<Edge> worklist) {
        // Catch the exception
        CaughtExceptionRef ref = Jimple.v().newCaughtExceptionRef();
        Local local = newStackLocal();
        DefinitionStmt as = Jimple.v().newIdentityStmt(local, ref);

        Operand opr = new Operand(ln, ref);
        opr.stack = local;

        ArrayList<Operand> stack = new ArrayList<Operand>();
        stack.add(opr);
        worklist.add(new Edge(ln, stack));

        // Save the statements
        inlineExceptionHandlers.put(ln, as);
    }

    private boolean checkInlineExceptionHandler(LabelNode ln) {
        // If this label is reachable through an exception and through normal
        // code, we have to split the exceptional case (with the exception on
        // the stack) from the normal fall-through case without anything on the
        // stack.
        for (Iterator<AbstractInsnNode> it = instructions.iterator(); it.hasNext(); ) {
            AbstractInsnNode node = it.next();
            if (node instanceof JumpInsnNode) {
                if (((JumpInsnNode) node).label == ln) {
                    inlineExceptionLabels.add(ln);
                    return true;
                }
            } else if (node instanceof LookupSwitchInsnNode) {
                if (((LookupSwitchInsnNode) node).labels.contains(ln)) {
                    inlineExceptionLabels.add(ln);
                    return true;
                }
            } else if (node instanceof TableSwitchInsnNode) {
                if (((TableSwitchInsnNode) node).labels.contains(ln)) {
                    inlineExceptionLabels.add(ln);
                    return true;
                }
            }
        }
        return false;
    }

    private void emitLocals() {
        JimpleBody jb = body;
        SootMethod m = jb.getMethod();
        Collection<Local> jbl = jb.getLocals();
        Collection<Unit> jbu = jb.getUnits();
        int iloc = 0;
        if (!m.isStatic()) {
            Local l = getLocal(iloc++);
            jbu.add(Jimple.v().newIdentityStmt(l,
                    Jimple.v().newThisRef(m.getDeclaringClass().getType())));
        }
        int nrp = 0;
        for (Object ot : m.getParameterTypes()) {
            Type t = (Type) ot;
            Local l = getLocal(iloc);
            jbu.add(Jimple.v().newIdentityStmt(l,
                    Jimple.v().newParameterRef(t, nrp++)));
            if (AsmUtil.isDWord(t))
                iloc += 2;
            else
                iloc++;
        }
        for (Local l : locals.values()) {
            jbl.add(l);
        }
    }

    private void emitTraps() {
        Chain<Trap> traps = body.getTraps();
        SootClass throwable = Scene.v().getSootClass("java.lang.Throwable");
        Map<LabelNode, Iterator<UnitBox>> handlers = new HashMap<LabelNode, Iterator<UnitBox>>(tryCatchBlocks.size());
        for (TryCatchBlockNode tc : tryCatchBlocks) {
            UnitBox start = Jimple.v().newStmtBox(null);
            UnitBox end = Jimple.v().newStmtBox(null);
            Iterator<UnitBox> hitr = handlers.get(tc.handler);
            if (hitr == null) {
                hitr = trapHandlers.get(tc.handler).iterator();
                handlers.put(tc.handler, hitr);
            }
            UnitBox handler = hitr.next();
            SootClass cls = tc.type == null ? throwable : getClassFromScene(AsmUtil.toQualifiedName(tc.type));
            Trap trap = Jimple.v().newTrap(cls, start, end, handler);
            traps.add(trap);
            labels.put(tc.start, start);
            labels.put(tc.end, end);
        }
    }

    private void emitUnits(Unit u) {
        if (u instanceof UnitContainer) {
            for (Unit uu : ((UnitContainer) u).units)
                emitUnits(uu);
        } else {
            body.getUnits().add(u);
        }
    }

    private void emitUnits() {
        AbstractInsnNode insn = instructions.getFirst();
        ArrayDeque<LabelNode> labls = new ArrayDeque<LabelNode>();

        while (insn != null) {
            // Save the label to assign it to the next real unit
            if (insn instanceof LabelNode)
                labls.add((LabelNode) insn);

            // Get the unit associated with the current instruction
            Unit u = units.get(insn);
            if (u == null) {
                insn = insn.getNext();
                continue;
            }

            emitUnits(u);

            // If this is an exception handler, register the starting unit for it
            {
                IdentityStmt caughtEx = null;
                if (u instanceof IdentityStmt)
                    caughtEx = (IdentityStmt) u;
                else if (u instanceof UnitContainer)
                    caughtEx = getIdentityRefFromContrainer((UnitContainer) u);

                if (insn instanceof LabelNode
                        && caughtEx != null
                        && caughtEx.getRightOp() instanceof CaughtExceptionRef) {
                    // We directly place this label
                    Collection<UnitBox> traps = trapHandlers.get((LabelNode) insn);
                    for (UnitBox ub : traps)
                        ub.setUnit(caughtEx);
                }
            }

            // Register this unit for all targets of the labels ending up at it
            while (!labls.isEmpty()) {
                LabelNode ln = labls.poll();
                Collection<UnitBox> boxes = labels.get(ln);
                if (boxes != null) {
                    for (UnitBox box : boxes) {
                        box.setUnit(u instanceof UnitContainer ? ((UnitContainer) u).getFirstUnit() : u);
                    }
                }
            }
            insn = insn.getNext();
        }

        // Emit the inline exception handlers
        for (LabelNode ln : this.inlineExceptionHandlers.keySet()) {
            Unit handler = this.inlineExceptionHandlers.get(ln);
            emitUnits(handler);

            Collection<UnitBox> traps = trapHandlers.get(ln);
            for (UnitBox ub : traps)
                ub.setUnit(handler);

            // We need to jump to the original implementation
            Unit targetUnit = units.get(ln);
            GotoStmt gotoImpl = Jimple.v().newGotoStmt(targetUnit);
            body.getUnits().add(gotoImpl);
        }
		
		/* set remaining labels & boxes to last unit of chain */
        if (labls.isEmpty())
            return;
        Unit end = Jimple.v().newNopStmt();
        body.getUnits().add(end);
        while (!labls.isEmpty()) {
            LabelNode ln = labls.poll();
            Collection<UnitBox> boxes = labels.get(ln);
            if (boxes != null) {
                for (UnitBox box : boxes)
                    box.setUnit(end);
            }
        }
    }

    private IdentityStmt getIdentityRefFromContrainer(UnitContainer u) {
        for (Unit uu : ((UnitContainer) u).units) {
            if (uu instanceof IdentityStmt) {
                return (IdentityStmt) uu;
            } else if (uu instanceof UnitContainer)
                return getIdentityRefFromContrainer((UnitContainer) uu);
        }
        return null;
    }

    @Override
    public Body getBody(SootMethod m, String phaseName) {
        if (!m.isConcrete())
            return null;
        JimpleBody jb = Jimple.v().newBody(m);
		/* initialize */
        int nrInsn = instructions.size();
        nextLocal = maxLocals;
        locals = new HashMap<Integer, Local>(maxLocals + (maxLocals / 2));
        labels = ArrayListMultimap.create(4, 1);
        units = new HashMap<AbstractInsnNode, Unit>(nrInsn);
        frames = new HashMap<AbstractInsnNode, StackFrame>(nrInsn);
        trapHandlers = ArrayListMultimap.create(tryCatchBlocks.size(), 1);
        body = jb;
		/* retrieve all trap handlers */
        for (TryCatchBlockNode tc : tryCatchBlocks)
            trapHandlers.put(tc.handler, Jimple.v().newStmtBox(null));
		/* convert instructions */
        try {
            convert();
        } catch (Throwable t) {
            throw new RuntimeException("Failed to convert " + m, t);
        }
		
		/* build body (add units, locals, traps, etc.) */
        emitLocals();
        emitTraps();
        emitUnits();
		
		/* clean up */
        locals = null;
        labels = null;
        units = null;
        stack = null;
        frames = null;
        body = null;

        // Make sure to inline patterns of the form to enable proper variable
        // splitting and type assignment:
        // a = new A();
        // goto l0;
        // l0:
        // 	b = (B) a;
        // 	return b;
        castAndReturnInliner.transform(jb);

        try {
            PackManager.v().getPack("jb").apply(jb);
        } catch (Throwable t) {
            throw new RuntimeException("Failed to apply jb to " + m, t);
        }

        return jb;
    }
}<|MERGE_RESOLUTION|>--- conflicted
+++ resolved
@@ -1216,7 +1216,6 @@
 		/*
 		 * assign all read ops in case the method modifies any of the fields
 		 */
-<<<<<<< HEAD
         assignReadOps(null);
     }
 
@@ -1229,7 +1228,7 @@
             //convert info on bootstrap method
             SootMethodRef bsmMethodRef = toSootMethodRef(insn.bsm);
             List<Value> bsmMethodArgs = new ArrayList<Value>(insn.bsmArgs.length);
-            for (Object bsmArg : insn.bsmArgs) {
+			for (Object bsmArg : insn.bsmArgs) {
                 bsmMethodArgs.add(toSootValue(bsmArg));
             }
 
@@ -1238,23 +1237,23 @@
 
             // Generate parameters & returnType & parameterTypes
             Type[] types = Util.v().jimpleTypesOfFieldOrMethodDescriptor(insn.desc);
-            int nrArgs = types.length-1;
-            List<Type> parameterTypes = new ArrayList<Type>(nrArgs);
-            List<Value> methodArgs = new ArrayList<Value>(nrArgs);
-
-            Operand[] args = new Operand[nrArgs];
-            ValueBox[] boxes = new ValueBox[nrArgs];
+			int nrArgs = types.length-1;
+			List<Type> parameterTypes = new ArrayList<Type>(nrArgs);
+			List<Value> methodArgs = new ArrayList<Value>(nrArgs);
+
+			Operand[] args = new Operand[nrArgs];
+			ValueBox[] boxes = new ValueBox[nrArgs];
 
             // Beware: Call stack is FIFO, Jimple is linear
 
             while (nrArgs-- != 0) {
                 parameterTypes.add(types[nrArgs]);
-                args[nrArgs] = popImmediate(types[nrArgs]);
-                methodArgs.add(args[nrArgs].stackOrValue());
-            }
-            if (methodArgs.size() > 1) {
-                Collections.reverse(methodArgs);    // Call stack is FIFO, Jimple is linear
-                Collections.reverse(parameterTypes);
+				args[nrArgs] = popImmediate(types[nrArgs]);
+				methodArgs.add(args[nrArgs].stackOrValue());
+			}
+			if (methodArgs.size() > 1) {
+				Collections.reverse(methodArgs);    // Call stack is FIFO, Jimple is linear
+				Collections.reverse(parameterTypes);
             }
             returnType = types[types.length - 1];
 
@@ -1264,17 +1263,16 @@
 
             DynamicInvokeExpr indy = Jimple.v().newDynamicInvokeExpr(bsmMethodRef,
                     bsmMethodArgs, methodRef, insn.bsm.getTag(), methodArgs);
-            //FIXME: adapted code here since invocation was wrong
-            if (boxes != null) {
+			if (boxes != null) {
                 for (int i = 0; i < types.length - 1; i++) {
-                    boxes[i] = indy.getArgBox(i);
-                    args[i].addBox(boxes[i]);
-                }
-
-                frame.boxes(boxes);
-                frame.in(args);
-            }
-                opr = new Operand(insn, indy);
+					boxes[i] = indy.getArgBox(i);
+					args[i].addBox(boxes[i]);
+				}
+
+				frame.boxes(boxes);
+				frame.in(args);
+			}
+			opr = new Operand(insn, indy);
                 frame.out(opr);
             } else {
             opr = out[0];
@@ -1288,7 +1286,7 @@
                 oprs = new Operand[nrArgs + 1];
             if (oprs != null) {
                 while (nrArgs-- != 0) {
-                    oprs[nrArgs] = pop(types.get(nrArgs));
+					oprs[nrArgs] = pop(types.get(nrArgs));
                 }
                 if (!expr.getMethodRef().isStatic())
                     oprs[oprs.length - 1] = pop();
@@ -1303,93 +1301,6 @@
             push(opr);
         else if (!units.containsKey(insn))
             setUnit(insn, Jimple.v().newInvokeStmt(opr.value));
-=======
-		assignReadOps(null);
-	}
-	
-	private void convertInvokeDynamicInsn(InvokeDynamicInsnNode insn) {
-		StackFrame frame = getFrame(insn);
-		Operand[] out = frame.out();
-		Operand opr;
-		Type returnType;
-		if (out == null) {
-			//convert info on bootstrap method
-			SootMethodRef bsmMethodRef = toSootMethodRef(insn.bsm);
-			List<Value> bsmMethodArgs = new ArrayList<Value>(insn.bsmArgs.length);
-			for (Object bsmArg : insn.bsmArgs) {
-				bsmMethodArgs.add(toSootValue(bsmArg));
-			}
-
-			// create ref to actual method
-			SootClass bclass = Scene.v().getSootClass(SootClass.INVOKEDYNAMIC_DUMMY_CLASS_NAME);
-
-			// Generate parameters & returnType & parameterTypes
-			Type[] types = Util.v().jimpleTypesOfFieldOrMethodDescriptor(insn.desc);
-			int nrArgs = types.length-1;
-			List<Type> parameterTypes = new ArrayList<Type>(nrArgs);
-			List<Value> methodArgs = new ArrayList<Value>(nrArgs);
-
-			Operand[] args = new Operand[nrArgs];
-			ValueBox[] boxes = new ValueBox[nrArgs];
-
-			// Beware: Call stack is FIFO, Jimple is linear
-
-			while (nrArgs-- != 0) {
-				parameterTypes.add(types[nrArgs]);
-				args[nrArgs] = popImmediate(types[nrArgs]);
-				methodArgs.add(args[nrArgs].stackOrValue());
-			}
-			if (methodArgs.size() > 1) {
-				Collections.reverse(methodArgs);    // Call stack is FIFO, Jimple is linear
-				Collections.reverse(parameterTypes);
-			}
-			returnType = types[types.length - 1];
-
-			// we always model invokeDynamic method refs as static method references
-			// of methods on the type SootClass.INVOKEDYNAMIC_DUMMY_CLASS_NAME
-			SootMethodRef methodRef = Scene.v().makeMethodRef(bclass, insn.name, parameterTypes, returnType, true);
-
-			DynamicInvokeExpr indy = Jimple.v().newDynamicInvokeExpr(bsmMethodRef,
-					bsmMethodArgs, methodRef, insn.bsm.getTag(), methodArgs);
-			if (boxes != null) {
-				for (int i = 0; i < types.length - 1; i++) {
-					boxes[i] = indy.getArgBox(i);
-					args[i].addBox(boxes[i]);
-				}
-
-				frame.boxes(boxes);
-				frame.in(args);
-			}
-			opr = new Operand(insn, indy);
-			frame.out(opr);
-		} else {
-			opr = out[0];
-			InvokeExpr expr = (InvokeExpr) opr.value;
-			List<Type> types = expr.getMethodRef().parameterTypes();
-			Operand[] oprs;
-			int nrArgs = types.size();
-			if (expr.getMethodRef().isStatic())
-				oprs = nrArgs == 0 ? null : new Operand[nrArgs];
-			else
-				oprs = new Operand[nrArgs + 1];
-			if (oprs != null) {
-				while (nrArgs-- != 0) {
-					oprs[nrArgs] = pop(types.get(nrArgs));
-				}
-				if (!expr.getMethodRef().isStatic())
-					oprs[oprs.length - 1] = pop();
-				frame.mergeIn(oprs);
-				nrArgs = types.size();
-			}
-			returnType = expr.getMethodRef().returnType();
-		}
-		if (AsmUtil.isDWord(returnType))
-			pushDual(opr);
-		else if (!(returnType instanceof VoidType))
-			push(opr);
-		else if (!units.containsKey(insn))
-			setUnit(insn, Jimple.v().newInvokeStmt(opr.value));
->>>>>>> 5c8bfba2
 		/*
 		 * assign all read ops in case the method modifies any of the fields
 		 */
