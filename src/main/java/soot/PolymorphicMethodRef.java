package soot;
/*-
 * #%L
 * Soot - a J*va Optimization Framework
 * %%
 * Copyright (C) 2004 Ondrej Lhotak
 * %%
 * This program is free software: you can redistribute it and/or modify
 * it under the terms of the GNU Lesser General Public License as
 * published by the Free Software Foundation, either version 2.1 of the
 * License, or (at your option) any later version.
 *
 * This program is distributed in the hope that it will be useful,
 * but WITHOUT ANY WARRANTY; without even the implied warranty of
 * MERCHANTABILITY or FITNESS FOR A PARTICULAR PURPOSE.  See the
 * GNU General Lesser Public License for more details.
 *
 * You should have received a copy of the GNU General Lesser Public
 * License along with this program.  If not, see
 * <http://www.gnu.org/licenses/lgpl-2.1.html>.
 * #L%
 */

import java.util.List;

import soot.tagkit.AnnotationTag;
import soot.tagkit.Tag;
import soot.tagkit.VisibilityAnnotationTag;

/**
 * Special class to treat the methods with polymorphic signatures in the classes {@link java.lang.invoke.MethodHandle} and
 * {@link java.lang.invoke.VarHandle}. As described in
 * https://docs.oracle.com/javase/specs/jls/se11/html/jls-15.html#jls-15.12.4.4 method references to the methods with a
 * polymorphic signature, which are the methods in `java.lang.invoke.MethodHandle` and `java.lang.invoke.VarHandle`, require
 * special treatment
 * 
 * @author Andreas Dann created on 06.02.19
 * @author Manuel Benz 27.2.19
 */
public class PolymorphicMethodRef extends SootMethodRefImpl {

  public static String METHODHANDLE_SIGNATURE = "java.lang.invoke.MethodHandle";

  public static String VARHANDLE_SIGNATURE = "java.lang.invoke.VarHandle";

  public static String POLYMORPHIC_SIGNATURE = "java/lang/invoke/MethodHandle$PolymorphicSignature";

  /**
   * Check if the declaring class "has the rights" to declare polymorphic methods
   * {@see http://docs.oracle.com/javase/specs/jls/se11/html/jls-15.html#jls-15.12.4.4}
   * 
   * @param declaringClass
   *          the class to check
   * @return if the class is allowed according to the JVM Spec
   */
  public static boolean handlesClass(SootClass declaringClass) {
    return handlesClass(declaringClass.getName());
  }

  public static boolean handlesClass(String declaringClassName) {
    return declaringClassName.equals(PolymorphicMethodRef.METHODHANDLE_SIGNATURE)
        || declaringClassName.equals(PolymorphicMethodRef.VARHANDLE_SIGNATURE);
  }

  /**
   * Constructor.
   *
   * @param declaringClass
   *          the declaring class. Must not be {@code null}
   * @param name
   *          the method name. Must not be {@code null}
   * @param parameterTypes
   *          the types of parameters. May be {@code null}
   * @param returnType
   *          the type of return value. Must not be {@code null}
   * @param isStatic
   *          the static modifier value
   * @throws IllegalArgumentException
   *           is thrown when {@code declaringClass}, or {@code name}, or {@code returnType} is null
   */
  public PolymorphicMethodRef(SootClass declaringClass, String name, List<Type> parameterTypes, Type returnType,
      boolean isStatic) {
    super(declaringClass, name, parameterTypes, returnType, isStatic);
  }

  @Override
  public SootMethod resolve() {

    SootMethod method = getDeclaringClass().getMethodUnsafe(getName(), getParameterTypes(), getReturnType());
    if (method != null) {
      return method;
    }
<<<<<<< HEAD
    // no method with matching parametertypes or return types found
    // for polymorphic methods, we don't care about the return or parameter types. We just check if a method with the name
    // exists

    method = getDeclaringClass().getMethodByNameUnsafe(getName());
=======
>>>>>>> 012b72dc

    // no method with matching parameter types or return types found
    // for polymorphic methods, we don't care about the return or parameter types. We just check if a method with the name
    // exists and has a polymorphic type signature

    // Note(MB): We cannot use getMethodByName here since the method name is ambiguous after adding the first method with
    // same name and refined signature
    for (SootMethod candidateMethod : getDeclaringClass().getMethods()) {
      if (candidateMethod.getName().equals(getName())) {
        Tag annotationsTag = candidateMethod.getTag("VisibilityAnnotationTag");
        if (annotationsTag != null) {
          for (AnnotationTag annotation : ((VisibilityAnnotationTag) annotationsTag).getAnnotations()) {
            // check the annotation's type
            if (annotation.getType().equals("L" + POLYMORPHIC_SIGNATURE + ";")) {
              // the method is polymorphic, add a fitting method to the MethodHandle or VarHandle class, as the JVM does on
              // runtime
              return addPolyMorphicMethod(candidateMethod);
            }
          }
        }
      }
    }

    return super.resolve();
  }

  private SootMethod addPolyMorphicMethod(SootMethod originalPolyMorphicMethod) {
    SootMethod newMethod
        = new SootMethod(getName(), getParameterTypes(), getReturnType(), originalPolyMorphicMethod.modifiers);
    getDeclaringClass().addMethod(newMethod);
    return newMethod;
  }
}<|MERGE_RESOLUTION|>--- conflicted
+++ resolved
@@ -90,14 +90,6 @@
     if (method != null) {
       return method;
     }
-<<<<<<< HEAD
-    // no method with matching parametertypes or return types found
-    // for polymorphic methods, we don't care about the return or parameter types. We just check if a method with the name
-    // exists
-
-    method = getDeclaringClass().getMethodByNameUnsafe(getName());
-=======
->>>>>>> 012b72dc
 
     // no method with matching parameter types or return types found
     // for polymorphic methods, we don't care about the return or parameter types. We just check if a method with the name
