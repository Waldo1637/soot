package soot.util;

/*-
 * #%L
 * Soot - a J*va Optimization Framework
 * %%
 * Copyright (C) 1999 Patrice Pominville
 * %%
 * This program is free software: you can redistribute it and/or modify
 * it under the terms of the GNU Lesser General Public License as
 * published by the Free Software Foundation, either version 2.1 of the
 * License, or (at your option) any later version.
 * 
 * This program is distributed in the hope that it will be useful,
 * but WITHOUT ANY WARRANTY; without even the implied warranty of
 * MERCHANTABILITY or FITNESS FOR A PARTICULAR PURPOSE.  See the
 * GNU General Lesser Public License for more details.
 * 
 * You should have received a copy of the GNU General Lesser Public
 * License along with this program.  If not, see
 * <http://www.gnu.org/licenses/lgpl-2.1.html>.
 * #L%
 */

import java.io.Serializable;
import java.util.AbstractCollection;
import java.util.ArrayList;
import java.util.Collection;
import java.util.ConcurrentModificationException;
import java.util.Iterator;
import java.util.List;
import java.util.Map;
import java.util.NoSuchElementException;
import java.util.concurrent.ConcurrentHashMap;

/**
 * Reference implementation of the Chain interface, using a HashMap as the underlying structure.
 */
public class HashChain<E> extends AbstractCollection<E> implements Chain<E> {
  protected Map<E, Link<E>> map = new ConcurrentHashMap<>();
  protected E firstItem;
  protected E lastItem;
  protected int stateCount = 0;

  @SuppressWarnings("rawtypes")
  protected static final Iterator<?> emptyIterator = new Iterator() {

    @Override
    public boolean hasNext() {
      return false;
    }

    @Override
    public Object next() {
      return null;
    }

    @Override
    public void remove() {
      // do nothing
    }

  };

  /** Erases the contents of the current HashChain. */
  @Override
  public synchronized void clear() {
    stateCount++;
    firstItem = lastItem = null;
    map.clear();
  }

  @Override
  public synchronized void swapWith(E out, E in) {
    insertBefore(in, out);
    remove(out);
  }

  /** Adds the given object to this HashChain. */
  @Override
  public synchronized boolean add(E item) {
    addLast(item);
    return true;
  }

  /**
   * Gets all elements in the chain. There is no guarantee on sorting.
   *
   * @return All elements in the chain in an unsorted collection
   */
  @Override
  public synchronized Collection<E> getElementsUnsorted() {
    return map.keySet();
  }

  /**
   * Returns an unbacked list containing the contents of the given Chain.
   *
   * @deprecated you can use <code>new ArrayList<E>(c)</code> instead
   */
  @Deprecated
  public static <E> List<E> toList(Chain<E> c) {
    return new ArrayList<E>(c);
  }

  /** Constructs an empty HashChain. */
  public HashChain() {
    firstItem = lastItem = null;
  }

  /** Constructs a HashChain filled with the contents of the src Chain. */
  public HashChain(Chain<E> src) {
    this();
    addAll(src);
  }

  @Override
<<<<<<< HEAD
  public boolean follows(E someObject, E someReferenceObject) {
    // The implementation does not actually check whether
    // someReferenceObject and then someObject is in the chain.
    // Instead, it is checked that the reverse is not true:
    // It returns false in case someReferenceObject comes after someObject and true otherwise.
    // If someReferenceObject == someObject, the implementation returns false,
    // because the iterator includes someObject.
=======
  public synchronized boolean follows(E someObject, E someReferenceObject) {
>>>>>>> ea0e8e12
    Iterator<E> it = iterator(someObject);
    while (it.hasNext()) {
      if (it.next() == someReferenceObject) {
        return false;
      }
    }
    return true;
  }

  @Override
  public synchronized boolean contains(Object o) {
    return map.containsKey(o);
  }

  @Override
  public synchronized boolean containsAll(Collection<?> c) {
    Iterator<?> it = c.iterator();
    while (it.hasNext()) {
      if (!(map.containsKey(it.next()))) {
        return false;
      }
    }

    return true;
  }

  @Override
  public synchronized void insertAfter(E toInsert, E point) {
    if (toInsert == null) {
      throw new RuntimeException("Bad idea! You tried to insert a null object into a Chain!");
    }

    if (map.containsKey(toInsert)) {
      throw new RuntimeException("Chain already contains object.");
    }

    Link<E> temp = map.get(point);
    if (temp == null) {
      throw new RuntimeException("Insertion point not found in chain!");
    }

    stateCount++;

    Link<E> newLink = temp.insertAfter(toInsert);
    map.put(toInsert, newLink);
  }

  public synchronized void insertAfter(Collection<? extends E> toInsert, E point) {
    // if the list is null, treat it as an empty list
    if (toInsert == null) {
      throw new RuntimeException("Warning! You tried to insert " + "a null list into a Chain!");
    }

    E previousPoint = point;
    for (E o : toInsert) {
      insertAfter(o, previousPoint);
      previousPoint = o;
    }
  }

  @Override
  public synchronized void insertAfter(List<E> toInsert, E point) {
    insertAfter((Collection<? extends E>) toInsert, point);
  }

  @Override
  public synchronized void insertAfter(Chain<E> toInsert, E point) {
    insertAfter((Collection<? extends E>) toInsert, point);
  }

  @Override
  public synchronized void insertBefore(E toInsert, E point) {
    if (toInsert == null) {
      throw new RuntimeException("Bad idea! You tried to insert " + "a null object into a Chain!");
    }

    if (map.containsKey(toInsert)) {
      throw new RuntimeException("Chain already contains object.");
    }

    Link<E> temp = map.get(point);
    if (temp == null) {
      throw new RuntimeException("Insertion point not found in chain!");
    }
    stateCount++;

    Link<E> newLink = temp.insertBefore(toInsert);
    map.put(toInsert, newLink);
  }

  public synchronized void insertBefore(Collection<? extends E> toInsert, E point) {
    // if the list is null, treat it as an empty list
    if (toInsert == null) {
      throw new RuntimeException("Warning! You tried to insert a null list into a Chain!");
    }

    for (E o : toInsert) {
      insertBefore(o, point);
    }
  }

  @Override
  public synchronized void insertBefore(List<E> toInsert, E point) {
    insertBefore((Collection<E>) toInsert, point);
  }

  @Override
  public synchronized void insertBefore(Chain<E> toInsert, E point) {
    insertBefore((Collection<E>) toInsert, point);
  }

  public static <T> HashChain<T> listToHashChain(List<T> list) {
    HashChain<T> c = new HashChain<T>();
    Iterator<T> it = list.iterator();
    while (it.hasNext()) {
      c.addLast(it.next());
    }
    return c;
  }

  @Override
  public synchronized boolean remove(Object item) {
    if (item == null) {
      throw new RuntimeException("Bad idea! You tried to remove " + " a null object from a Chain!");
    }

    stateCount++;
    /*
     * 4th April 2005 Nomair A Naeem map.get(obj) can return null only return true if this is non null else return false
     */
    Link<E> link = map.get(item);
    if (link != null) {
      link.unlinkSelf();
      map.remove(item);
      return true;
    }
    return false;
  }

  @Override
  public synchronized void addFirst(E item) {
    if (item == null) {
      throw new RuntimeException("Bad idea!  You tried to insert " + "a null object into a Chain!");
    }

    stateCount++;
    Link<E> newLink, temp;

    if (map.containsKey(item)) {
      throw new RuntimeException("Chain already contains object.");
    }

    if (firstItem != null) {
      temp = map.get(firstItem);
      newLink = temp.insertBefore(item);
    } else {
      newLink = new Link<E>(item);
      firstItem = lastItem = item;
    }
    map.put(item, newLink);
  }

  @Override
  public synchronized void addLast(E item) {
    if (item == null) {
      throw new RuntimeException("Bad idea! You tried to insert " + " a null object into a Chain!");
    }

    stateCount++;
    Link<E> newLink, temp;
    if (map.containsKey(item)) {
      throw new RuntimeException("Chain already contains object: " + item);
    }

    if (lastItem != null) {
      temp = map.get(lastItem);
      newLink = temp.insertAfter(item);
    } else {
      newLink = new Link<E>(item);
      firstItem = lastItem = item;
    }
    map.put(item, newLink);
  }

  @Override
  public synchronized void removeFirst() {
    stateCount++;
    Object item = firstItem;
    map.get(firstItem).unlinkSelf();
    map.remove(item);
  }

  @Override
  public synchronized void removeLast() {
    stateCount++;
    Object item = lastItem;
    map.get(lastItem).unlinkSelf();
    map.remove(item);
  }

  @Override
  public synchronized E getFirst() {
    if (firstItem == null) {
      throw new NoSuchElementException();
    }
    return firstItem;
  }

  @Override
  public synchronized E getLast() {
    if (lastItem == null) {
      throw new NoSuchElementException();
    }
    return lastItem;
  }

  @Override
  public synchronized E getSuccOf(E point) throws NoSuchElementException {
    Link<E> link = map.get(point);
    try {
      link = link.getNext();
    } catch (NullPointerException e) {
      throw new NoSuchElementException();
    }
    if (link == null) {
      return null;
    }

    return link.getItem();
  }

  @Override
  public synchronized E getPredOf(E point) throws NoSuchElementException {
    Link<E> link = map.get(point);
    if (point == null) {
      throw new RuntimeException("trying to hash null value.");
    }

    try {
      link = link.getPrevious();
    } catch (NullPointerException e) {
      throw new NoSuchElementException();
    }

    if (link == null) {
      return null;
    } else {
      return link.getItem();
    }
  }

  @Override
  public Iterator<E> snapshotIterator() {
    return (new ArrayList<E>(this)).iterator();
  }

  public Iterator<E> snapshotIterator(E item) {
    List<E> l = new ArrayList<E>(map.size());

    Iterator<E> it = new LinkIterator<E>(item);
    while (it.hasNext()) {
      l.add(it.next());
    }

    return l.iterator();
  }

  @Override
  @SuppressWarnings("unchecked")
  public synchronized Iterator<E> iterator() {
    if (firstItem == null || isEmpty()) {
      return (Iterator<E>) emptyIterator;
    }
    return new LinkIterator<E>(firstItem);
  }

  @Override
  @SuppressWarnings("unchecked")
  public synchronized Iterator<E> iterator(E item) {
    if (firstItem == null || isEmpty()) {
      return (Iterator<E>) emptyIterator;
    }
    return new LinkIterator<E>(item);
  }

  /**
   * <p>
   * Returns an iterator ranging from <code>head</code> to <code>tail</code>, inclusive.
   * </p>
   *
   * <p>
   * If <code>tail</code> is the element immediately preceding <code>head</code> in this <code>HashChain</code>, the returned
   * iterator will iterate 0 times (a special case to allow the specification of an empty range of elements). Otherwise if
   * <code>tail</code> is not one of the elements following <code>head</code>, the returned iterator will iterate past the
   * end of the <code>HashChain</code>, provoking a {@link NoSuchElementException}.
   * </p>
   *
   * @throws NoSuchElementException
   *           if <code>head</code> is not an element of the chain.
   */
  @Override
  @SuppressWarnings("unchecked")
  public synchronized Iterator<E> iterator(E head, E tail) {
    if (firstItem == null || isEmpty()) {
      return (Iterator<E>) emptyIterator;
    }
    if (head != null && this.getPredOf(head) == tail) {
      return (Iterator<E>) emptyIterator;
    }
    return new LinkIterator<E>(head, tail);
  }

  @Override
  public synchronized int size() {
    return map.size();
  }

  /** Returns a textual representation of the contents of this Chain. */
  @Override
  public synchronized String toString() {
    StringBuilder strBuf = new StringBuilder();

    Iterator<E> it = iterator();
    boolean b = false;

    strBuf.append("[");
    while (it.hasNext()) {
      if (!b) {
        b = true;
      } else {
        strBuf.append(", ");
      }
      strBuf.append(it.next().toString());
    }
    strBuf.append("]");
    return strBuf.toString();
  }

  @SuppressWarnings("serial")
  protected class Link<X extends E> implements Serializable {
    private Link<X> nextLink;
    private Link<X> previousLink;
    private X item;

    public Link(X item) {
      this.item = item;
      nextLink = previousLink = null;
    }

    public Link<X> getNext() {
      return nextLink;
    }

    public Link<X> getPrevious() {
      return previousLink;
    }

    public void setNext(Link<X> link) {
      this.nextLink = link;
    }

    public void setPrevious(Link<X> link) {
      this.previousLink = link;
    }

    public void unlinkSelf() {
      bind(previousLink, nextLink);
    }

    public Link<X> insertAfter(X item) {
      Link<X> newLink = new Link<X>(item);

      bind(newLink, nextLink);
      bind(this, newLink);
      return newLink;
    }

    public Link<X> insertBefore(X item) {
      Link<X> newLink = new Link<X>(item);

      bind(previousLink, newLink);
      bind(newLink, this);
      return newLink;
    }

    private void bind(Link<X> a, Link<X> b) {
      if (a == null) {
        firstItem = (b == null) ? null : b.item;
      } else {
        a.nextLink = b;
      }

      if (b == null) {
        lastItem = (a == null) ? null : a.item;
      } else {
        b.previousLink = a;
      }
    }

    public X getItem() {
      return item;
    }

    @Override
    public String toString() {
      if (item != null) {
        return item.toString();
      } else {
        return "Link item is null" + super.toString();
      }

    }

  }

  protected class LinkIterator<X extends E> implements Iterator<E> {
    private Link<E> currentLink;
    boolean state; // only when this is true can remove() be called
    // (in accordance w/ iterator semantics)

    private X destination;
    private int iteratorStateCount;

    public LinkIterator(X item) {
      Link<E> nextLink = map.get(item);
      if (nextLink == null && item != null) {
        throw new NoSuchElementException(
            "HashChain.LinkIterator(obj) with obj that is not in the chain: " + item.toString());
      }
      currentLink = new Link<E>(null);
      currentLink.setNext(nextLink);
      state = false;
      destination = null;
      iteratorStateCount = stateCount;
    }

    public LinkIterator(X from, X to) {
      this(from);
      destination = to;
    }

    @Override
    public boolean hasNext() {
      if (stateCount != iteratorStateCount) {
        throw new ConcurrentModificationException();
      }

      if (destination == null) {
        return (currentLink.getNext() != null);
      } else {
        // Ignore whether (currentLink.getNext() == null), so
        // next() will produce a NoSuchElementException if
        // destination is not in the chain.
        return (destination != currentLink.getItem());
      }
    }

    @Override
    public E next() throws NoSuchElementException {
      if (stateCount != iteratorStateCount) {
        throw new ConcurrentModificationException();
      }

      Link<E> temp = currentLink.getNext();
      if (temp == null) {
        String exceptionMsg;
        if (destination != null && destination != currentLink.getItem()) {
          exceptionMsg = "HashChain.LinkIterator.next() reached end of chain without reaching specified tail unit";
        } else {
          exceptionMsg = "HashChain.LinkIterator.next() called past the end of the Chain";
        }
        throw new NoSuchElementException(exceptionMsg);
      }
      currentLink = temp;

      state = true;
      return currentLink.getItem();
    }

    @Override
    public void remove() throws IllegalStateException {
      if (stateCount != iteratorStateCount) {
        throw new ConcurrentModificationException();
      }

      stateCount++;
      iteratorStateCount++;
      if (!state) {
        throw new IllegalStateException();
      } else {
        currentLink.unlinkSelf();
        map.remove(currentLink.getItem());
        state = false;
      }

    }

    @Override
    public String toString() {
      if (currentLink == null) {
        return "Current object under iterator is null" + super.toString();
      } else {
        return currentLink.toString();
      }
    }

  }

  /** Returns the number of times this chain has been modified. */
  @Override
  public long getModificationCount() {
    return stateCount;
  }
}<|MERGE_RESOLUTION|>--- conflicted
+++ resolved
@@ -115,17 +115,13 @@
   }
 
   @Override
-<<<<<<< HEAD
-  public boolean follows(E someObject, E someReferenceObject) {
+  public synchronized boolean follows(E someObject, E someReferenceObject) {
     // The implementation does not actually check whether
     // someReferenceObject and then someObject is in the chain.
     // Instead, it is checked that the reverse is not true:
     // It returns false in case someReferenceObject comes after someObject and true otherwise.
     // If someReferenceObject == someObject, the implementation returns false,
     // because the iterator includes someObject.
-=======
-  public synchronized boolean follows(E someObject, E someReferenceObject) {
->>>>>>> ea0e8e12
     Iterator<E> it = iterator(someObject);
     while (it.hasNext()) {
       if (it.next() == someReferenceObject) {
