package soot;

/*-
 * #%L
 * Soot - a J*va Optimization Framework
 * %%
 * Copyright (C) 1997 - 2018 Raja Vallée-Rai and others
 * %%
 * This program is free software: you can redistribute it and/or modify
 * it under the terms of the GNU Lesser General Public License as
 * published by the Free Software Foundation, either version 2.1 of the
 * License, or (at your option) any later version.
 *
 * This program is distributed in the hope that it will be useful,
 * but WITHOUT ANY WARRANTY; without even the implied warranty of
 * MERCHANTABILITY or FITNESS FOR A PARTICULAR PURPOSE.  See the
 * GNU General Lesser Public License for more details.
 *
 * You should have received a copy of the GNU General Lesser Public
 * License along with this program.  If not, see
 * <http://www.gnu.org/licenses/lgpl-2.1.html>.
 * #L%
 */

import static soot.util.backend.ASMBackendUtils.createASMAttribute;
import static soot.util.backend.ASMBackendUtils.getDefaultValue;
import static soot.util.backend.ASMBackendUtils.slashify;
import static soot.util.backend.ASMBackendUtils.toTypeDesc;
import static soot.util.backend.ASMBackendUtils.translateJavaVersion;

import java.io.IOException;
import java.io.OutputStream;
import java.io.PrintWriter;
import java.util.ArrayList;
import java.util.Collection;
import java.util.Collections;
import java.util.Comparator;
import java.util.HashMap;
import java.util.Iterator;
import java.util.List;
import java.util.Map;
<<<<<<< HEAD
=======
import java.util.stream.Collectors;

>>>>>>> 134713f5
import org.objectweb.asm.AnnotationVisitor;
import org.objectweb.asm.ClassVisitor;
import org.objectweb.asm.ClassWriter;
import org.objectweb.asm.FieldVisitor;
import org.objectweb.asm.MethodVisitor;
import org.objectweb.asm.Opcodes;
import org.objectweb.asm.util.TraceClassVisitor;
import soot.asm.AsmUtil;
import soot.baf.BafBody;
import soot.jimple.JimpleBody;
import soot.options.Options;
import soot.tagkit.AnnotationAnnotationElem;
import soot.tagkit.AnnotationArrayElem;
import soot.tagkit.AnnotationBooleanElem;
import soot.tagkit.AnnotationClassElem;
import soot.tagkit.AnnotationConstants;
import soot.tagkit.AnnotationDefaultTag;
import soot.tagkit.AnnotationDoubleElem;
import soot.tagkit.AnnotationElem;
import soot.tagkit.AnnotationEnumElem;
import soot.tagkit.AnnotationFloatElem;
import soot.tagkit.AnnotationIntElem;
import soot.tagkit.AnnotationLongElem;
import soot.tagkit.AnnotationStringElem;
import soot.tagkit.AnnotationTag;
import soot.tagkit.Attribute;
import soot.tagkit.EnclosingMethodTag;
import soot.tagkit.Host;
import soot.tagkit.InnerClassAttribute;
import soot.tagkit.InnerClassTag;
import soot.tagkit.OuterClassTag;
import soot.tagkit.SignatureTag;
import soot.tagkit.SourceFileTag;
import soot.tagkit.Tag;
import soot.tagkit.VisibilityAnnotationTag;
import soot.tagkit.VisibilityParameterAnnotationTag;
import soot.util.backend.SootASMClassWriter;

/**
 * Abstract super-class for ASM-based back-ends. Generates byte-code for everything except the
 * method bodies, as they are dependent on the IR.
 *
 * @author Tobias Hamann, Florian Kuebler, Dominik Helm, Lukas Sommer
 */
public abstract class AbstractASMBackend {

  // An ASM ClassVisitor that is used to emit the bytecode to
  protected ClassVisitor cv;
  // The SootClass that is to be converted into bytecode
  protected SootClass sc;
  // The Java version to be used for generating this class
  protected int javaVersion;

  private final Map<SootMethod, BafBody> bafBodyCache = new HashMap<SootMethod, BafBody>();

  /**
   * Creates a new ASM backend
   *
   * @param sc The SootClass that is to be converted into bytecode
   * @param javaVersion A particular Java version enforced by the user, may be 0 for automatic
   *     detection, must not be lower than necessary for all features used
   */
  public AbstractASMBackend(SootClass sc, int javaVersion) {
    this.sc = sc;

    int minVersion = getMinJavaVersion(sc);

    if (javaVersion == 0) {
      javaVersion = Options.java_version_default;
    }

    if (javaVersion != Options.java_version_default && javaVersion < minVersion) {
      throw new IllegalArgumentException(
          "Enforced Java version "
              + translateJavaVersion(javaVersion)
              + " too low to support required features ("
              + translateJavaVersion(minVersion)
              + " required)");
    }

    javaVersion = Math.max(javaVersion, minVersion);

    this.javaVersion = AsmUtil.javaToBytecodeVersion(javaVersion);
  }

  /**
   * Gets the baf body for the given SootMethod. This method will first check whether the method
   * already has a baf body. If not, it will query the local cache. If this fails as well, it will
   * construct a new baf body.
   *
   * @param method The method for which to obtain a baf body
   * @return The baf body for the given method
   */
  protected BafBody getBafBody(SootMethod method) {
    final Body activeBody = method.getActiveBody();
    if (activeBody instanceof BafBody) {
      return (BafBody) activeBody;
    }

    BafBody body = bafBodyCache.get(method);
    if (body != null) {
      return body;
    }

    if (activeBody instanceof JimpleBody) {
      body = PackManager.v().convertJimpleBodyToBaf(method);
    } else {
      throw new RuntimeException("ASM-backend can only translate Baf- and JimpleBodies!");
    }

    bafBodyCache.put(method, body);
    return body;
  }

  /**
   * Determines the minimum Java version required for the bytecode of the given SootClass
   *
   * @param sc The SootClass the minimum Java version is to be determined for
   * @return The minimum Java version required for the given SootClass
   */
  private int getMinJavaVersion(SootClass sc) {
    int minVersion = Options.java_version_1_1;

    if (sc.hasTag("SignatureTag")) {
      if (((SignatureTag) sc.getTag("SignatureTag")).getSignature().contains("<")) {
        minVersion = Options.java_version_1_5;
      }
    }
    if (sc.hasTag("VisibilityAnnotationTag")) {
      minVersion = Options.java_version_1_5;
    }
    if (Modifier.isAnnotation(sc.getModifiers())) {
      // Class is defining an annotation
      minVersion = Options.java_version_1_5;
    }

    for (SootField sf : sc.getFields()) {
      if (minVersion >= Options.java_version_1_5) {
        break;
      }
      if (sf.hasTag("SignatureTag")) {
        if (((SignatureTag) sf.getTag("SignatureTag")).getSignature().contains("<")) {
          minVersion = Options.java_version_1_5;
        }
      }
      if (sf.hasTag("VisibilityAnnotationTag")) {
        minVersion = Options.java_version_1_5;
      }
    }

    // We need to clone the method list, because it may happen during writeout
    // that we need to split methods, which are longer than the JVM spec allows.
    // This feature is work in progress.
    List<SootMethod> clonedList = new ArrayList<>(sc.getMethods());
    for (SootMethod sm : clonedList) {
      if (minVersion >= Options.java_version_1_8) {
        break;
      }
      if (sm.hasTag("SignatureTag")) {
        if (((SignatureTag) sm.getTag("SignatureTag")).getSignature().contains("<")) {
          minVersion = Math.max(minVersion, Options.java_version_1_5);
        }
      }
      if (sm.hasTag("VisibilityAnnotationTag") || sm.hasTag("VisibilityParameterAnnotationTag")) {
        minVersion = Math.max(minVersion, Options.java_version_1_5);
      }
      if (sm.hasActiveBody()) {
        minVersion = Math.max(minVersion, getMinJavaVersion(sm));
      }
    }
    return minVersion;
  }

  /**
   * Determines the minimum Java version required for the bytecode of the given SootMethod
   * Subclasses should override this method to suit their needs, otherwise Java 1.7 is assumed for
   * compatibility with invokeDynamic
   *
   * @param sm The SootMethod the minimum Java version is to be determined for
   * @return The minimum Java version required for the given SootMethod
   */
  protected int getMinJavaVersion(SootMethod sm) {
    return Options.java_version_1_7;
  }

  /**
   * Outputs the bytecode generated as a class file
   *
   * @param os The OutputStream the class file is written to
   */
  public void generateClassFile(OutputStream os) {
    ClassWriter cw = new SootASMClassWriter(ClassWriter.COMPUTE_FRAMES);
    cv = cw;
    generateByteCode();
    try {
      os.write(cw.toByteArray());
    } catch (IOException e) {
      throw new RuntimeException("Could not write class file in the ASM-backend!", e);
    }
  }

  /**
   * Outputs the bytecode generated as a textual representation
   *
   * @param pw The PrintWriter the textual representation is written to
   */
  public void generateTextualRepresentation(PrintWriter pw) {
    cv = new TraceClassVisitor(pw);
    generateByteCode();
  }

  /** Emits the bytecode for the complete class */
  protected void generateByteCode() {
    generateClassHeader();

    // Retrieve information about the source of the class
    if (sc.hasTag("SourceFileTag") && !Options.v().no_output_source_file_attribute()) {
      String srcName = ((SourceFileTag) sc.getTag("SourceFileTag")).getSourceFile();
      cv.visitSource(srcName, null); // TODO Correct value for the debug argument
    }

    // Retrieve information about outer class if present
    if (sc.hasOuterClass() || sc.hasTag("EnclosingMethodTag") || sc.hasTag("OuterClassTag")) {
      generateOuterClassReference();
    }

    // Retrieve information about annotations
    generateAnnotations(cv, sc);

    // Retrieve information about attributes
    generateAttributes();

    // Retrieve information about inner classes
    generateInnerClassReferences();

    // Generate fields
    generateFields();

    // Generate methods
    generateMethods();

    cv.visitEnd();
  }

  /**
   * Comparatator that is used to sort the methods before they are written out. This is mainly used
   * to enforce a deterministic output between runs which we need for testing.
   *
   * @author Steven Arzt
   */
  private class SootMethodComparator implements Comparator<SootMethod> {

    @Override
    public int compare(SootMethod o1, SootMethod o2) {
      return o1.getName().compareTo(o2.getName());
    }
  }

  /** Emits the bytecode for all methods of the class */
  protected void generateMethods() {
    List<SootMethod> sortedMethods = new ArrayList<SootMethod>(sc.getMethods());
    Collections.sort(sortedMethods, new SootMethodComparator());
    for (SootMethod sm : sortedMethods) {
      if (sm.isPhantom()) {
        continue;
      }

      int access = getModifiers(sm.getModifiers(), sm);
      String name = sm.getName();
      StringBuilder descBuilder = new StringBuilder(5);
      descBuilder.append('(');
      for (Type t : sm.getParameterTypes()) {
        descBuilder.append(toTypeDesc(t));
      }
      descBuilder.append(')');
      descBuilder.append(toTypeDesc(sm.getReturnType()));

      String sig = null;
      if (sm.hasTag("SignatureTag")) {
        SignatureTag genericSignature = (SignatureTag) sm.getTag("SignatureTag");
        sig = genericSignature.getSignature();
      }

      List<SootClass> exceptionList = sm.getExceptionsUnsafe();
      String[] exceptions;
      if (exceptionList != null) {
        exceptions = new String[exceptionList.size()];
        int i = 0;
        for (SootClass exc : sm.getExceptions()) {
          exceptions[i] = slashify(exc.getName());
          ++i;
        }
      } else {
        exceptions = new String[0];
      }
      MethodVisitor mv = cv.visitMethod(access, name, descBuilder.toString(), sig, exceptions);
      if (mv != null) {
        // Visit parameter annotations
        for (Tag t : sm.getTags()) {
          if (t instanceof VisibilityParameterAnnotationTag) {
            VisibilityParameterAnnotationTag vpt = (VisibilityParameterAnnotationTag) t;
            ArrayList<VisibilityAnnotationTag> tags = vpt.getVisibilityAnnotations();
            if (tags != null) {
              for (int j = 0; j < tags.size(); ++j) {
                VisibilityAnnotationTag va = tags.get(j);
                if (va == null) {
                  continue;
                }
                for (AnnotationTag at : va.getAnnotations()) {
                  AnnotationVisitor av =
                      mv.visitParameterAnnotation(
                          j,
                          at.getType(),
                          (va.getVisibility() == AnnotationConstants.RUNTIME_VISIBLE));
                  generateAnnotationElems(av, at.getElems(), true);
                }
              }
            }
          }
        }

        generateAnnotations(mv, sm);

        generateAttributes(mv, sm);
        if (sm.hasActiveBody()) {
          mv.visitCode();
          generateMethodBody(mv, sm);
          /*
           * Correct values are computed automatically by ASM, but we need the call anyways.
           */
          mv.visitMaxs(0, 0);
        }
        mv.visitEnd();
      }
    }
  }

  /** Emits the bytecode for all fields of the class */
  protected void generateFields() {
    for (SootField f : sc.getFields()) {
      if (f.isPhantom()) {
        continue;
      }
      String name = f.getName();
      String desc = toTypeDesc(f.getType());
      String sig = null;
      if (f.hasTag("SignatureTag")) {
        SignatureTag genericSignature = (SignatureTag) f.getTag("SignatureTag");
        sig = genericSignature.getSignature();
      }
      Object value = getDefaultValue(f);
      int access = getModifiers(f.getModifiers(), f);
      FieldVisitor fv = cv.visitField(access, name, desc, sig, value);
      if (fv != null) {
        generateAnnotations(fv, f);
        generateAttributes(fv, f);
        fv.visitEnd();
      }
    }
  }

  /**
   * Comparatator that is used to sort the inner class references before they are written out. This
   * is mainly used to enforce a deterministic output between runs which we need for testing.
   *
   * @author Steven Arzt
   */
  private class SootInnerClassComparator implements Comparator<InnerClassTag> {

    @Override
    public int compare(InnerClassTag o1, InnerClassTag o2) {
      return o1.getInnerClass() == null ? 0 : o1.getInnerClass().compareTo(o2.getInnerClass());
    }
  }

  /** Emits the bytecode for all references to inner classes if present */
  protected void generateInnerClassReferences() {
    if (!Options.v().no_output_inner_classes_attribute()) {
      if (sc.hasTag("InnerClassAttribute")) {
        InnerClassAttribute ica = (InnerClassAttribute) sc.getTag("InnerClassAttribute");
        List<InnerClassTag> sortedTags = new ArrayList<InnerClassTag>(ica.getSpecs());
        Collections.sort(sortedTags, new SootInnerClassComparator());
        writeInnerClassTags(sortedTags);
      } else {
        // If we have a flat list of inner class tags, we collect them as well. That's how the ASM frontend actually gives us
        // the tags. We may need to make the representation more homogeneous in the future, but for now, let's just make sure
        // we can correctly write out the class either way.
        List<InnerClassTag> sortedTags = sc.getTags().stream().filter(t -> t instanceof InnerClassTag)
            .map(t -> (InnerClassTag) t).sorted(new SootInnerClassComparator()).collect(Collectors.toList());
        writeInnerClassTags(sortedTags);
      }
    }
  }

<<<<<<< HEAD
  /** Emits the bytecode for all attributes of the class */
=======
  /**
   * Write out the given sorted list of inner class tags
   * 
   * @param sortedTags
   *          The sorted list of inner class tags
   */
  protected void writeInnerClassTags(List<InnerClassTag> sortedTags) {
    for (InnerClassTag ict : sortedTags) {
      String name = slashify(ict.getInnerClass());
      String outerClassName = slashify(ict.getOuterClass());
      String innerName = slashify(ict.getShortName());
      int access = ict.getAccessFlags();
      cv.visitInnerClass(name, outerClassName, innerName, access);
    }
  }

  /**
   * Emits the bytecode for all attributes of the class
   */
>>>>>>> 134713f5
  protected void generateAttributes() {
    for (Tag t : sc.getTags()) {
      if (t instanceof Attribute) {
        cv.visitAttribute(createASMAttribute((Attribute) t));
      }
    }
  }

  /**
   * Emits the bytecode for all attributes of a field
   *
   * @param fv The FieldVisitor to emit the bytecode to
   * @param f The SootField the bytecode is to be emitted for
   */
  protected void generateAttributes(FieldVisitor fv, SootField f) {
    for (Tag t : f.getTags()) {
      if (t instanceof Attribute) {
        org.objectweb.asm.Attribute a = createASMAttribute((Attribute) t);
        fv.visitAttribute(a);
      }
    }
  }

  /**
   * Emits the bytecode for all attributes of a method
   *
   * @param mv The MethodVisitor to emit the bytecode to
   * @param m The SootMethod the bytecode is to be emitted for
   */
  protected void generateAttributes(MethodVisitor mv, SootMethod m) {
    for (Tag t : m.getTags()) {
      if (t instanceof Attribute) {
        org.objectweb.asm.Attribute a = createASMAttribute((Attribute) t);
        mv.visitAttribute(a);
      }
    }
  }

  /**
   * Emits the bytecode for all annotations of a class, field or method
   *
   * @param visitor A ClassVisitor, FieldVisitor or MethodVisitor to emit the bytecode to
   * @param host A Host (SootClass, SootField or SootMethod) the bytecode is to be emitted for, has
   *     to match the visitor
   */
  protected void generateAnnotations(Object visitor, Host host) {
    for (Tag t : host.getTags()) {
      // Find all VisibilityAnnotationTags
      if (t instanceof VisibilityAnnotationTag) {
        VisibilityAnnotationTag vat = (VisibilityAnnotationTag) t;
        boolean runTimeVisible = (vat.getVisibility() == AnnotationConstants.RUNTIME_VISIBLE);
        for (AnnotationTag at : vat.getAnnotations()) {
          AnnotationVisitor av = null;
          if (visitor instanceof ClassVisitor) {
            av = ((ClassVisitor) visitor).visitAnnotation(at.getType(), runTimeVisible);
          } else if (visitor instanceof FieldVisitor) {
            av = ((FieldVisitor) visitor).visitAnnotation(at.getType(), runTimeVisible);
          } else if (visitor instanceof MethodVisitor) {
            av = ((MethodVisitor) visitor).visitAnnotation(at.getType(), runTimeVisible);
          }

          generateAnnotationElems(av, at.getElems(), true);
        }
      }
      /*
       * Here TypeAnnotations could be visited potentially. Currently (2015/02/03) they are not supported by the
       * ASM-front-end and their information is not accessible.
       */

      // Visit AnnotationDefault on methods
      else if (host instanceof SootMethod && t instanceof AnnotationDefaultTag) {
        AnnotationDefaultTag adt = (AnnotationDefaultTag) t;
        AnnotationVisitor av = ((MethodVisitor) visitor).visitAnnotationDefault();
        generateAnnotationElems(av, Collections.singleton(adt.getDefaultVal()), true);
      }
    }
  }

  /**
   * Emits the bytecode for the values of an annotation
   *
   * @param av The AnnotationVisitor to emit the bytecode to
   * @param elements A collection of AnnatiotionElem that are the values of the annotation
   * @param addName True, if the name of the annotation has to be added, false otherwise (should be
   *     false only in recursive calls!)
   */
  protected void generateAnnotationElems(
      AnnotationVisitor av, Collection<AnnotationElem> elements, boolean addName) {
    if (av != null) {
      Iterator<AnnotationElem> it = elements.iterator();
      while (it.hasNext()) {
        AnnotationElem elem = it.next();
        if (elem instanceof AnnotationEnumElem) {
          AnnotationEnumElem enumElem = (AnnotationEnumElem) elem;
          av.visitEnum(enumElem.getName(), enumElem.getTypeName(), enumElem.getConstantName());
        } else if (elem instanceof AnnotationArrayElem) {
          AnnotationArrayElem arrayElem = (AnnotationArrayElem) elem;
          AnnotationVisitor arrayVisitor = av.visitArray(arrayElem.getName());
          generateAnnotationElems(arrayVisitor, arrayElem.getValues(), false);
        } else if (elem instanceof AnnotationAnnotationElem) {
          AnnotationAnnotationElem aElem = (AnnotationAnnotationElem) elem;
          AnnotationVisitor aVisitor =
              av.visitAnnotation(aElem.getName(), aElem.getValue().getType());
          generateAnnotationElems(aVisitor, aElem.getValue().getElems(), true);
        } else {
          Object val = null;
          if (elem instanceof AnnotationIntElem) {
            AnnotationIntElem intElem = (AnnotationIntElem) elem;
            int value = intElem.getValue();
            switch (intElem.getKind()) {
              case 'B':
                val = (byte) value;
                break;
              case 'Z':
                val = (value == 1);
                break;
              case 'I':
                val = value;
                break;
              case 'S':
                val = (short) value;
                break;
            }
          } else if (elem instanceof AnnotationBooleanElem) {
            AnnotationBooleanElem booleanElem = (AnnotationBooleanElem) elem;
            val = booleanElem.getValue();
          } else if (elem instanceof AnnotationFloatElem) {
            AnnotationFloatElem floatElem = (AnnotationFloatElem) elem;
            val = floatElem.getValue();
          } else if (elem instanceof AnnotationLongElem) {
            AnnotationLongElem longElem = (AnnotationLongElem) elem;
            val = longElem.getValue();
          } else if (elem instanceof AnnotationDoubleElem) {
            AnnotationDoubleElem doubleElem = (AnnotationDoubleElem) elem;
            val = doubleElem.getValue();
          } else if (elem instanceof AnnotationStringElem) {
            AnnotationStringElem stringElem = (AnnotationStringElem) elem;
            val = stringElem.getValue();
          } else if (elem instanceof AnnotationClassElem) {
            AnnotationClassElem classElem = (AnnotationClassElem) elem;
            val = org.objectweb.asm.Type.getType(classElem.getDesc());
          }
          if (addName) {
            av.visit(elem.getName(), val);
          } else {
            av.visit(null, val);
          }
        }
      }
      av.visitEnd();
    }
  }

  /** Emits the bytecode for a reference to an outer class if necessary */
  protected void generateOuterClassReference() {
    SootClass outerClass = sc.getOuterClass();
    String outerClassName = slashify(outerClass.getName());
    String enclosingMethod = null;
    String enclosingMethodSig = null;
    if (sc.hasTag("EnclosingMethodTag")) {
      EnclosingMethodTag emTag = (EnclosingMethodTag) sc.getTag("EnclosingMethodTag");
      if (!sc.hasOuterClass()) {
        outerClassName = slashify(emTag.getEnclosingClass());
      }
      enclosingMethod = emTag.getEnclosingMethod();
      enclosingMethodSig = emTag.getEnclosingMethodSig();
    }
    if (!sc.hasOuterClass() && sc.hasTag("OuterClassTag")) {
      outerClassName = slashify(((OuterClassTag) sc.getTag("OuterClassTag")).getName());
    }
    cv.visitOuterClass(outerClassName, enclosingMethod, enclosingMethodSig);
  }

  /** Emits the bytecode for the class itself, including its signature */
  protected void generateClassHeader() {
    /*
     * Retrieve all modifiers
     */
    int classModifiers = sc.getModifiers();
    int modifier = getModifiers(classModifiers, sc);

    // Retrieve class-name
    String className = slashify(sc.getName());
    // Retrieve generics
    String signature = null;
    if (sc.hasTag("SignatureTag")) {
      signature = ((SignatureTag) sc.getTag("SignatureTag")).getSignature();
    }
    /*
     * Retrieve super-class. If no super-class is explicitly given, the default is java.lang.Object, except for the class
     * java.lang.Object itself, which does not have any super classes.
     */
    String superClass = className.equals("java/lang/Object") ? null : "java/lang/Object";
    SootClass csuperClass = sc.getSuperclassUnsafe();
    if (csuperClass != null) {
      superClass = slashify(csuperClass.getName());
    }

    // Retrieve directly implemented interfaces
    String[] interfaces = new String[sc.getInterfaceCount()];
    Iterator<SootClass> implementedInterfaces = sc.getInterfaces().iterator();
    int i = 0;
    while (implementedInterfaces.hasNext()) {
      SootClass interf = implementedInterfaces.next();
      interfaces[i] = slashify(interf.getName());
      ++i;
    }

    cv.visit(javaVersion, modifier, className, signature, superClass, interfaces);
  }

  /**
   * Utility method to get the access modifiers of a Host
   *
   * @param modVal The bitset representation of the Host's modifiers
   * @param host The Host (SootClass, SootField or SootMethod) the modifiers are to be retrieved
   *     from
   * @return A bitset representation of the Host's modifiers in ASM's internal representation
   */
  protected static int getModifiers(int modVal, Host host) {
    int modifier = 0;
    // Retrieve visibility-modifier
    if (Modifier.isPublic(modVal)) {
      modifier |= Opcodes.ACC_PUBLIC;
    } else if (Modifier.isPrivate(modVal)) {
      modifier |= Opcodes.ACC_PRIVATE;
    } else if (Modifier.isProtected(modVal)) {
      modifier |= Opcodes.ACC_PROTECTED;
    }
    // Retrieve static-modifier
    if (Modifier.isStatic(modVal)
        && ((host instanceof SootField) || (host instanceof SootMethod))) {
      modifier |= Opcodes.ACC_STATIC;
    }
    // Retrieve final-modifier
    if (Modifier.isFinal(modVal)) {
      modifier |= Opcodes.ACC_FINAL;
    }
    // Retrieve synchronized-modifier
    if (Modifier.isSynchronized(modVal) && host instanceof SootMethod) {
      modifier |= Opcodes.ACC_SYNCHRONIZED;
    }
    // Retrieve volatile/bridge-modifier
    if (Modifier.isVolatile(modVal) && !(host instanceof SootClass)) {
      modifier |= Opcodes.ACC_VOLATILE;
    }
    // Retrieve transient/varargs-modifier
    if (Modifier.isTransient(modVal) && !(host instanceof SootClass)) {
      modifier |= Opcodes.ACC_TRANSIENT;
    }
    // Retrieve native-modifier
    if (Modifier.isNative(modVal) && host instanceof SootMethod) {
      modifier |= Opcodes.ACC_NATIVE;
    }
    // Retrieve interface-modifier
    if (Modifier.isInterface(modVal) && host instanceof SootClass) {
      modifier |= Opcodes.ACC_INTERFACE;
    } else if (host instanceof SootClass) {
      /*
       * For all classes except for interfaces the super-flag should be set. See JVM 8-Specification section 4.1, page 72.
       */
      modifier |= Opcodes.ACC_SUPER;
    }
    // Retrieve abstract-modifier
    if (Modifier.isAbstract(modVal) && !(host instanceof SootField)) {
      modifier |= Opcodes.ACC_ABSTRACT;
    }
    // Retrieve strictFP-modifier
    if (Modifier.isStrictFP(modVal) && host instanceof SootMethod) {
      modifier |= Opcodes.ACC_STRICT;
    }
    /*
     * Retrieve synthetic-modifier. Class not present in source-code but generated by e.g. compiler TODO Do we need both
     * checks?
     */
    if (Modifier.isSynthetic(modVal) || host.hasTag("SyntheticTag")) {
      modifier |= Opcodes.ACC_SYNTHETIC;
    }
    // Retrieve annotation-modifier
    if (Modifier.isAnnotation(modVal) && host instanceof SootClass) {
      modifier |= Opcodes.ACC_ANNOTATION;
    }
    // Retrieve enum-modifier
    if (Modifier.isEnum(modVal) && !(host instanceof SootMethod)) {
      modifier |= Opcodes.ACC_ENUM;
    }
    return modifier;
  }

  /**
   * Emits the bytecode for the body of a single method Has to be implemented by subclasses to suit
   * their needs
   *
   * @param mv The MethodVisitor to emit the bytecode to
   * @param method The SootMethod the bytecode is to be emitted for
   */
  protected abstract void generateMethodBody(MethodVisitor mv, SootMethod method);
}<|MERGE_RESOLUTION|>--- conflicted
+++ resolved
@@ -39,11 +39,8 @@
 import java.util.Iterator;
 import java.util.List;
 import java.util.Map;
-<<<<<<< HEAD
-=======
 import java.util.stream.Collectors;
 
->>>>>>> 134713f5
 import org.objectweb.asm.AnnotationVisitor;
 import org.objectweb.asm.ClassVisitor;
 import org.objectweb.asm.ClassWriter;
@@ -419,7 +416,9 @@
     }
   }
 
-  /** Emits the bytecode for all references to inner classes if present */
+  /**
+   * Emits the bytecode for all references to inner classes if present
+   */
   protected void generateInnerClassReferences() {
     if (!Options.v().no_output_inner_classes_attribute()) {
       if (sc.hasTag("InnerClassAttribute")) {
@@ -438,9 +437,6 @@
     }
   }
 
-<<<<<<< HEAD
-  /** Emits the bytecode for all attributes of the class */
-=======
   /**
    * Write out the given sorted list of inner class tags
    * 
@@ -457,10 +453,7 @@
     }
   }
 
-  /**
-   * Emits the bytecode for all attributes of the class
-   */
->>>>>>> 134713f5
+  /** Emits the bytecode for all attributes of the class */
   protected void generateAttributes() {
     for (Tag t : sc.getTags()) {
       if (t instanceof Attribute) {
