--- conflicted
+++ resolved
@@ -829,13 +829,8 @@
     }
 
     // Now we apply the blocking scheme if necessary
-<<<<<<< HEAD
-    // The implementation is slightly different from our paper (the non-SCC edges are not moved, they still use their current
-    // context mappings)
-=======
     // The implementation is slightly different from our paper (the non-SCC edges
     // are not moved, they still use their current context mappings)
->>>>>>> 17321410
     if (getOpts().geom_blocking()) {
       // We scan all the edges again, and tune the SCC related call edges
       // We don't manipulate the non-SCC edges, because they don't induce problems
