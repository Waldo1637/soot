--- conflicted
+++ resolved
@@ -89,7 +89,6 @@
  */
 class ExprVisitor implements ExprSwitch {
 
-<<<<<<< HEAD
   private StmtVisitor stmtV;
 
   private ConstantVisitor constantV;
@@ -750,7 +749,17 @@
     Value size = nae.getSize();
     constantV.setOrigStmt(origStmt);
     Register sizeReg = regAlloc.asImmediate(size, constantV);
-    ArrayType arrayType = nae.getBaseType().getArrayType();
+
+    // Create the array type
+    Type baseType = nae.getBaseType();
+    int numDimensions = 1;
+    while (baseType instanceof ArrayType) {
+      ArrayType at = (ArrayType) baseType;
+      baseType = at.getElementType();
+      numDimensions++;
+    }
+    ArrayType arrayType = ArrayType.v(baseType, numDimensions);
+
     TypeReference arrayTypeItem = DexPrinter.toTypeReference(arrayType);
     stmtV.addInsn(new Insn22c(Opcode.NEW_ARRAY, destinationReg, sizeReg, arrayTypeItem), origStmt);
   }
@@ -795,732 +804,4 @@
   public int getLastInvokeInstructionPosition() {
     return lastInvokeInstructionPosition;
   }
-=======
-	private StmtVisitor stmtV;
-
-	private ConstantVisitor constantV;
-
-	private RegisterAllocator regAlloc;
-
-	private Register destinationReg;
-
-	private Stmt targetForOffset;
-
-	private Stmt origStmt;
-
-	private int lastInvokeInstructionPosition;
-
-	public ExprVisitor(StmtVisitor stmtV, ConstantVisitor constantV, RegisterAllocator regAlloc) {
-		this.stmtV = stmtV;
-		this.constantV = constantV;
-		this.regAlloc = regAlloc;
-	}
-
-	public void setDestinationReg(Register destinationReg) {
-		this.destinationReg = destinationReg;
-	}
-
-	public void setOrigStmt(Stmt stmt) {
-		this.origStmt = stmt;
-	}
-
-	public void setTargetForOffset(Stmt targetForOffset) {
-		this.targetForOffset = targetForOffset;
-	}
-
-	@Override
-	public void defaultCase(Object o) {
-		// rsub-int and rsub-int/lit8 aren't generated, since we cannot detect
-		// there usage in jimple
-		throw new Error("unknown Object (" + o.getClass() + ") as Expression: " + o);
-	}
-
-	@Override
-	public void caseDynamicInvokeExpr(DynamicInvokeExpr v) {
-		throw new Error("DynamicInvokeExpr not supported: " + v);
-	}
-
-	@Override
-	public void caseSpecialInvokeExpr(SpecialInvokeExpr sie) {
-		MethodReference method = DexPrinter.toMethodReference(sie.getMethodRef());
-		List<Register> arguments = getInstanceInvokeArgumentRegs(sie);
-		lastInvokeInstructionPosition = stmtV.getInstructionCount();
-		if (isCallToConstructor(sie) || isCallToPrivate(sie)) {
-			stmtV.addInsn(buildInvokeInsn("INVOKE_DIRECT", method, arguments), origStmt);
-		} else if (isCallToSuper(sie)) {
-			stmtV.addInsn(buildInvokeInsn("INVOKE_SUPER", method, arguments), origStmt);
-		} else {
-			// This should normally never happen, but if we have such a
-			// broken call (happens in malware for instance), we fix it.
-			stmtV.addInsn(buildInvokeInsn("INVOKE_VIRTUAL", method, arguments), origStmt);
-		}
-	}
-
-	private Insn buildInvokeInsn(String invokeOpcode, MethodReference method, List<Register> argumentRegs) {
-		Insn invokeInsn;
-		int regCountForArguments = SootToDexUtils.getRealRegCount(argumentRegs);
-		if (regCountForArguments <= 5) {
-			Register[] paddedArray = pad35cRegs(argumentRegs);
-			Opcode opc = Opcode.valueOf(invokeOpcode);
-			invokeInsn = new Insn35c(opc, regCountForArguments, paddedArray[0], paddedArray[1], paddedArray[2],
-					paddedArray[3], paddedArray[4], method);
-		} else if (regCountForArguments <= 255) {
-			Opcode opc = Opcode.valueOf(invokeOpcode + "_RANGE");
-			invokeInsn = new Insn3rc(opc, argumentRegs, (short) regCountForArguments, method);
-		} else {
-			throw new Error("too many parameter registers for invoke-* (> 255): " + regCountForArguments
-					+ " or registers too big (> 4 bits)");
-		}
-		// save the return type for the move-result insn
-		stmtV.setLastReturnTypeDescriptor(method.getReturnType());
-		return invokeInsn;
-	}
-
-	private boolean isCallToPrivate(SpecialInvokeExpr sie) {
-		return sie.getMethod().isPrivate();
-	}
-
-	private boolean isCallToConstructor(SpecialInvokeExpr sie) {
-		return sie.getMethodRef().name().equals(SootMethod.constructorName);
-	}
-
-	private boolean isCallToSuper(SpecialInvokeExpr sie) {
-		SootClass classWithInvokation = sie.getMethod().getDeclaringClass();
-		SootClass currentClass = stmtV.getBelongingClass();
-
-		while (currentClass != null) {
-			currentClass = currentClass.getSuperclassUnsafe();
-			if (currentClass != null) {
-				if (currentClass == classWithInvokation)
-					return true;
-
-				// If we're dealing with phantom classes, we might not actually
-				// arrive at java.lang.Object. In this case, we should not fail
-				// the check
-				if (currentClass.isPhantom() && !currentClass.getName().equals("java.lang.Object"))
-					return true;
-			}
-		}
-
-		return false; // we arrived at java.lang.Object and did not find a
-						// declaration
-	}
-
-	@Override
-	public void caseVirtualInvokeExpr(VirtualInvokeExpr vie) {
-		/*
-		 * for final methods we build an invoke-virtual opcode, too, although the dex
-		 * spec says that a virtual method is not final. An alternative would be the
-		 * invoke-direct opcode, but this is inconsistent with dx's output...
-		 */
-		MethodReference method = DexPrinter.toMethodReference(vie.getMethodRef());
-		List<Register> argumentRegs = getInstanceInvokeArgumentRegs(vie);
-		lastInvokeInstructionPosition = stmtV.getInstructionCount();
-		stmtV.addInsn(buildInvokeInsn("INVOKE_VIRTUAL", method, argumentRegs), origStmt);
-	}
-
-	private List<Register> getInvokeArgumentRegs(InvokeExpr ie) {
-		constantV.setOrigStmt(origStmt);
-		List<Register> argumentRegs = new ArrayList<Register>();
-		for (Value arg : ie.getArgs()) {
-			Register currentReg = regAlloc.asImmediate(arg, constantV);
-			argumentRegs.add(currentReg);
-		}
-		return argumentRegs;
-	}
-
-	private List<Register> getInstanceInvokeArgumentRegs(InstanceInvokeExpr iie) {
-		constantV.setOrigStmt(origStmt);
-		List<Register> argumentRegs = getInvokeArgumentRegs(iie);
-		// always add reference to callee as first parameter (instance !=
-		// static)
-		Local callee = (Local) iie.getBase();
-		Register calleeRegister = regAlloc.asLocal(callee);
-		argumentRegs.add(0, calleeRegister);
-		return argumentRegs;
-	}
-
-	private Register[] pad35cRegs(List<Register> realRegs) {
-		// pad real registers to an array of five bytes, as required by the
-		// instruction format "35c"
-		Register[] paddedArray = new Register[5];
-		int nextReg = 0;
-		for (Register realReg : realRegs) {
-			paddedArray[nextReg] = realReg;
-			/*
-			 * we include the second half of a wide with an empty reg for the "gap". this
-			 * will be made explicit for dexlib later on.
-			 */
-			if (realReg.isWide()) {
-				nextReg++;
-				paddedArray[nextReg] = Register.EMPTY_REGISTER;
-			}
-			nextReg++;
-		}
-		// do the real padding with empty regs
-		for (; nextReg < 5; nextReg++) {
-			paddedArray[nextReg] = Register.EMPTY_REGISTER;
-		}
-		return paddedArray;
-	}
-
-	@Override
-	public void caseInterfaceInvokeExpr(InterfaceInvokeExpr iie) {
-		MethodReference method = DexPrinter.toMethodReference(iie.getMethodRef());
-		List<Register> arguments = getInstanceInvokeArgumentRegs(iie);
-		lastInvokeInstructionPosition = stmtV.getInstructionCount();
-		stmtV.addInsn(buildInvokeInsn("INVOKE_INTERFACE", method, arguments), origStmt);
-	}
-
-	@Override
-	public void caseStaticInvokeExpr(StaticInvokeExpr sie) {
-		MethodReference method = DexPrinter.toMethodReference(sie.getMethodRef());
-		List<Register> arguments = getInvokeArgumentRegs(sie);
-		lastInvokeInstructionPosition = stmtV.getInstructionCount();
-		stmtV.addInsn(buildInvokeInsn("INVOKE_STATIC", method, arguments), origStmt);
-	}
-
-	private void buildCalculatingBinaryInsn(final String binaryOperation, Value firstOperand, Value secondOperand,
-			Expr originalExpr) {
-		constantV.setOrigStmt(origStmt);
-		Register firstOpReg = regAlloc.asImmediate(firstOperand, constantV);
-
-		// use special "/lit"-opcodes if int is the destination's type, the
-		// second op is
-		// an integer literal and the opc is not sub (no sub*/lit opc available)
-		if (destinationReg.getType() instanceof IntType && secondOperand instanceof IntConstant
-				&& !binaryOperation.equals("SUB")) {
-			int secondOpConstant = ((IntConstant) secondOperand).value;
-			if (SootToDexUtils.fitsSigned8(secondOpConstant)) {
-				stmtV.addInsn(buildLit8BinaryInsn(binaryOperation, firstOpReg, (byte) secondOpConstant), origStmt);
-				return;
-			}
-			if (SootToDexUtils.fitsSigned16(secondOpConstant)) {
-				if (!binaryOperation.equals("SHL") && !binaryOperation.equals("SHR")
-						&& !binaryOperation.equals("USHR")) {
-					// no shift opc available for /lit16
-					stmtV.addInsn(buildLit16BinaryInsn(binaryOperation, firstOpReg, (short) secondOpConstant),
-							origStmt);
-					return;
-				}
-			}
-			// constant is too big, so use it as second op and build normally
-		}
-
-		// Double-check that we are not carrying out any arithmetic operations
-		// on non-primitive values
-		if (!(secondOperand.getType() instanceof PrimType))
-			throw new RuntimeException("Invalid value type for primitibe operation");
-
-		// For some data types, there are no calculating opcodes in Dalvik. In
-		// this case, we need to use a bigger opcode and cast the result back.
-		PrimitiveType destRegType = PrimitiveType.getByName(destinationReg.getType().toString());
-		Register secondOpReg = regAlloc.asImmediate(secondOperand, constantV);
-		Register orgDestReg = destinationReg;
-		if (isSmallerThan(destRegType, PrimitiveType.INT)) {
-			destinationReg = regAlloc.asTmpReg(IntType.v());
-		} else {
-			// If the second register is not of the precise target type, we need
-			// to
-			// cast. This can happen, because we cannot load BYTE values. We
-			// instead
-			// load INT constants and then need to typecast.
-			if (isBiggerThan(PrimitiveType.getByName(secondOpReg.getType().toString()), destRegType)) {
-				destinationReg = regAlloc.asTmpReg(secondOpReg.getType());
-			} else if (isBiggerThan(PrimitiveType.getByName(firstOpReg.getType().toString()), destRegType)) {
-				destinationReg = regAlloc.asTmpReg(firstOpReg.getType());
-			}
-		}
-
-		// use special "/2addr"-opcodes if destination equals first op
-		if (destinationReg.getNumber() == firstOpReg.getNumber()) {
-			stmtV.addInsn(build2AddrBinaryInsn(binaryOperation, secondOpReg), origStmt);
-		} else {
-			// no optimized binary opcode possible
-			stmtV.addInsn(buildNormalBinaryInsn(binaryOperation, firstOpReg, secondOpReg), origStmt);
-		}
-
-		// If we have used a temporary register, we must copy over the result
-		if (orgDestReg != destinationReg) {
-			Register tempReg = destinationReg.clone();
-			destinationReg = orgDestReg.clone();
-			castPrimitive(tempReg, originalExpr, destinationReg.getType());
-		}
-
-	}
-
-	private String fixIntTypeString(String typeString) {
-		if (typeString.equals("boolean") || typeString.equals("byte") || typeString.equals("char")
-				|| typeString.equals("short")) {
-			return "int";
-		}
-		return typeString;
-	}
-
-	private Insn build2AddrBinaryInsn(final String binaryOperation, Register secondOpReg) {
-		String localTypeString = destinationReg.getTypeString();
-		localTypeString = fixIntTypeString(localTypeString);
-		Opcode opc = Opcode.valueOf(binaryOperation + "_" + localTypeString.toUpperCase() + "_2ADDR");
-		return new Insn12x(opc, destinationReg, secondOpReg);
-	}
-
-	private Insn buildNormalBinaryInsn(String binaryOperation, Register firstOpReg, Register secondOpReg) {
-		String localTypeString = firstOpReg.getTypeString();
-		localTypeString = fixIntTypeString(localTypeString);
-		Opcode opc = Opcode.valueOf(binaryOperation + "_" + localTypeString.toUpperCase());
-		return new Insn23x(opc, destinationReg, firstOpReg, secondOpReg);
-	}
-
-	private Insn buildLit16BinaryInsn(String binaryOperation, Register firstOpReg, short secondOpLieteral) {
-		Opcode opc = Opcode.valueOf(binaryOperation + "_INT_LIT16");
-		return new Insn22s(opc, destinationReg, firstOpReg, secondOpLieteral);
-	}
-
-	private Insn buildLit8BinaryInsn(String binaryOperation, Register firstOpReg, byte secondOpLiteral) {
-		Opcode opc = Opcode.valueOf(binaryOperation + "_INT_LIT8");
-		return new Insn22b(opc, destinationReg, firstOpReg, secondOpLiteral);
-	}
-
-	@Override
-	public void caseAddExpr(AddExpr ae) {
-		buildCalculatingBinaryInsn("ADD", ae.getOp1(), ae.getOp2(), ae);
-	}
-
-	@Override
-	public void caseSubExpr(SubExpr se) {
-		buildCalculatingBinaryInsn("SUB", se.getOp1(), se.getOp2(), se);
-	}
-
-	@Override
-	public void caseMulExpr(MulExpr me) {
-		buildCalculatingBinaryInsn("MUL", me.getOp1(), me.getOp2(), me);
-	}
-
-	@Override
-	public void caseDivExpr(DivExpr de) {
-		buildCalculatingBinaryInsn("DIV", de.getOp1(), de.getOp2(), de);
-	}
-
-	@Override
-	public void caseRemExpr(RemExpr re) {
-		buildCalculatingBinaryInsn("REM", re.getOp1(), re.getOp2(), re);
-	}
-
-	@Override
-	public void caseAndExpr(AndExpr ae) {
-		buildCalculatingBinaryInsn("AND", ae.getOp1(), ae.getOp2(), ae);
-	}
-
-	@Override
-	public void caseOrExpr(OrExpr oe) {
-		buildCalculatingBinaryInsn("OR", oe.getOp1(), oe.getOp2(), oe);
-	}
-
-	@Override
-	public void caseXorExpr(XorExpr xe) {
-		Value firstOperand = xe.getOp1();
-		Value secondOperand = xe.getOp2();
-		constantV.setOrigStmt(origStmt);
-
-		// see for unary ones-complement shortcut, may be a result of Dexpler's
-		// conversion
-		if (secondOperand.equals(IntConstant.v(-1)) || secondOperand.equals(LongConstant.v(-1))) {
-			PrimitiveType destRegType = PrimitiveType.getByName(destinationReg.getType().toString());
-			Register orgDestReg = destinationReg;
-
-			// We may need a temporary register if we need a typecast
-			if (isBiggerThan(PrimitiveType.getByName(secondOperand.getType().toString()), destRegType)) {
-				destinationReg = regAlloc.asTmpReg(IntType.v());
-			}
-
-			if (secondOperand.equals(IntConstant.v(-1))) {
-				Register sourceReg = regAlloc.asImmediate(firstOperand, constantV);
-				stmtV.addInsn(new Insn12x(Opcode.NOT_INT, destinationReg, sourceReg), origStmt);
-			} else if (secondOperand.equals(LongConstant.v(-1))) {
-				Register sourceReg = regAlloc.asImmediate(firstOperand, constantV);
-				stmtV.addInsn(new Insn12x(Opcode.NOT_LONG, destinationReg, sourceReg), origStmt);
-			}
-
-			// If we have used a temporary register, we must copy over the
-			// result
-			if (orgDestReg != destinationReg) {
-				Register tempReg = destinationReg.clone();
-				destinationReg = orgDestReg.clone();
-				castPrimitive(tempReg, secondOperand, destinationReg.getType());
-			}
-		} else {
-			// No shortcut, create normal binary operation
-			buildCalculatingBinaryInsn("XOR", firstOperand, secondOperand, xe);
-		}
-	}
-
-	@Override
-	public void caseShlExpr(ShlExpr sle) {
-		buildCalculatingBinaryInsn("SHL", sle.getOp1(), sle.getOp2(), sle);
-	}
-
-	@Override
-	public void caseShrExpr(ShrExpr sre) {
-		buildCalculatingBinaryInsn("SHR", sre.getOp1(), sre.getOp2(), sre);
-	}
-
-	@Override
-	public void caseUshrExpr(UshrExpr usre) {
-		buildCalculatingBinaryInsn("USHR", usre.getOp1(), usre.getOp2(), usre);
-	}
-
-	private Insn buildComparingBinaryInsn(String binaryOperation, Value firstOperand, Value secondOperand) {
-		constantV.setOrigStmt(origStmt);
-		Value realFirstOperand = fixNullConstant(firstOperand);
-		Value realSecondOperand = fixNullConstant(secondOperand);
-		Register firstOpReg = regAlloc.asImmediate(realFirstOperand, constantV);
-		// select fitting opcode ("if" or "if-zero")
-		InsnWithOffset comparingBinaryInsn;
-		String opcodeName = "IF_" + binaryOperation;
-		boolean secondOpIsInt = realSecondOperand instanceof IntConstant;
-		boolean secondOpIsZero = secondOpIsInt && ((IntConstant) realSecondOperand).value == 0;
-		if (secondOpIsZero) {
-			Opcode opc = Opcode.valueOf(opcodeName.concat("Z"));
-			comparingBinaryInsn = new Insn21t(opc, firstOpReg);
-			comparingBinaryInsn.setTarget(targetForOffset);
-		} else {
-			Opcode opc = Opcode.valueOf(opcodeName);
-			Register secondOpReg = regAlloc.asImmediate(realSecondOperand, constantV);
-			comparingBinaryInsn = new Insn22t(opc, firstOpReg, secondOpReg);
-			comparingBinaryInsn.setTarget(targetForOffset);
-		}
-		return comparingBinaryInsn;
-	}
-
-	private Value fixNullConstant(Value potentialNullConstant) {
-		/*
-		 * The bytecode spec says:
-		 * "In terms of bitwise representation, (Object) null == (int) 0." So use an
-		 * IntConstant(0) for null comparison in if-*z opcodes.
-		 */
-		if (potentialNullConstant instanceof NullConstant) {
-			return IntConstant.v(0);
-		}
-		return potentialNullConstant;
-	}
-
-	@Override
-	public void caseEqExpr(EqExpr ee) {
-		stmtV.addInsn(buildComparingBinaryInsn("EQ", ee.getOp1(), ee.getOp2()), origStmt);
-	}
-
-	@Override
-	public void caseGeExpr(GeExpr ge) {
-		stmtV.addInsn(buildComparingBinaryInsn("GE", ge.getOp1(), ge.getOp2()), origStmt);
-	}
-
-	@Override
-	public void caseGtExpr(GtExpr ge) {
-		stmtV.addInsn(buildComparingBinaryInsn("GT", ge.getOp1(), ge.getOp2()), origStmt);
-	}
-
-	@Override
-	public void caseLeExpr(LeExpr le) {
-		stmtV.addInsn(buildComparingBinaryInsn("LE", le.getOp1(), le.getOp2()), origStmt);
-	}
-
-	@Override
-	public void caseLtExpr(LtExpr le) {
-		stmtV.addInsn(buildComparingBinaryInsn("LT", le.getOp1(), le.getOp2()), origStmt);
-	}
-
-	@Override
-	public void caseNeExpr(NeExpr ne) {
-		stmtV.addInsn(buildComparingBinaryInsn("NE", ne.getOp1(), ne.getOp2()), origStmt);
-	}
-
-	@Override
-	public void caseCmpExpr(CmpExpr v) {
-		stmtV.addInsn(buildCmpInsn("CMP_LONG", v.getOp1(), v.getOp2()), origStmt);
-	}
-
-	@Override
-	public void caseCmpgExpr(CmpgExpr v) {
-		stmtV.addInsn(buildCmpInsn("CMPG", v.getOp1(), v.getOp2()), origStmt);
-	}
-
-	@Override
-	public void caseCmplExpr(CmplExpr v) {
-		stmtV.addInsn(buildCmpInsn("CMPL", v.getOp1(), v.getOp2()), origStmt);
-	}
-
-	private Insn buildCmpInsn(String opcodePrefix, Value firstOperand, Value secondOperand) {
-		constantV.setOrigStmt(origStmt);
-		Register firstReg = regAlloc.asImmediate(firstOperand, constantV);
-		Register secondReg = regAlloc.asImmediate(secondOperand, constantV);
-		// select fitting opcode according to the prefix and the type of the
-		// operands
-		Opcode opc = null;
-		// we assume that the type of the operands are equal and use only the
-		// first one
-		if (opcodePrefix.equals("CMP_LONG")) {
-			opc = Opcode.CMP_LONG;
-		} else if (firstReg.isFloat()) {
-			opc = Opcode.valueOf(opcodePrefix + "_FLOAT");
-		} else if (firstReg.isDouble()) {
-			opc = Opcode.valueOf(opcodePrefix + "_DOUBLE");
-		} else {
-			throw new RuntimeException("unsupported type of operands for cmp* opcode: " + firstOperand.getType());
-		}
-		return new Insn23x(opc, destinationReg, firstReg, secondReg);
-	}
-
-	@Override
-	public void caseLengthExpr(LengthExpr le) {
-		Value array = le.getOp();
-		constantV.setOrigStmt(origStmt);
-		// In buggy code, the parameter could be a NullConstant.
-		// This is why we use .asImmediate() and not .asLocal()
-		Register arrayReg = regAlloc.asImmediate(array, constantV);
-		stmtV.addInsn(new Insn12x(Opcode.ARRAY_LENGTH, destinationReg, arrayReg), origStmt);
-	}
-
-	@Override
-	public void caseNegExpr(NegExpr ne) {
-		Value source = ne.getOp();
-		constantV.setOrigStmt(origStmt);
-		Register sourceReg = regAlloc.asImmediate(source, constantV);
-		Opcode opc;
-		Type type = source.getType();
-		if (type instanceof IntegerType) {
-			opc = Opcode.NEG_INT;
-		} else if (type instanceof FloatType) {
-			opc = Opcode.NEG_FLOAT;
-		} else if (type instanceof DoubleType) {
-			opc = Opcode.NEG_DOUBLE;
-		} else if (type instanceof LongType) {
-			opc = Opcode.NEG_LONG;
-		} else {
-			throw new RuntimeException("unsupported value type for neg-* opcode: " + type);
-		}
-		stmtV.addInsn(new Insn12x(opc, destinationReg, sourceReg), origStmt);
-	}
-
-	@Override
-	public void caseInstanceOfExpr(InstanceOfExpr ioe) {
-		final Value referenceToCheck = ioe.getOp();
-
-		// There are some strange apps that use constants here
-		constantV.setOrigStmt(origStmt);
-		Register referenceToCheckReg = regAlloc.asImmediate(referenceToCheck, constantV);
-
-		TypeReference checkType = DexPrinter.toTypeReference(ioe.getCheckType());
-		stmtV.addInsn(new Insn22c(Opcode.INSTANCE_OF, destinationReg, referenceToCheckReg, checkType), origStmt);
-	}
-
-	@Override
-	public void caseCastExpr(CastExpr ce) {
-		Type castType = ce.getCastType();
-		Value source = ce.getOp();
-		constantV.setOrigStmt(origStmt);
-		Register sourceReg = regAlloc.asImmediate(source, constantV);
-		if (SootToDexUtils.isObject(castType)) {
-			castObject(sourceReg, castType);
-		} else {
-			castPrimitive(sourceReg, source, castType);
-		}
-	}
-
-	private void castObject(Register sourceReg, Type castType) {
-		/*
-		 * No real "cast" is done: move the object to a tmp reg, check the cast with
-		 * check-cast and finally move to the "cast" object location. This way a) the
-		 * old reg is not touched by check-cast, and b) the new reg does change its type
-		 * only after a successful check-cast.
-		 * 
-		 * a) is relevant e.g. for "r1 = (String) r0" if r0 contains null, since the
-		 * internal type of r0 would change from Null to String after the check-cast
-		 * opcode, which alerts the verifier in future uses of r0 although nothing
-		 * should change during execution.
-		 * 
-		 * b) is relevant for exceptional control flow: if we move to the new reg and do
-		 * the check-cast there, an exception between the end of the move's execution
-		 * and the end of the check-cast execution leaves the new reg with the type of
-		 * the old reg.
-		 */
-		TypeReference castTypeItem = DexPrinter.toTypeReference(castType);
-		if (sourceReg.getNumber() == destinationReg.getNumber()) {
-			// simplyfied case if reg numbers do not differ
-			stmtV.addInsn(new Insn21c(Opcode.CHECK_CAST, destinationReg, castTypeItem), origStmt);
-		} else {
-			// move to tmp reg, check cast, move to destination
-			Register tmp = regAlloc.asTmpReg(sourceReg.getType());
-			stmtV.addInsn(StmtVisitor.buildMoveInsn(tmp, sourceReg), origStmt);
-			stmtV.addInsn(new Insn21c(Opcode.CHECK_CAST, tmp.clone(), castTypeItem), origStmt);
-			stmtV.addInsn(StmtVisitor.buildMoveInsn(destinationReg, tmp.clone()), origStmt);
-		}
-	}
-
-	private void castPrimitive(Register sourceReg, Value source, Type castSootType) {
-		PrimitiveType castType = PrimitiveType.getByName(castSootType.toString());
-
-		// Fix null_types on the fly. This should not be necessary, but better
-		// be safe
-		// than sorry and it's easy to fix it here.
-		if (castType == PrimitiveType.INT && source.getType() instanceof NullType)
-			source = IntConstant.v(0);
-
-		// select fitting conversion opcode, depending on the source and cast
-		// type
-		Type srcType = source.getType();
-		if (srcType instanceof RefType)
-			throw new RuntimeException("Trying to cast reference type " + srcType + " to a primitive");
-		PrimitiveType sourceType = PrimitiveType.getByName(srcType.toString());
-		if (castType == PrimitiveType.BOOLEAN) {
-			// there is no "-to-boolean" opcode, so just pretend to move an int
-			// to an int
-			castType = PrimitiveType.INT;
-			sourceType = PrimitiveType.INT;
-		}
-		if (shouldCastFromInt(sourceType, castType)) {
-			// pretend to cast from int since that is OK
-			sourceType = PrimitiveType.INT;
-			Opcode opc = getCastOpc(sourceType, castType);
-			stmtV.addInsn(new Insn12x(opc, destinationReg, sourceReg), origStmt);
-		} else if (isMoveCompatible(sourceType, castType)) {
-			/*
-			 * no actual cast needed, just move the reg content if regs differ
-			 */
-			if (destinationReg.getNumber() != sourceReg.getNumber()) {
-				stmtV.addInsn(StmtVisitor.buildMoveInsn(destinationReg, sourceReg), origStmt);
-			}
-			// Make sure that we have at least some statement in case we need
-			// one for jumps
-			else if (!origStmt.getBoxesPointingToThis().isEmpty())
-				stmtV.addInsn(new Insn10x(Opcode.NOP), origStmt);
-		} else if (needsCastThroughInt(sourceType, castType)) {
-			/*
-			 * an unsupported "dest = (cast) src" is broken down to "tmp = (int) src" and
-			 * "dest = (cast) tmp", using a tmp reg to not mess with the original reg types
-			 */
-			Opcode castToIntOpc = getCastOpc(sourceType, PrimitiveType.INT);
-			Opcode castFromIntOpc = getCastOpc(PrimitiveType.INT, castType);
-			Register tmp = regAlloc.asTmpReg(IntType.v());
-			stmtV.addInsn(new Insn12x(castToIntOpc, tmp, sourceReg), origStmt);
-			stmtV.addInsn(new Insn12x(castFromIntOpc, destinationReg, tmp.clone()), origStmt);
-		} else {
-			// the leftover simple cases, where we just cast as stated
-			Opcode opc = getCastOpc(sourceType, castType);
-			stmtV.addInsn(new Insn12x(opc, destinationReg, sourceReg), origStmt);
-		}
-	}
-
-	private boolean needsCastThroughInt(PrimitiveType sourceType, PrimitiveType castType) {
-		// source >= long && cast < int -> too far away to cast directly
-		return isEqualOrBigger(sourceType, PrimitiveType.LONG) && !isEqualOrBigger(castType, PrimitiveType.INT);
-	}
-
-	private boolean isMoveCompatible(PrimitiveType sourceType, PrimitiveType castType) {
-		if (sourceType == castType) {
-			// at this point, the types are "bigger" or equal to int, so no
-			// "should cast from int" is needed
-			return true;
-		}
-		if (castType == PrimitiveType.INT && !isBiggerThan(sourceType, PrimitiveType.INT)) {
-			// there is no "upgrade" cast from "smaller than int" to int, so
-			// move it
-			return true;
-		}
-		return false;
-	}
-
-	private boolean shouldCastFromInt(PrimitiveType sourceType, PrimitiveType castType) {
-		if (isEqualOrBigger(sourceType, PrimitiveType.INT)) {
-			// source is already "big" enough
-			return false;
-		}
-		if (castType == PrimitiveType.INT) {
-			// would lead to an int-to-int cast, so leave it as it is
-			return false;
-		}
-		return true;
-	}
-
-	private boolean isEqualOrBigger(PrimitiveType type, PrimitiveType relativeTo) {
-		return type.compareTo(relativeTo) >= 0;
-	}
-
-	private boolean isBiggerThan(PrimitiveType type, PrimitiveType relativeTo) {
-		return type.compareTo(relativeTo) > 0;
-	}
-
-	private boolean isSmallerThan(PrimitiveType type, PrimitiveType relativeTo) {
-		return type.compareTo(relativeTo) < 0;
-	}
-
-	private Opcode getCastOpc(PrimitiveType sourceType, PrimitiveType castType) {
-		Opcode opc = Opcode.valueOf(sourceType.getName().toUpperCase() + "_TO_" + castType.getName().toUpperCase());
-		if (opc == null) {
-			throw new RuntimeException("unsupported cast from " + sourceType + " to " + castType);
-		}
-		return opc;
-	}
-
-	@Override
-	public void caseNewArrayExpr(NewArrayExpr nae) {
-		Value size = nae.getSize();
-		constantV.setOrigStmt(origStmt);
-		Register sizeReg = regAlloc.asImmediate(size, constantV);
-
-		// Create the array type
-		Type baseType = nae.getBaseType();
-		int numDimensions = 1;
-		while (baseType instanceof ArrayType) {
-			ArrayType at = (ArrayType) baseType;
-			baseType = at.getElementType();
-			numDimensions++;
-		}
-		ArrayType arrayType = ArrayType.v(baseType, numDimensions);
-
-		TypeReference arrayTypeItem = DexPrinter.toTypeReference(arrayType);
-		stmtV.addInsn(new Insn22c(Opcode.NEW_ARRAY, destinationReg, sizeReg, arrayTypeItem), origStmt);
-	}
-
-	@Override
-	public void caseNewMultiArrayExpr(NewMultiArrayExpr nmae) {
-		constantV.setOrigStmt(origStmt);
-		// get array dimensions
-		if (nmae.getSizeCount() > 255) {
-			throw new RuntimeException("number of dimensions is too high (> 255) for the filled-new-array* opcodes: "
-					+ nmae.getSizeCount());
-		}
-		short dimensions = (short) nmae.getSizeCount();
-		// get array base type
-		ArrayType arrayType = ArrayType.v(nmae.getBaseType().baseType, dimensions);
-		TypeReference arrayTypeItem = DexPrinter.toTypeReference(arrayType);
-		// get the dimension size registers
-		List<Register> dimensionSizeRegs = new ArrayList<Register>();
-		for (int i = 0; i < dimensions; i++) {
-			Value currentDimensionSize = nmae.getSize(i);
-			Register currentReg = regAlloc.asImmediate(currentDimensionSize, constantV);
-			dimensionSizeRegs.add(currentReg);
-		}
-		// create filled-new-array instruction, depending on the dimension sizes
-		if (dimensions <= 5) {
-			Register[] paddedRegs = pad35cRegs(dimensionSizeRegs);
-			stmtV.addInsn(new Insn35c(Opcode.FILLED_NEW_ARRAY, dimensions, paddedRegs[0], paddedRegs[1], paddedRegs[2],
-					paddedRegs[3], paddedRegs[4], arrayTypeItem), null);
-		} else {
-			stmtV.addInsn(new Insn3rc(Opcode.FILLED_NEW_ARRAY_RANGE, dimensionSizeRegs, dimensions, arrayTypeItem),
-					null);
-		} // check for > 255 is done already
-			// move the resulting array into the destination register
-		stmtV.addInsn(new Insn11x(Opcode.MOVE_RESULT_OBJECT, destinationReg), origStmt);
-	}
-
-	@Override
-	public void caseNewExpr(NewExpr ne) {
-		TypeReference baseType = DexPrinter.toTypeReference(ne.getBaseType());
-		stmtV.addInsn(new Insn21c(Opcode.NEW_INSTANCE, destinationReg, baseType), origStmt);
-	}
-
-	public int getLastInvokeInstructionPosition() {
-		return lastInvokeInstructionPosition;
-	}
->>>>>>> 6db08b7d
 }