--- conflicted
+++ resolved
@@ -749,9 +749,6 @@
     Value size = nae.getSize();
     constantV.setOrigStmt(origStmt);
     Register sizeReg = regAlloc.asImmediate(size, constantV);
-<<<<<<< HEAD
-    ArrayType arrayType = nae.getBaseType().getArrayType();
-=======
 
     // Create the array type
     Type baseType = nae.getBaseType();
@@ -763,7 +760,6 @@
     }
     ArrayType arrayType = ArrayType.v(baseType, numDimensions);
 
->>>>>>> 2fbe8074
     TypeReference arrayTypeItem = DexPrinter.toTypeReference(arrayType);
     stmtV.addInsn(new Insn22c(Opcode.NEW_ARRAY, destinationReg, sizeReg, arrayTypeItem), origStmt);
   }
