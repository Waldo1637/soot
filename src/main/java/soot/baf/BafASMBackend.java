--- conflicted
+++ resolved
@@ -475,15 +475,9 @@
           Handle handle;
           if (((MethodHandle) c).isMethodRef()) {
             SootMethodRef methodRef = ((MethodHandle) c).getMethodRef();
-<<<<<<< HEAD
-            handle = new Handle(((MethodHandle) c).getKind(), slashify(methodRef.declaringClass().getName()), 
-                methodRef.name(), toTypeDesc(methodRef), methodRef.declaringClass().isInterface());
-          } else { 
-=======
             handle = new Handle(((MethodHandle) c).getKind(), slashify(methodRef.declaringClass().getName()),
                 methodRef.name(), toTypeDesc(methodRef), methodRef.declaringClass().isInterface());
           } else {
->>>>>>> bd4d32a1
             SootFieldRef fieldRef = ((MethodHandle) c).getFieldRef();
             handle = new Handle(((MethodHandle) c).getKind(), slashify(fieldRef.declaringClass().getName()), fieldRef.name(),
                 toTypeDesc(fieldRef.type()), fieldRef.declaringClass().isInterface());
@@ -1356,27 +1350,16 @@
                 SootMethodRef methodRef = handle.getMethodRef();
                 argsArray[j] = new Handle(handle.getKind(), slashify(methodRef.declaringClass().getName()), methodRef.name(),
                     toTypeDesc(methodRef), methodRef.declaringClass().isInterface());
-<<<<<<< HEAD
-              } else { 
-=======
               } else {
->>>>>>> bd4d32a1
                 SootFieldRef fieldRef = handle.getFieldRef();
                 argsArray[j] = new Handle(handle.getKind(), slashify(fieldRef.declaringClass().getName()), fieldRef.name(),
                     toTypeDesc(fieldRef.type()), fieldRef.declaringClass().isInterface());
               }
             }
-<<<<<<< HEAD
-            
-            @Override
-            public void caseMethodType(MethodType type) {
-              argsArray[j] = org.objectweb.asm.Type.getType(toTypeDesc(type.getParameterTypes(),type.getReturnType()));
-=======
 
             @Override
             public void caseMethodType(MethodType type) {
               argsArray[j] = org.objectweb.asm.Type.getType(toTypeDesc(type.getParameterTypes(), type.getReturnType()));
->>>>>>> bd4d32a1
             }
 
             @Override
@@ -1406,15 +1389,9 @@
           });
           ++index;
         }
-<<<<<<< HEAD
-        mv.visitInvokeDynamicInsn(m.name(), toTypeDesc(m),
-            new Handle(i.getHandleTag(), slashify(bsm.declaringClass().getName()), bsm.name(), toTypeDesc(bsm), 
-                bsm.declaringClass().isInterface()), argsArray);
-=======
         mv.visitInvokeDynamicInsn(m.name(), toTypeDesc(m), new Handle(i.getHandleTag(),
             slashify(bsm.declaringClass().getName()), bsm.name(), toTypeDesc(bsm), bsm.declaringClass().isInterface()),
             argsArray);
->>>>>>> bd4d32a1
       }
 
       @Override
