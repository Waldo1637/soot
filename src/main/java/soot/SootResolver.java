--- conflicted
+++ resolved
@@ -52,9 +52,8 @@
  * Loads symbols for SootClasses from either class files or jimple files.
  */
 public class SootResolver {
-<<<<<<< HEAD
-    /**
-     * Maps each resolved class to a list of all references in it.
+	private static final Logger logger = LoggerFactory.getLogger(SootResolver.class);
+     /* Maps each resolved class to a list of all references in it.
      */
     protected MultiMap<SootClass, Type> classToTypesSignature = new ConcurrentHashMultiMap<SootClass, Type>();
 
@@ -121,8 +120,8 @@
     }
 
     /**
-     * Returns a (possibly not yet resolved) SootClass to be used in references
-     * to a class. If/when the class is resolved, it will be resolved into this
+	 * Returns a (possibly not yet resolved) SootClass to be used in references to a
+	 * class. If/when the class is resolved, it will be resolved into this
      * SootClass.
      */
     public SootClass makeClassRef(String className) {
@@ -143,9 +142,9 @@
     }
 
     /**
-     * Resolves the given class. Depending on the resolver settings, may decide
-     * to resolve other classes as well. If the class has already been resolved,
-     * just returns the class that was already resolved.
+	 * Resolves the given class. Depending on the resolver settings, may decide to
+	 * resolve other classes as well. If the class has already been resolved, just
+	 * returns the class that was already resolved.
      */
     public SootClass resolveClass(String className, int desiredLevel) {
         SootClass resolvedClass = null;
@@ -226,7 +225,7 @@
         if (sc.resolvingLevel() >= SootClass.HIERARCHY)
             return;
         if (Options.v().debug_resolver())
-            G.v().out.println("bringing to HIERARCHY: " + sc);
+			logger.debug("bringing to HIERARCHY: " + sc);
         sc.setResolvingLevel(SootClass.HIERARCHY);
 
         bringToHierarchyUnchecked(sc);
@@ -257,7 +256,7 @@
                     throw new SootClassNotFoundException(
                             "couldn't find class: " + className + " (is your soot-class-path set properly?)" + suffix);
                 } else {
-                    // G.v().out.println("Warning: " + className + " is a
+					// logger.warn("" + className + " is a
                     // phantom class!");
                     sc.setPhantomClass();
                 }
@@ -277,10 +276,12 @@
 
     public void reResolveHierarchy(SootClass sc) {
         // Bring superclasses to hierarchy
-        if (sc.hasSuperclass())
-            addToResolveWorklist(sc.getSuperclass(), SootClass.HIERARCHY);
-        if (sc.hasOuterClass())
-            addToResolveWorklist(sc.getOuterClass(), SootClass.HIERARCHY);
+		SootClass superClass = sc.getSuperclassUnsafe();
+		if (superClass != null)
+			addToResolveWorklist(superClass, SootClass.HIERARCHY);
+		SootClass outerClass = sc.getOuterClassUnsafe();
+		if (outerClass != null)
+			addToResolveWorklist(outerClass, SootClass.HIERARCHY);
         for (SootClass iface : sc.getInterfaces()) {
             addToResolveWorklist(iface, SootClass.HIERARCHY);
         }
@@ -295,7 +296,7 @@
             return;
         bringToHierarchy(sc);
         if (Options.v().debug_resolver())
-            G.v().out.println("bringing to SIGNATURES: " + sc);
+			logger.debug("bringing to SIGNATURES: " + sc);
         sc.setResolvingLevel(SootClass.SIGNATURES);
 
         bringToSignaturesUnchecked(sc);
@@ -319,28 +320,23 @@
         }
 
         // Bring superclasses to signatures
-        if (sc.hasSuperclass())
-            addToResolveWorklist(sc.getSuperclass(), SootClass.SIGNATURES);
-        for (SootClass iface : sc.getInterfaces()) {
-            addToResolveWorklist(iface, SootClass.SIGNATURES);
-        }
-    }
-
-    /**
-     * Bodies - we can now start loading the bodies of methods for all referred
-     * to methods and fields in the bodies, requires signatures for the method
-     * receiver and field container, and hierarchy for all other classes
-     * referenced in method references. Current implementation does not
-     * distinguish between the receiver and other references. Therefore, it is
-     * conservative and brings all of them to signatures. But this could/should
-     * be improved.
+		reResolveHierarchy(sc);
+    }
+
+    /**
+	 * Bodies - we can now start loading the bodies of methods for all referred to
+	 * methods and fields in the bodies, requires signatures for the method receiver
+	 * and field container, and hierarchy for all other classes referenced in method
+	 * references. Current implementation does not distinguish between the receiver
+	 * and other references. Therefore, it is conservative and brings all of them to
+	 * signatures. But this could/should be improved.
      */
     protected void bringToBodies(SootClass sc) {
         if (sc.resolvingLevel() >= SootClass.BODIES)
             return;
         bringToSignatures(sc);
         if (Options.v().debug_resolver())
-            G.v().out.println("bringing to BODIES: " + sc);
+			logger.debug("bringing to BODIES: " + sc);
         sc.setResolvingLevel(SootClass.BODIES);
 
         bringToBodiesUnchecked(sc);
@@ -394,7 +390,7 @@
         return program;
     }
 
-    protected class SootClassNotFoundException extends RuntimeException {
+	public class SootClassNotFoundException extends RuntimeException {
         /**
          *
          */
@@ -404,333 +400,4 @@
             super(s);
         }
     }
-=======
-	private static final Logger logger = LoggerFactory.getLogger(SootResolver.class);
-	/** Maps each resolved class to a list of all references in it. */
-	protected MultiMap<SootClass, Type> classToTypesSignature = new ConcurrentHashMultiMap<SootClass, Type>();
-
-	/** Maps each resolved class to a list of all references in it. */
-	protected MultiMap<SootClass, Type> classToTypesHierarchy = new ConcurrentHashMultiMap<SootClass, Type>();
-
-	/** SootClasses waiting to be resolved. */
-	@SuppressWarnings("unchecked")
-	private final Deque<SootClass>[] worklist = new Deque[4];
-
-	private Program program = null;
-
-	public SootResolver(Singletons.Global g) {
-		worklist[SootClass.HIERARCHY] = new ArrayDeque<SootClass>();
-		worklist[SootClass.SIGNATURES] = new ArrayDeque<SootClass>();
-		worklist[SootClass.BODIES] = new ArrayDeque<SootClass>();
-	}
-
-	protected void initializeProgram() {
-		if (Options.v().src_prec() != Options.src_prec_apk_c_j) {
-			program = new Program();
-			program.state().reset();
-
-			program.initBytecodeReader(new BytecodeParser());
-			program.initJavaParser(new JavaParser() {
-				@Override
-				public CompilationUnit parse(InputStream is, String fileName)
-						throws IOException, beaver.Parser.Exception {
-					return new JastAddJavaParser().parse(is, fileName);
-				}
-			});
-
-			program.options().initOptions();
-			program.options().addKeyValueOption("-classpath");
-			program.options().setValueForOption(Scene.v().getSootClassPath(), "-classpath");
-			if (Options.v().src_prec() == Options.src_prec_java)
-				program.setSrcPrec(Program.SRC_PREC_JAVA);
-			else if (Options.v().src_prec() == Options.src_prec_class)
-				program.setSrcPrec(Program.SRC_PREC_CLASS);
-			else if (Options.v().src_prec() == Options.src_prec_only_class)
-				program.setSrcPrec(Program.SRC_PREC_CLASS);
-			program.initPaths();
-		}
-	}
-
-	public static SootResolver v() {
-		return G.v().soot_SootResolver();
-	}
-
-	/** Returns true if we are resolving all class refs recursively. */
-	protected boolean resolveEverything() {
-		if (Options.v().on_the_fly())
-			return false;
-		return (Options.v().whole_program() || Options.v().whole_shimple() || Options.v().full_resolver()
-				|| Options.v().output_format() == Options.output_format_dava);
-	}
-
-	/**
-	 * Returns a (possibly not yet resolved) SootClass to be used in references to a
-	 * class. If/when the class is resolved, it will be resolved into this
-	 * SootClass.
-	 */
-	public SootClass makeClassRef(String className) {
-		if (Scene.v().containsClass(className))
-			return Scene.v().getSootClass(className);
-
-		SootClass newClass;
-		newClass = new SootClass(className);
-		newClass.setResolvingLevel(SootClass.DANGLING);
-		Scene.v().addClass(newClass);
-
-		return newClass;
-	}
-
-	/**
-	 * Resolves the given class. Depending on the resolver settings, may decide to
-	 * resolve other classes as well. If the class has already been resolved, just
-	 * returns the class that was already resolved.
-	 */
-	public SootClass resolveClass(String className, int desiredLevel) {
-		SootClass resolvedClass = null;
-		try {
-			resolvedClass = makeClassRef(className);
-			addToResolveWorklist(resolvedClass, desiredLevel);
-			processResolveWorklist();
-			return resolvedClass;
-		} catch (SootClassNotFoundException e) {
-			// remove unresolved class and rethrow
-			if (resolvedClass != null) {
-				assert resolvedClass.resolvingLevel() == SootClass.DANGLING;
-				Scene.v().removeClass(resolvedClass);
-			}
-			throw e;
-		}
-	}
-
-	/** Resolve all classes on toResolveWorklist. */
-	protected void processResolveWorklist() {
-		for (int i = SootClass.BODIES; i >= SootClass.HIERARCHY; i--) {
-			while (!worklist[i].isEmpty()) {
-				SootClass sc = worklist[i].pop();
-				if (resolveEverything()) { // Whole program mode
-					boolean onlySignatures = sc.isPhantom() || (Options.v().no_bodies_for_excluded()
-							&& Scene.v().isExcluded(sc) && !Scene.v().getBasicClasses().contains(sc.getName()));
-					if (onlySignatures) {
-						bringToSignatures(sc);
-						sc.setPhantomClass();
-						for (SootMethod m : sc.getMethods()) {
-							m.setPhantom(true);
-						}
-						for (SootField f : sc.getFields()) {
-							f.setPhantom(true);
-						}
-					} else
-						bringToBodies(sc);
-				} else { // No transitive
-					switch (i) {
-					case SootClass.BODIES:
-						bringToBodies(sc);
-						break;
-					case SootClass.SIGNATURES:
-						bringToSignatures(sc);
-						break;
-					case SootClass.HIERARCHY:
-						bringToHierarchy(sc);
-						break;
-					}
-				}
-			}
-		}
-	}
-
-	protected void addToResolveWorklist(Type type, int level) {
-		// We go from Type -> SootClass directly, since RefType.getSootClass
-		// calls makeClassRef anyway
-		if (type instanceof RefType)
-			addToResolveWorklist(((RefType) type).getSootClass(), level);
-		else if (type instanceof ArrayType)
-			addToResolveWorklist(((ArrayType) type).baseType, level);
-		// Other types ignored
-	}
-
-	protected void addToResolveWorklist(SootClass sc, int desiredLevel) {
-		if (sc.resolvingLevel() >= desiredLevel)
-			return;
-		worklist[desiredLevel].add(sc);
-	}
-
-	/**
-	 * Hierarchy - we know the hierarchy of the class and that's it requires at
-	 * least Hierarchy for all supertypes and enclosing types.
-	 */
-	protected void bringToHierarchy(SootClass sc) {
-		if (sc.resolvingLevel() >= SootClass.HIERARCHY)
-			return;
-		if (Options.v().debug_resolver())
-			logger.debug("bringing to HIERARCHY: " + sc);
-		sc.setResolvingLevel(SootClass.HIERARCHY);
-
-		bringToHierarchyUnchecked(sc);
-	}
-
-	protected void bringToHierarchyUnchecked(SootClass sc) {
-		String className = sc.getName();
-		ClassSource is = SourceLocator.v().getClassSource(className);
-		try {
-			boolean modelAsPhantomRef = is == null;
-			if (modelAsPhantomRef) {
-				if (!Scene.v().allowsPhantomRefs()) {
-					String suffix = "";
-					if (className.equals("java.lang.Object")) {
-						suffix = " Try adding rt.jar to Soot's classpath, e.g.:\n"
-								+ "java -cp sootclasses.jar soot.Main -cp "
-								+ ".:/path/to/jdk/jre/lib/rt.jar <other options>";
-					} else if (className.equals("javax.crypto.Cipher")) {
-						suffix = " Try adding jce.jar to Soot's classpath, e.g.:\n"
-								+ "java -cp sootclasses.jar soot.Main -cp "
-								+ ".:/path/to/jdk/jre/lib/rt.jar:/path/to/jdk/jre/lib/jce.jar <other options>";
-					}
-					throw new SootClassNotFoundException(
-							"couldn't find class: " + className + " (is your soot-class-path set properly?)" + suffix);
-				} else {
-					// logger.warn("" + className + " is a
-					// phantom class!");
-					sc.setPhantomClass();
-				}
-			} else {
-				Dependencies dependencies = is.resolve(sc);
-				if (!dependencies.typesToSignature.isEmpty())
-					classToTypesSignature.putAll(sc, dependencies.typesToSignature);
-				if (!dependencies.typesToHierarchy.isEmpty())
-					classToTypesHierarchy.putAll(sc, dependencies.typesToHierarchy);
-			}
-		} finally {
-			if (is != null)
-				is.close();
-		}
-		reResolveHierarchy(sc);
-	}
-
-	public void reResolveHierarchy(SootClass sc) {
-		// Bring superclasses to hierarchy
-		SootClass superClass = sc.getSuperclassUnsafe();
-		if (superClass != null)
-			addToResolveWorklist(superClass, SootClass.HIERARCHY);
-		SootClass outerClass = sc.getOuterClassUnsafe();
-		if (outerClass != null)
-			addToResolveWorklist(outerClass, SootClass.HIERARCHY);
-		for (SootClass iface : sc.getInterfaces()) {
-			addToResolveWorklist(iface, SootClass.HIERARCHY);
-		}
-	}
-
-	/**
-	 * Signatures - we know the signatures of all methods and fields requires at
-	 * least Hierarchy for all referred to types in these signatures.
-	 */
-	protected void bringToSignatures(SootClass sc) {
-		if (sc.resolvingLevel() >= SootClass.SIGNATURES)
-			return;
-		bringToHierarchy(sc);
-		if (Options.v().debug_resolver())
-			logger.debug("bringing to SIGNATURES: " + sc);
-		sc.setResolvingLevel(SootClass.SIGNATURES);
-
-		bringToSignaturesUnchecked(sc);
-	}
-
-	protected void bringToSignaturesUnchecked(SootClass sc) {
-		for (SootField f : sc.getFields()) {
-			addToResolveWorklist(f.getType(), SootClass.HIERARCHY);
-		}
-		for (SootMethod m : sc.getMethods()) {
-			addToResolveWorklist(m.getReturnType(), SootClass.HIERARCHY);
-			for (Type ptype : m.getParameterTypes()) {
-				addToResolveWorklist(ptype, SootClass.HIERARCHY);
-			}
-			List<SootClass> exceptions = m.getExceptionsUnsafe();
-			if (exceptions != null) {
-				for (SootClass exception : exceptions) {
-					addToResolveWorklist(exception, SootClass.HIERARCHY);
-				}
-			}
-		}
-
-		// Bring superclasses to signatures
-		reResolveHierarchy(sc);
-	}
-
-	/**
-	 * Bodies - we can now start loading the bodies of methods for all referred to
-	 * methods and fields in the bodies, requires signatures for the method receiver
-	 * and field container, and hierarchy for all other classes referenced in method
-	 * references. Current implementation does not distinguish between the receiver
-	 * and other references. Therefore, it is conservative and brings all of them to
-	 * signatures. But this could/should be improved.
-	 */
-	protected void bringToBodies(SootClass sc) {
-		if (sc.resolvingLevel() >= SootClass.BODIES)
-			return;
-		bringToSignatures(sc);
-		if (Options.v().debug_resolver())
-			logger.debug("bringing to BODIES: " + sc);
-		sc.setResolvingLevel(SootClass.BODIES);
-
-		bringToBodiesUnchecked(sc);
-	}
-
-	protected void bringToBodiesUnchecked(SootClass sc) {
-		{
-			Collection<Type> references = classToTypesHierarchy.get(sc);
-			if (references != null) {
-				// This must be an iterator, not a for-all since the underlying
-				// collection may change as we go
-				Iterator<Type> it = references.iterator();
-				while (it.hasNext()) {
-					final Type t = it.next();
-					addToResolveWorklist(t, SootClass.HIERARCHY);
-				}
-			}
-		}
-
-		{
-			Collection<Type> references = classToTypesSignature.get(sc);
-			if (references != null) {
-				// This must be an iterator, not a for-all since the underlying
-				// collection may change as we go
-				Iterator<Type> it = references.iterator();
-				while (it.hasNext()) {
-					final Type t = it.next();
-					addToResolveWorklist(t, SootClass.SIGNATURES);
-				}
-			}
-		}
-	}
-
-	public void reResolve(SootClass cl, int newResolvingLevel) {
-		int resolvingLevel = cl.resolvingLevel();
-		if (resolvingLevel >= newResolvingLevel)
-			return;
-		reResolveHierarchy(cl);
-		cl.setResolvingLevel(newResolvingLevel);
-		addToResolveWorklist(cl, resolvingLevel);
-		processResolveWorklist();
-	}
-
-	public void reResolve(SootClass cl) {
-		reResolve(cl, SootClass.HIERARCHY);
-	}
-
-	public Program getProgram() {
-		if (program == null)
-			initializeProgram();
-		return program;
-	}
-
-	public class SootClassNotFoundException extends RuntimeException {
-		/**
-		 * 
-		 */
-		private static final long serialVersionUID = 1563461446590293827L;
-
-		private SootClassNotFoundException(String s) {
-			super(s);
-		}
-	}
->>>>>>> 5c8bfba2
 }