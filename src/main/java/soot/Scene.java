--- conflicted
+++ resolved
@@ -1117,15 +1117,11 @@
    * Returns the SootClass with the given className. If no class with the given name exists, null is returned unless phantom
    * refs are allowed. In this case, a new phantom class is created.
    *
-<<<<<<< HEAD
-   * @param className
-   *          The name of the class to get
-=======
    * The difference with the getSootClass() version is that this version doesn't throw a RuntimeException
    * if the requested class doesn't exist in the Scene. Instead it returns null.
    *
-   * @param className The name of the class to get
->>>>>>> 1e44a4ac
+   * @param className
+   *          The name of the class to get
    * @return The class if it exists, otherwise null
    */
   public SootClass getSootClassUnsafe(String className) {
@@ -1136,21 +1132,16 @@
    * Returns the SootClass with the given className. If no class with the given name exists, null is returned unless
    * phantomNonExist=true and phantom refs are allowed. In this case, a new phantom class is created and returned.
    *
-<<<<<<< HEAD
+   * The difference with the getSootClass() version is that this version doesn't throw a RuntimeException
+   * if the requested class doesn't exist in the Scene. Instead it returns null or a phantom class, depending
+   * on the flag.
+   *
    * @param className
    *          The name of the class to get
    * @param phantomNonExist
    *          Indicates that a phantom class should be created if a class with the given name does not exist and phantom refs
    *          are allowed
-=======
-   * The difference with the getSootClass() version is that this version doesn't throw a RuntimeException
-   * if the requested class doesn't exist in the Scene. Instead it returns null or a phantom class, depending
-   * on the flag.
    *
-   * @param className The name of the class to get
-   * @param phantomNonExist Indicates that a phantom class should be created if a class with the
-   *     given name does not exist and phantom refs are allowed
->>>>>>> 1e44a4ac
    * @return The class if it exists, otherwise null
    */
   public SootClass getSootClassUnsafe(String className, boolean phantomNonExist) {
