--- conflicted
+++ resolved
@@ -50,6 +50,7 @@
 import java.util.zip.ZipFile;
 
 import org.apache.commons.io.IOUtils;
+
 import org.slf4j.Logger;
 import org.slf4j.LoggerFactory;
 
@@ -78,1818 +79,11 @@
 import soot.util.Numberer;
 import soot.util.StringNumberer;
 
+
+
 /** Manages the SootClasses of the application being analyzed. */
 public class Scene // extends AbstractHost
 {
-<<<<<<< HEAD
-	private static final Logger logger = LoggerFactory.getLogger(Scene.class);
-
-	private final int defaultSdkVersion = 15;
-	private final Map<String, Integer> maxAPIs = new HashMap<String, Integer>();
-
-	public Scene(Singletons.Global g) {
-		setReservedNames();
-
-		// load soot.class.path system property, if defined
-		String scp = System.getProperty("soot.class.path");
-
-		if (scp != null)
-			setSootClassPath(scp);
-
-		kindNumberer = new ArrayNumberer<Kind>(new Kind[] { Kind.INVALID, Kind.STATIC, Kind.VIRTUAL, Kind.INTERFACE,
-				Kind.SPECIAL, Kind.CLINIT, Kind.THREAD, Kind.EXECUTOR, Kind.ASYNCTASK, Kind.FINALIZE,
-				Kind.INVOKE_FINALIZE, Kind.PRIVILEGED, Kind.NEWINSTANCE });
-
-		addSootBasicClasses();
-
-		determineExcludedPackages();
-	}
-
-	private void determineExcludedPackages() {
-		excludedPackages = new LinkedList<String>();
-		if (Options.v().exclude() != null)
-			excludedPackages.addAll(Options.v().exclude());
-
-		// do not kill contents of the APK if we want a working new APK
-		// afterwards
-		if (!Options.v().include_all() && Options.v().output_format() != Options.output_format_dex
-				&& Options.v().output_format() != Options.output_format_force_dex) {
-			excludedPackages.add("java.*");
-			excludedPackages.add("sun.*");
-			excludedPackages.add("javax.*");
-			excludedPackages.add("com.sun.*");
-			excludedPackages.add("com.ibm.*");
-			excludedPackages.add("org.xml.*");
-			excludedPackages.add("org.w3c.*");
-			excludedPackages.add("apple.awt.*");
-			excludedPackages.add("com.apple.*");
-		}
-	}
-
-    public static Scene v() {
-        if (ModuleUtil.module_mode())
-            return G.v().soot_ModuleScene();
-        return G.v().soot_Scene();
-    }
-
-	Chain<SootClass> classes = new HashChain<SootClass>();
-	Chain<SootClass> applicationClasses = new HashChain<SootClass>();
-	Chain<SootClass> libraryClasses = new HashChain<SootClass>();
-	Chain<SootClass> phantomClasses = new HashChain<SootClass>();
-
-	private final Map<String, RefType> nameToClass = new HashMap<String, RefType>();
-
-	protected final ArrayNumberer<Kind> kindNumberer;
-	protected ArrayNumberer<Type> typeNumberer = new ArrayNumberer<Type>();
-	protected ArrayNumberer<SootMethod> methodNumberer = new ArrayNumberer<SootMethod>();
-	protected Numberer<Unit> unitNumberer = new MapNumberer<Unit>();
-	protected Numberer<Context> contextNumberer = null;
-	protected Numberer<SparkField> fieldNumberer = new ArrayNumberer<SparkField>();
-	protected ArrayNumberer<SootClass> classNumberer = new ArrayNumberer<SootClass>();
-	protected StringNumberer subSigNumberer = new StringNumberer();
-	protected ArrayNumberer<Local> localNumberer = new ArrayNumberer<Local>();
-
-	protected Hierarchy activeHierarchy;
-	protected FastHierarchy activeFastHierarchy;
-	protected CallGraph activeCallGraph;
-	protected ReachableMethods reachableMethods;
-	protected PointsToAnalysis activePointsToAnalysis;
-	protected SideEffectAnalysis activeSideEffectAnalysis;
-	protected List<SootMethod> entryPoints;
-	protected ClientAccessibilityOracle accessibilityOracle;
-
-	boolean allowsPhantomRefs = false;
-
-	SootClass mainClass;
-	String sootClassPath = null;
-
-	// Two default values for constructing ExceptionalUnitGraphs:
-	private ThrowAnalysis defaultThrowAnalysis = null;
-
-	private int androidAPIVersion = -1;
-
-	public void setMainClass(SootClass m) {
-		mainClass = m;
-		if (!m.declaresMethod(getSubSigNumberer().findOrAdd("void main(java.lang.String[])"))) {
-			throw new RuntimeException("Main-class has no main method!");
-		}
-	}
-
-	Set<String> reservedNames = new HashSet<String>();
-
-	/**
-	 * Returns a set of tokens which are reserved. Any field, class, method, or
-	 * local variable with such a name will be quoted.
-	 */
-
-	public Set<String> getReservedNames() {
-		return reservedNames;
-	}
-
-	/**
-	 * If this name is in the set of reserved names, then return a quoted version of
-	 * it. Else pass it through. If the name consists of multiple parts separated by
-	 * dots, the individual names are checked as well.
-	 */
-	public String quotedNameOf(String s) {
-		// Pre-check: Is there a chance that we need to escape something?
-		// If not, skip the transformation altogether.
-		boolean found = s.contains("-");
-		for (String token : reservedNames)
-			if (s.contains(token)) {
-				found = true;
-				break;
-			}
-		if (!found)
-			return s;
-
-		StringBuilder res = new StringBuilder(s.length());
-		for (String part : s.split("\\.")) {
-			if (res.length() > 0)
-				res.append('.');
-			if (part.startsWith("-") || reservedNames.contains(part)) {
-				res.append('\'');
-				res.append(part);
-				res.append('\'');
-			} else
-				res.append(part);
-		}
-		return res.toString();
-	}
-
-	/**
-	 * This method is the inverse of quotedNameOf(). It takes a possible escaped
-	 * class and reconstructs the original version of it.
-	 * 
-	 * @param s
-	 *            The possibly escaped name
-	 * @return The original, non-escaped name
-	 */
-	public String unescapeName(String s) {
-		// If the name is not escaped, there is nothing to do here
-		if (!s.contains("'"))
-			return s;
-
-		StringBuilder res = new StringBuilder(s.length());
-		for (String part : s.split("\\.")) {
-			if (res.length() > 0)
-				res.append('.');
-			if (part.startsWith("'") && part.endsWith("'")) {
-				res.append(part.substring(1, part.length() - 1));
-			} else
-				res.append(part);
-		}
-		return res.toString();
-	}
-
-	public boolean hasMainClass() {
-		if (mainClass == null) {
-			setMainClassFromOptions();
-		}
-		return mainClass != null;
-	}
-
-	public SootClass getMainClass() {
-		if (!hasMainClass())
-			throw new RuntimeException("There is no main class set!");
-
-		return mainClass;
-	}
-
-	public SootMethod getMainMethod() {
-		if (!hasMainClass()) {
-			throw new RuntimeException("There is no main class set!");
-		}
-
-		SootMethod mainMethod = mainClass.getMethodUnsafe("main",
-				Collections.<Type>singletonList(ArrayType.v(RefType.v("java.lang.String"), 1)), VoidType.v());
-		if (mainMethod == null) {
-			throw new RuntimeException("Main class declares no main method!");
-		}
-		return mainMethod;
-	}
-
-	public void setSootClassPath(String p) {
-		sootClassPath = p;
-		SourceLocator.v().invalidateClassPath();
-	}
-
-	public void extendSootClassPath(String newPathElement) {
-		sootClassPath += File.pathSeparator + newPathElement;
-		SourceLocator.v().extendClassPath(newPathElement);
-	}
-
-	public String getSootClassPath() {
-		if (sootClassPath == null) {
-			String optionscp = Options.v().soot_classpath();
-			if (optionscp != null && optionscp.length() > 0)
-				sootClassPath = optionscp;
-
-			// if no classpath is given on the command line, take the default
-			if (sootClassPath == null || sootClassPath.isEmpty()) {
-				sootClassPath = defaultClassPath();
-			} else {
-				// if one is given...
-				if (Options.v().prepend_classpath()) {
-					// if the prepend flag is set, append the default classpath
-					sootClassPath += File.pathSeparator + defaultClassPath();
-				}
-				// else, leave it as it is
-			}
-
-			// add process-dirs
-			List<String> process_dir = Options.v().process_dir();
-			StringBuffer pds = new StringBuffer();
-			for (String path : process_dir) {
-				if (!sootClassPath.contains(path)) {
-					pds.append(path);
-					pds.append(File.pathSeparator);
-				}
-			}
-			sootClassPath = pds + sootClassPath;
-		}
-
-		return sootClassPath;
-	}
-
-	/**
-	 * Returns the max Android API version number available in directory 'dir'
-	 * 
-	 * @param dir
-	 * @return
-	 */
-	private int getMaxAPIAvailable(String dir) {
-		Integer mapi = this.maxAPIs.get(dir);
-		if (mapi != null)
-			return mapi;
-
-		File d = new File(dir);
-		if (!d.exists())
-			throw new AndroidPlatformException(String.format(
-					"The Android platform directory you have specified (%s) does not exist. Please check.", dir));
-
-		File[] files = d.listFiles();
-		if (files == null)
-			return -1;
-
-		int maxApi = -1;
-		for (File f : files) {
-			String name = f.getName();
-			if (f.isDirectory() && name.startsWith("android-")) {
-				try {
-					int v = Integer.decode(name.split("android-")[1]);
-					if (v > maxApi)
-						maxApi = v;
-				} catch (NumberFormatException ex) {
-					// We simply ignore directories that do not follow the
-					// Android naming structure
-				}
-			}
-		}
-		this.maxAPIs.put(dir, maxApi);
-		return maxApi;
-	}
-
-	public String getAndroidJarPath(String jars, String apk) {
-		int APIVersion = getAndroidAPIVersion(jars, apk);
-
-		String jarPath = jars + File.separator + "android-" + APIVersion + File.separator + "android.jar";
-
-		// check that jar exists
-		File f = new File(jarPath);
-		if (!f.isFile())
-			throw new AndroidPlatformException(String.format("error: target android.jar %s does not exist.", jarPath));
-
-		return jarPath;
-	}
-
-	public int getAndroidAPIVersion() {
-		return androidAPIVersion > 0 ? androidAPIVersion
-				: (Options.v().android_api_version() > 0 ? Options.v().android_api_version() : defaultSdkVersion);
-	}
-
-	private int getAndroidAPIVersion(String jars, String apk) {
-		// Do we already have an API version?
-		if (androidAPIVersion > 0)
-			return androidAPIVersion;
-
-		// get path to appropriate android.jar
-		File jarsF = new File(jars);
-		File apkF = apk == null ? null : new File(apk);
-
-		if (!jarsF.exists())
-			throw new AndroidPlatformException(
-					String.format("Android platform directory '%s' does not exist!", jarsF.getAbsolutePath()));
-
-		if (apkF != null && !apkF.exists())
-			throw new RuntimeException("file '" + apk + "' does not exist!");
-
-		// Use the default if we don't have any other information
-		androidAPIVersion = defaultSdkVersion;
-
-		// Do we have an explicit API version?
-		if (Options.v().android_api_version() > 0)
-			androidAPIVersion = Options.v().android_api_version();
-		// Look into the manifest file
-		else if (apk != null)
-			if (apk.toLowerCase().endsWith(".apk"))
-				androidAPIVersion = getTargetSDKVersion(apk, jars);
-
-		// If we don't have that API version installed, we take the most recent
-		// one we have
-		final int maxAPI = getMaxAPIAvailable(jars);
-		if (maxAPI > 0 && androidAPIVersion > maxAPI)
-			androidAPIVersion = maxAPI;
-
-		// If the platform version is missing in the middle, we take the next one
-		while (androidAPIVersion < maxAPI) {
-			String jarPath = jars + File.separator + "android-" + androidAPIVersion + File.separator + "android.jar";
-			if (new File(jarPath).exists())
-				break;
-			androidAPIVersion++;
-		}
-
-		return androidAPIVersion;
-	}
-
-	private static class AndroidVersionInfo {
-
-		public int sdkTargetVersion = -1;
-		public int minSdkVersion = -1;
-		public int platformBuildVersionCode = -1;
-
-	}
-
-	private int getTargetSDKVersion(String apkFile, String platformJARs) {
-		// get AndroidManifest
-		InputStream manifestIS = null;
-		ZipFile archive = null;
-		try {
-			try {
-				archive = new ZipFile(apkFile);
-				for (Enumeration<? extends ZipEntry> entries = archive.entries(); entries.hasMoreElements();) {
-					ZipEntry entry = entries.nextElement();
-					String entryName = entry.getName();
-					// We are dealing with the Android manifest
-					if (entryName.equals("AndroidManifest.xml")) {
-						manifestIS = archive.getInputStream(entry);
-						break;
-					}
-				}
-			} catch (Exception e) {
-				throw new RuntimeException("Error when looking for manifest in apk: " + e);
-			}
-
-			if (manifestIS == null) {
-				logger.debug("Could not find sdk version in Android manifest! Using default: " + defaultSdkVersion);
-				return defaultSdkVersion;
-			}
-
-			// process AndroidManifest.xml
-			int maxAPI = getMaxAPIAvailable(platformJARs);
-			final AndroidVersionInfo versionInfo = new AndroidVersionInfo();
-			try {
-				AxmlReader xmlReader = new AxmlReader(IOUtils.toByteArray(manifestIS));
-				xmlReader.accept(new AxmlVisitor() {
-
-					private String nodeName = null;
-
-					@Override
-					public void attr(String ns, String name, int resourceId, int type, Object obj) {
-						super.attr(ns, name, resourceId, type, obj);
-
-						if (nodeName != null && name != null) {
-							if (nodeName.equals("manifest")) {
-								if (name.equals("platformBuildVersionCode"))
-									versionInfo.platformBuildVersionCode = Integer.valueOf("" + obj);
-							} else if (nodeName.equals("uses-sdk")) {
-								if (name.equals("targetSdkVersion"))
-									versionInfo.sdkTargetVersion = Integer.valueOf("" + obj);
-								else if (name.equals("minSdkVersion"))
-									versionInfo.minSdkVersion = Integer.valueOf("" + obj);
-							}
-						}
-					}
-
-					@Override
-					public NodeVisitor child(String ns, String name) {
-						nodeName = name;
-
-						return this;
-					}
-
-				});
-			} catch (Exception e) {
-				logger.error(e.getMessage(), e);
-			}
-
-			int APIVersion = -1;
-			if (versionInfo.sdkTargetVersion != -1) {
-				if (versionInfo.sdkTargetVersion > maxAPI && versionInfo.minSdkVersion != -1
-						&& versionInfo.minSdkVersion <= maxAPI) {
-					logger.warn("Android API version '" + versionInfo.sdkTargetVersion
-							+ "' not available, using minApkVersion '" + versionInfo.minSdkVersion + "' instead");
-					APIVersion = versionInfo.minSdkVersion;
-				} else {
-					APIVersion = versionInfo.sdkTargetVersion;
-				}
-			} else if (versionInfo.platformBuildVersionCode != -1) {
-				if (versionInfo.platformBuildVersionCode > maxAPI && versionInfo.minSdkVersion != -1
-						&& versionInfo.minSdkVersion <= maxAPI) {
-					logger.warn("Android API version '" + versionInfo.platformBuildVersionCode
-							+ "' not available, using minApkVersion '" + versionInfo.minSdkVersion + "' instead");
-					APIVersion = versionInfo.minSdkVersion;
-				} else {
-					APIVersion = versionInfo.platformBuildVersionCode;
-				}
-			} else if (versionInfo.minSdkVersion != -1) {
-				APIVersion = versionInfo.minSdkVersion;
-			} else {
-				logger.debug("Could not find sdk version in Android manifest! Using default: " + defaultSdkVersion);
-				APIVersion = defaultSdkVersion;
-			}
-
-			if (APIVersion <= 2)
-				APIVersion = 3;
-			return APIVersion;
-		} finally {
-			if (archive != null)
-				try {
-					archive.close();
-				} catch (IOException e) {
-					throw new RuntimeException("Error when looking for manifest in apk: " + e);
-				}
-		}
-	}
-
-	public String defaultClassPath() {
-		// If we have an apk file on the process dir and do not have a src-prec
-		// option
-		// that loads APK files, we give a warning
-		if (Options.v().src_prec() != Options.src_prec_apk) {
-			for (String entry : Options.v().process_dir()) {
-				if (entry.toLowerCase().endsWith(".apk")) {
-					System.err.println("APK file on process dir, but chosen src-prec does not support loading APKs");
-					break;
-				}
-			}
-		}
-
-		if (Options.v().src_prec() == Options.src_prec_apk)
-			return defaultAndroidClassPath();
-		else
-			return defaultJavaClassPath();
-	}
-
-	private String defaultAndroidClassPath() {
-		// check that android.jar is not in classpath
-		String androidJars = Options.v().android_jars();
-		String forceAndroidJar = Options.v().force_android_jar();
-		if ((androidJars == null || androidJars.equals(""))
-				&& (forceAndroidJar == null || forceAndroidJar.equals(""))) {
-			throw new RuntimeException("You are analyzing an Android application but did "
-					+ "not define android.jar. Options -android-jars or -force-android-jar should be used.");
-		}
-
-		// Get the platform JAR file. It either directly specified, or
-		// we detect it from the target version of the APK we are
-		// analyzing
-		String jarPath = "";
-		if (forceAndroidJar != null && !forceAndroidJar.isEmpty()) {
-			jarPath = forceAndroidJar;
-
-			if (Options.v().android_api_version() > 0)
-				androidAPIVersion = Options.v().android_api_version();
-			else if (forceAndroidJar.contains("android-")) {
-				Pattern pt = Pattern.compile("\\" + File.separatorChar + "android-(\\d+)" + "\\" + File.separatorChar);
-				Matcher m = pt.matcher(forceAndroidJar);
-				if (m.find())
-					androidAPIVersion = Integer.valueOf(m.group(1));
-			} else
-				androidAPIVersion = defaultSdkVersion;
-		} else if (androidJars != null && !androidJars.isEmpty()) {
-			List<String> classPathEntries = new LinkedList<String>(
-					Arrays.asList(Options.v().soot_classpath().split(File.pathSeparator)));
-			classPathEntries.addAll(Options.v().process_dir());
-
-			String targetApk = "";
-			Set<String> targetDexs = new HashSet<String>();
-			for (String entry : classPathEntries) {
-				if (entry.toLowerCase().endsWith(".apk")) { // on Windows, file
-															// names are
-															// case-insensitive
-					// We cannot have multiple APKs, because this would give us
-					// multiple
-					// manifests which we do not support right now
-					if (targetApk != null && !targetApk.isEmpty())
-						throw new RuntimeException(
-								"only one Android application can be analyzed when using option -android-jars.");
-					targetApk = entry;
-				}
-				if (entry.toLowerCase().endsWith(".dex")) // on Windows, file
-															// names are
-															// case-insensitive
-					targetDexs.add(entry);
-			}
-
-			// We need at least one file to process
-			if (targetApk == null || targetApk.isEmpty()) {
-				if (targetDexs.isEmpty())
-					throw new RuntimeException("no apk file given");
-				jarPath = getAndroidJarPath(androidJars, null);
-			} else
-				jarPath = getAndroidJarPath(androidJars, targetApk);
-		}
-
-		// We must have a platform JAR file when analyzing Android apps
-		if (jarPath.equals(""))
-			throw new RuntimeException("android.jar not found.");
-
-		// Check the platform JAR file
-		File f = new File(jarPath);
-		if (!f.exists())
-			throw new RuntimeException("file '" + jarPath + "' does not exist!");
-		else
-			logger.debug("Using '" + jarPath + "' as android.jar");
-
-		return jarPath;
-	}
-
-	private String defaultJavaClassPath() {
-		StringBuilder sb = new StringBuilder();
-		if (System.getProperty("os.name").equals("Mac OS X")) {
-			// in older Mac OS X versions, rt.jar was split into classes.jar and
-			// ui.jar
-			String prefix = System.getProperty("java.home") + File.separator + ".." + File.separator + "Classes"
-					+ File.separator;
-			File classesJar = new File(prefix + "classes.jar");
-			if (classesJar.exists())
-				sb.append(classesJar.getAbsolutePath() + File.pathSeparator);
-
-			File uiJar = new File(prefix + "ui.jar");
-			if (uiJar.exists())
-				sb.append(uiJar.getAbsolutePath() + File.pathSeparator);
-		}
-
-		File rtJar = new File(System.getProperty("java.home") + File.separator + "lib" + File.separator + "rt.jar");
-		if (rtJar.exists() && rtJar.isFile()) {
-			// logger.debug("Using JRE runtime: " +
-			// rtJar.getAbsolutePath());
-			sb.append(rtJar.getAbsolutePath());
-		} else {
-			// in case we're not in JRE environment, try JDK
-			rtJar = new File(System.getProperty("java.home") + File.separator + "jre" + File.separator + "lib"
-					+ File.separator + "rt.jar");
-			if (rtJar.exists() && rtJar.isFile()) {
-				// logger.debug("Using JDK runtime: " +
-				// rtJar.getAbsolutePath());
-				sb.append(rtJar.getAbsolutePath());
-			} else {
-				// not in JDK either
-				throw new RuntimeException("Error: cannot find rt.jar.");
-			}
-		}
-
-		if (Options.v().whole_program() || Options.v().output_format() == Options.output_format_dava) {
-			// add jce.jar, which is necessary for whole program mode
-			// (java.security.Signature from rt.jar import javax.crypto.Cipher
-			// from jce.jar
-			sb.append(File.pathSeparator + System.getProperty("java.home") + File.separator + "lib" + File.separator
-					+ "jce.jar");
-		}
-
-		return sb.toString();
-	}
-
-	private int stateCount;
-
-	public int getState() {
-		return this.stateCount;
-	}
-
-	protected void modifyHierarchy() {
-		stateCount++;
-		activeHierarchy = null;
-		activeFastHierarchy = null;
-		activeSideEffectAnalysis = null;
-		activePointsToAnalysis = null;
-	}
-
-	/**
-	 * Adds the given class to the Scene. This method marks the given class as a
-	 * library class and invalidates the class hierarchy.
-	 * 
-	 * @param c
-	 *            The class to add
-	 */
-	public void addClass(SootClass c) {
-		addClassSilent(c);
-		c.setLibraryClass();
-		modifyHierarchy();
-	}
-
-	/**
-	 * Adds the given class to the Scene. This method does not handle any
-	 * dependencies such as invalidating the hierarchy. The class is neither marked
-	 * as application class, nor library class.
-	 * 
-	 * @param c
-	 *            The class to add
-	 */
-	protected void addClassSilent(SootClass c) {
-		if (c.isInScene())
-			throw new RuntimeException("already managed: " + c.getName());
-
-		if (containsClass(c.getName()))
-			throw new RuntimeException("duplicate class: " + c.getName());
-
-		classes.add(c);
-		nameToClass.put(c.getName(), c.getType());
-		c.getType().setSootClass(c);
-		c.setInScene(true);
-
-		// Phantom classes are not really part of the hierarchy anyway, so
-		// we can keep the old one
-		if (!c.isPhantom)
-			modifyHierarchy();
-	}
-
-	public void removeClass(SootClass c) {
-		if (!c.isInScene())
-			throw new RuntimeException();
-
-		classes.remove(c);
-
-		if (c.isLibraryClass()) {
-			libraryClasses.remove(c);
-		} else if (c.isPhantomClass()) {
-			phantomClasses.remove(c);
-		} else if (c.isApplicationClass()) {
-			applicationClasses.remove(c);
-		}
-
-		c.getType().setSootClass(null);
-		c.setInScene(false);
-		modifyHierarchy();
-	}
-
-	public boolean containsClass(String className) {
-		RefType type = nameToClass.get(className);
-		if (type == null)
-			return false;
-		if (!type.hasSootClass())
-			return false;
-		SootClass c = type.getSootClass();
-		return c.isInScene();
-	}
-
-	public boolean containsType(String className) {
-		return nameToClass.containsKey(className);
-	}
-
-	public String signatureToClass(String sig) {
-		if (sig.charAt(0) != '<')
-			throw new RuntimeException("oops " + sig);
-		if (sig.charAt(sig.length() - 1) != '>')
-			throw new RuntimeException("oops " + sig);
-		int index = sig.indexOf(":");
-		if (index < 0)
-			throw new RuntimeException("oops " + sig);
-		return sig.substring(1, index);
-	}
-
-	public String signatureToSubsignature(String sig) {
-		if (sig.charAt(0) != '<')
-			throw new RuntimeException("oops " + sig);
-		if (sig.charAt(sig.length() - 1) != '>')
-			throw new RuntimeException("oops " + sig);
-		int index = sig.indexOf(":");
-		if (index < 0)
-			throw new RuntimeException("oops " + sig);
-		return sig.substring(index + 2, sig.length() - 1);
-	}
-
-	public SootField grabField(String fieldSignature) {
-		String cname = signatureToClass(fieldSignature);
-		String fname = signatureToSubsignature(fieldSignature);
-		if (!containsClass(cname))
-			return null;
-		SootClass c = getSootClass(cname);
-		return c.getFieldUnsafe(fname);
-	}
-
-	public boolean containsField(String fieldSignature) {
-		return grabField(fieldSignature) != null;
-	}
-
-	public SootMethod grabMethod(String methodSignature) {
-		String cname = signatureToClass(methodSignature);
-		String mname = signatureToSubsignature(methodSignature);
-		if (!containsClass(cname))
-			return null;
-		SootClass c = getSootClass(cname);
-		return c.getMethodUnsafe(mname);
-	}
-
-	public boolean containsMethod(String methodSignature) {
-		return grabMethod(methodSignature) != null;
-	}
-
-	public SootField getField(String fieldSignature) {
-		SootField f = grabField(fieldSignature);
-		if (f != null)
-			return f;
-
-		throw new RuntimeException("tried to get nonexistent field " + fieldSignature);
-	}
-
-	public SootMethod getMethod(String methodSignature) {
-		SootMethod m = grabMethod(methodSignature);
-		if (m != null)
-			return m;
-		throw new RuntimeException("tried to get nonexistent method " + methodSignature);
-	}
-
-	/**
-	 * Attempts to load the given class and all of the required support classes.
-	 * Returns the original class if it was loaded, or null otherwise.
-	 */
-
-	public SootClass tryLoadClass(String className, int desiredLevel) {
-		/*
-		 * if(Options.v().time()) Main.v().resolveTimer.start();
-		 */
-
-		setPhantomRefs(true);
-		ClassSource source = SourceLocator.v().getClassSource(className);
-		try {
-			if (!getPhantomRefs() && source == null) {
-				setPhantomRefs(false);
-				return null;
-			}
-		} finally {
-			if (source != null)
-				source.close();
-		}
-		SootResolver resolver = SootResolver.v();
-		SootClass toReturn = resolver.resolveClass(className, desiredLevel);
-		setPhantomRefs(false);
-
-		return toReturn;
-
-		/*
-		 * if(Options.v().time()) Main.v().resolveTimer.end();
-		 */
-	}
-
-	/**
-	 * Loads the given class and all of the required support classes. Returns the
-	 * first class.
-	 */
-
-	public SootClass loadClassAndSupport(String className) {
-		SootClass ret = loadClass(className, SootClass.SIGNATURES);
-		if (!ret.isPhantom())
-			ret = loadClass(className, SootClass.BODIES);
-		return ret;
-	}
-
-	public SootClass loadClass(String className, int desiredLevel) {
-		/*
-		 * if(Options.v().time()) Main.v().resolveTimer.start();
-		 */
-
-		setPhantomRefs(true);
-		// SootResolver resolver = new SootResolver();
-		SootResolver resolver = SootResolver.v();
-		SootClass toReturn = resolver.resolveClass(className, desiredLevel);
-		setPhantomRefs(false);
-
-		return toReturn;
-
-		/*
-		 * if(Options.v().time()) Main.v().resolveTimer.end();
-		 */
-	}
-
-	/**
-	 * Returns the RefType with the given class name or primitive type.
-	 * 
-	 * @throws RuntimeException
-	 *             if the Type for this name cannot be found. Use
-	 *             {@link #getRefTypeUnsafe(String)} to check if type is an
-	 *             registered RefType.
-	 */
-	public Type getType(String arg) {
-		String type = arg.replaceAll("([^\\[\\]]*)(.*)", "$1");
-		int arrayCount = arg.contains("[") ? arg.replaceAll("([^\\[\\]]*)(.*)", "$2").length() / 2 : 0;
-
-		Type result = getRefTypeUnsafe(type);
-
-		if (result == null) {
-			if (type.equals("long"))
-				result = LongType.v();
-			else if (type.equals("short"))
-				result = ShortType.v();
-			else if (type.equals("double"))
-				result = DoubleType.v();
-			else if (type.equals("int"))
-				result = IntType.v();
-			else if (type.equals("float"))
-				result = FloatType.v();
-			else if (type.equals("byte"))
-				result = ByteType.v();
-			else if (type.equals("char"))
-				result = CharType.v();
-			else if (type.equals("void"))
-				result = VoidType.v();
-			else if (type.equals("boolean"))
-				result = BooleanType.v();
-			else
-				throw new RuntimeException("unknown type: '" + type + "'");
-		}
-
-		if (arrayCount != 0) {
-			result = ArrayType.v(result, arrayCount);
-		}
-		return result;
-	}
-
-	/**
-	 * Returns the RefType with the given className.
-	 * 
-	 * @throws IllegalStateException
-	 *             if the RefType for this class cannot be found. Use
-	 *             {@link #containsType(String)} to check if type is registered
-	 */
-	public RefType getRefType(String className) {
-		RefType refType = getRefTypeUnsafe(className);
-		if (refType == null) {
-			throw new IllegalStateException("RefType " + className + " not loaded. "
-					+ "If you tried to get the RefType of a library class, did you call loadNecessaryClasses()? "
-					+ "Otherwise please check Soot's classpath.");
-		}
-		return refType;
-	}
-
-	/**
-	 * Returns the RefType with the given className. Returns null if no type with
-	 * the given name can be found.
-	 */
-	public RefType getRefTypeUnsafe(String className) {
-		RefType refType = nameToClass.get(className);
-		return refType;
-	}
-
-	/**
-	 * Returns the {@link RefType} for {@link Object}.
-	 */
-	public RefType getObjectType() {
-		return getRefType("java.lang.Object");
-	}
-
-	/**
-	 * Returns the RefType with the given className.
-	 */
-	public void addRefType(RefType type) {
-		nameToClass.put(type.getClassName(), type);
-	}
-
-	/**
-	 * Returns the SootClass with the given className. If no class with the given
-	 * name exists, null is returned
-	 * 
-	 * @param className
-	 *            The name of the class to get
-	 * @return The class if it exists, otherwise null
-	 */
-	public SootClass getSootClassUnsafe(String className) {
-		RefType type = nameToClass.get(className);
-		if (type != null) {
-			SootClass tsc = type.getSootClass();
-			if (tsc != null)
-				return tsc;
-		}
-
-		if (allowsPhantomRefs() || className.equals(SootClass.INVOKEDYNAMIC_DUMMY_CLASS_NAME)) {
-			SootClass c = new SootClass(className);
-			c.isPhantom = true;
-			addClassSilent(c);
-			c.setPhantomClass();
-			return c;
-		}
-
-		return null;
-	}
-
-	/**
-	 * Returns the SootClass with the given className.
-	 */
-	public SootClass getSootClass(String className) {
-		SootClass sc = getSootClassUnsafe(className);
-		if (sc != null)
-			return sc;
-
-		throw new RuntimeException(
-				System.getProperty("line.separator") + "Aborting: can't find classfile " + className);
-	}
-
-	/**
-	 * Returns an backed chain of the classes in this manager.
-	 */
-
-	public Chain<SootClass> getClasses() {
-		return classes;
-	}
-
-	/* The four following chains are mutually disjoint. */
-
-	/**
-	 * Returns a chain of the application classes in this scene. These classes are
-	 * the ones which can be freely analysed & modified.
-	 */
-	public Chain<SootClass> getApplicationClasses() {
-		return applicationClasses;
-	}
-
-	/**
-	 * Returns a chain of the library classes in this scene. These classes can be
-	 * analysed but not modified.
-	 */
-	public Chain<SootClass> getLibraryClasses() {
-		return libraryClasses;
-	}
-
-	/**
-	 * Returns a chain of the phantom classes in this scene. These classes are
-	 * referred to by other classes, but cannot be loaded.
-	 */
-	public Chain<SootClass> getPhantomClasses() {
-		return phantomClasses;
-	}
-
-	Chain<SootClass> getContainingChain(SootClass c) {
-		if (c.isApplicationClass())
-			return getApplicationClasses();
-		else if (c.isLibraryClass())
-			return getLibraryClasses();
-		else if (c.isPhantomClass())
-			return getPhantomClasses();
-
-		return null;
-	}
-
-	/****************************************************************************/
-	/**
-	 * Retrieves the active side-effect analysis
-	 */
-
-	public SideEffectAnalysis getSideEffectAnalysis() {
-		if (!hasSideEffectAnalysis()) {
-			setSideEffectAnalysis(new SideEffectAnalysis(getPointsToAnalysis(), getCallGraph()));
-		}
-
-		return activeSideEffectAnalysis;
-	}
-
-	/**
-	 * Sets the active side-effect analysis
-	 */
-
-	public void setSideEffectAnalysis(SideEffectAnalysis sea) {
-		activeSideEffectAnalysis = sea;
-	}
-
-	public boolean hasSideEffectAnalysis() {
-		return activeSideEffectAnalysis != null;
-	}
-
-	public void releaseSideEffectAnalysis() {
-		activeSideEffectAnalysis = null;
-	}
-
-	/****************************************************************************/
-	/**
-	 * Retrieves the active pointer analysis
-	 */
-
-	public PointsToAnalysis getPointsToAnalysis() {
-		if (!hasPointsToAnalysis()) {
-			return DumbPointerAnalysis.v();
-		}
-
-		return activePointsToAnalysis;
-	}
-
-	/**
-	 * Sets the active pointer analysis
-	 */
-
-	public void setPointsToAnalysis(PointsToAnalysis pa) {
-		activePointsToAnalysis = pa;
-	}
-
-	public boolean hasPointsToAnalysis() {
-		return activePointsToAnalysis != null;
-	}
-
-	public void releasePointsToAnalysis() {
-		activePointsToAnalysis = null;
-	}
-
-	/****************************************************************************/
-	/**
-	 * Retrieves the active client accessibility oracle
-	 */
-	public ClientAccessibilityOracle getClientAccessibilityOracle() {
-		if (!hasClientAccessibilityOracle()) {
-			return PublicAndProtectedAccessibility.v();
-		}
-
-		return accessibilityOracle;
-	}
-
-	public boolean hasClientAccessibilityOracle() {
-		return accessibilityOracle != null;
-	}
-
-	public void setClientAccessibilityOracle(ClientAccessibilityOracle oracle) {
-		accessibilityOracle = oracle;
-	}
-
-	public void releaseClientAccessibilityOracle() {
-		accessibilityOracle = null;
-	}
-
-	/****************************************************************************/
-	/**
-	 * Makes a new fast hierarchy is none is active, and returns the active fast
-	 * hierarchy.
-	 */
-	public FastHierarchy getOrMakeFastHierarchy() {
-		if (!hasFastHierarchy()) {
-			setFastHierarchy(new FastHierarchy());
-		}
-		return getFastHierarchy();
-	}
-
-	/**
-	 * Retrieves the active fast hierarchy
-	 */
-
-	public FastHierarchy getFastHierarchy() {
-		if (!hasFastHierarchy())
-			throw new RuntimeException("no active FastHierarchy present for scene");
-
-		return activeFastHierarchy;
-	}
-
-	/**
-	 * Sets the active hierarchy
-	 */
-
-	public void setFastHierarchy(FastHierarchy hierarchy) {
-		activeFastHierarchy = hierarchy;
-	}
-
-	public boolean hasFastHierarchy() {
-		return activeFastHierarchy != null;
-	}
-
-	public void releaseFastHierarchy() {
-		activeFastHierarchy = null;
-	}
-
-	/****************************************************************************/
-	/**
-	 * Retrieves the active hierarchy
-	 */
-
-	public Hierarchy getActiveHierarchy() {
-		if (!hasActiveHierarchy())
-			// throw new RuntimeException("no active Hierarchy present for
-			// scene");
-			setActiveHierarchy(new Hierarchy());
-
-		return activeHierarchy;
-	}
-
-	/**
-	 * Sets the active hierarchy
-	 */
-
-	public void setActiveHierarchy(Hierarchy hierarchy) {
-		activeHierarchy = hierarchy;
-	}
-
-	public boolean hasActiveHierarchy() {
-		return activeHierarchy != null;
-	}
-
-	public void releaseActiveHierarchy() {
-		activeHierarchy = null;
-	}
-
-	public boolean hasCustomEntryPoints() {
-		return entryPoints != null;
-	}
-
-	/** Get the set of entry points that are used to build the call graph. */
-	public List<SootMethod> getEntryPoints() {
-		if (entryPoints == null) {
-			entryPoints = EntryPoints.v().all();
-		}
-		return entryPoints;
-	}
-
-	/** Change the set of entry point methods used to build the call graph. */
-	public void setEntryPoints(List<SootMethod> entryPoints) {
-		this.entryPoints = entryPoints;
-	}
-
-	private ContextSensitiveCallGraph cscg = null;
-
-	public ContextSensitiveCallGraph getContextSensitiveCallGraph() {
-		if (cscg == null)
-			throw new RuntimeException(
-					"No context-sensitive call graph present in Scene. You can bulid one with Paddle.");
-		return cscg;
-	}
-
-	public void setContextSensitiveCallGraph(ContextSensitiveCallGraph cscg) {
-		this.cscg = cscg;
-	}
-
-	public CallGraph getCallGraph() {
-		if (!hasCallGraph()) {
-			throw new RuntimeException("No call graph present in Scene. Maybe you want Whole Program mode (-w).");
-		}
-
-		return activeCallGraph;
-	}
-
-	public void setCallGraph(CallGraph cg) {
-		reachableMethods = null;
-		activeCallGraph = cg;
-	}
-
-	public boolean hasCallGraph() {
-		return activeCallGraph != null;
-	}
-
-	public void releaseCallGraph() {
-		activeCallGraph = null;
-		reachableMethods = null;
-	}
-
-	public ReachableMethods getReachableMethods() {
-		if (reachableMethods == null) {
-			reachableMethods = new ReachableMethods(getCallGraph(),
-					new ArrayList<MethodOrMethodContext>(getEntryPoints()));
-		}
-		reachableMethods.update();
-		return reachableMethods;
-	}
-
-	public void setReachableMethods(ReachableMethods rm) {
-		reachableMethods = rm;
-	}
-
-	public boolean hasReachableMethods() {
-		return reachableMethods != null;
-	}
-
-	public void releaseReachableMethods() {
-		reachableMethods = null;
-	}
-
-	public boolean getPhantomRefs() {
-		// if( !Options.v().allow_phantom_refs() ) return false;
-		// return allowsPhantomRefs;
-		return Options.v().allow_phantom_refs();
-	}
-
-	public void setPhantomRefs(boolean value) {
-		allowsPhantomRefs = value;
-	}
-
-	public boolean allowsPhantomRefs() {
-		return getPhantomRefs();
-	}
-
-	public Numberer<Kind> kindNumberer() {
-		return kindNumberer;
-	}
-
-	public ArrayNumberer<Type> getTypeNumberer() {
-		return typeNumberer;
-	}
-
-	public ArrayNumberer<SootMethod> getMethodNumberer() {
-		return methodNumberer;
-	}
-
-	public Numberer<Context> getContextNumberer() {
-		return contextNumberer;
-	}
-
-	public Numberer<Unit> getUnitNumberer() {
-		return unitNumberer;
-	}
-
-	public Numberer<SparkField> getFieldNumberer() {
-		return fieldNumberer;
-	}
-
-	public ArrayNumberer<SootClass> getClassNumberer() {
-		return classNumberer;
-	}
-
-	public StringNumberer getSubSigNumberer() {
-		return subSigNumberer;
-	}
-
-	public ArrayNumberer<Local> getLocalNumberer() {
-		return localNumberer;
-	}
-
-	public void setContextNumberer(Numberer<Context> n) {
-		if (contextNumberer != null)
-			throw new RuntimeException("Attempt to set context numberer when it is already set.");
-		contextNumberer = n;
-	}
-
-	/**
-	 * Returns the {@link ThrowAnalysis} to be used by default when constructing
-	 * CFGs which include exceptional control flow.
-	 *
-	 * @return the default {@link ThrowAnalysis}
-	 */
-	public ThrowAnalysis getDefaultThrowAnalysis() {
-		if (defaultThrowAnalysis == null) {
-			int optionsThrowAnalysis = Options.v().throw_analysis();
-			switch (optionsThrowAnalysis) {
-			case Options.throw_analysis_pedantic:
-				defaultThrowAnalysis = PedanticThrowAnalysis.v();
-				break;
-			case Options.throw_analysis_unit:
-				defaultThrowAnalysis = UnitThrowAnalysis.v();
-				break;
-			case Options.throw_analysis_dalvik:
-				defaultThrowAnalysis = DalvikThrowAnalysis.v();
-				break;
-			default:
-				throw new IllegalStateException("Options.v().throw_analysi() == " + Options.v().throw_analysis());
-			}
-		}
-		return defaultThrowAnalysis;
-	}
-
-	/**
-	 * Sets the {@link ThrowAnalysis} to be used by default when constructing CFGs
-	 * which include exceptional control flow.
-	 *
-	 * @param ta
-	 *            the default {@link ThrowAnalysis}.
-	 */
-	public void setDefaultThrowAnalysis(ThrowAnalysis ta) {
-		defaultThrowAnalysis = ta;
-	}
-
-	private void setReservedNames() {
-		Set<String> rn = getReservedNames();
-		rn.add("newarray");
-		rn.add("newmultiarray");
-		rn.add("nop");
-		rn.add("ret");
-		rn.add("specialinvoke");
-		rn.add("staticinvoke");
-		rn.add("tableswitch");
-		rn.add("virtualinvoke");
-		rn.add("null_type");
-		rn.add("unknown");
-		rn.add("cmp");
-		rn.add("cmpg");
-		rn.add("cmpl");
-		rn.add("entermonitor");
-		rn.add("exitmonitor");
-		rn.add("interfaceinvoke");
-		rn.add("lengthof");
-		rn.add("lookupswitch");
-		rn.add("neg");
-		rn.add("if");
-		rn.add("abstract");
-		rn.add("annotation");
-		rn.add("boolean");
-		rn.add("break");
-		rn.add("byte");
-		rn.add("case");
-		rn.add("catch");
-		rn.add("char");
-		rn.add("class");
-		rn.add("enum");
-		rn.add("final");
-		rn.add("native");
-		rn.add("public");
-		rn.add("protected");
-		rn.add("private");
-		rn.add("static");
-		rn.add("synchronized");
-		rn.add("transient");
-		rn.add("volatile");
-		rn.add("interface");
-		rn.add("void");
-		rn.add("short");
-		rn.add("int");
-		rn.add("long");
-		rn.add("float");
-		rn.add("double");
-		rn.add("extends");
-		rn.add("implements");
-		rn.add("breakpoint");
-		rn.add("default");
-		rn.add("goto");
-		rn.add("instanceof");
-		rn.add("new");
-		rn.add("return");
-		rn.add("throw");
-		rn.add("throws");
-		rn.add("null");
-		rn.add("from");
-		rn.add("to");
-		rn.add("with");
-	}
-
-	private final Set<String>[] basicclasses = new Set[4];
-
-	private void addSootBasicClasses() {
-		basicclasses[SootClass.HIERARCHY] = new HashSet<String>();
-		basicclasses[SootClass.SIGNATURES] = new HashSet<String>();
-		basicclasses[SootClass.BODIES] = new HashSet<String>();
-
-		addBasicClass("java.lang.Object");
-		addBasicClass("java.lang.Class", SootClass.SIGNATURES);
-
-		addBasicClass("java.lang.Void", SootClass.SIGNATURES);
-		addBasicClass("java.lang.Boolean", SootClass.SIGNATURES);
-		addBasicClass("java.lang.Byte", SootClass.SIGNATURES);
-		addBasicClass("java.lang.Character", SootClass.SIGNATURES);
-		addBasicClass("java.lang.Short", SootClass.SIGNATURES);
-		addBasicClass("java.lang.Integer", SootClass.SIGNATURES);
-		addBasicClass("java.lang.Long", SootClass.SIGNATURES);
-		addBasicClass("java.lang.Float", SootClass.SIGNATURES);
-		addBasicClass("java.lang.Double", SootClass.SIGNATURES);
-
-		addBasicClass("java.lang.String");
-		addBasicClass("java.lang.StringBuffer", SootClass.SIGNATURES);
-		addBasicClass("java.lang.Enum", SootClass.SIGNATURES);
-
-
-		addBasicClass("java.lang.Error");
-		addBasicClass("java.lang.AssertionError", SootClass.SIGNATURES);
-		addBasicClass("java.lang.Throwable", SootClass.SIGNATURES);
-		addBasicClass("java.lang.Exception", SootClass.SIGNATURES);
-		addBasicClass("java.lang.NoClassDefFoundError", SootClass.SIGNATURES);
-		addBasicClass("java.lang.Exception", SootClass.SIGNATURES);
-		addBasicClass("java.lang.ReflectiveOperationException",SootClass.SIGNATURES);
-		addBasicClass("java.lang.ExceptionInInitializerError");
-		addBasicClass("java.lang.RuntimeException");
-		addBasicClass("java.lang.ClassNotFoundException");
-		addBasicClass("java.lang.ArithmeticException");
-		addBasicClass("java.lang.ArrayStoreException");
-		addBasicClass("java.lang.ClassCastException");
-		addBasicClass("java.lang.IllegalMonitorStateException");
-		addBasicClass("java.lang.IndexOutOfBoundsException");
-		addBasicClass("java.lang.ArrayIndexOutOfBoundsException");
-		addBasicClass("java.lang.NegativeArraySizeException");
-		addBasicClass("java.lang.NullPointerException", SootClass.SIGNATURES);
-		addBasicClass("java.lang.InstantiationError");
-		addBasicClass("java.lang.InternalError");
-		addBasicClass("java.lang.OutOfMemoryError");
-		addBasicClass("java.lang.StackOverflowError");
-		addBasicClass("java.lang.UnknownError");
-		addBasicClass("java.lang.ThreadDeath");
-		addBasicClass("java.lang.ClassCircularityError");
-		addBasicClass("java.lang.ClassFormatError");
-		addBasicClass("java.lang.IllegalAccessError");
-		addBasicClass("java.lang.IncompatibleClassChangeError");
-		addBasicClass("java.lang.LinkageError");
-		addBasicClass("java.lang.VerifyError");
-		addBasicClass("java.lang.NoSuchFieldError");
-		addBasicClass("java.lang.AbstractMethodError");
-		addBasicClass("java.lang.NoSuchMethodError");
-		addBasicClass("java.lang.UnsatisfiedLinkError");
-
-		addBasicClass("java.lang.Thread");
-		addBasicClass("java.lang.Runnable");
-		addBasicClass("java.lang.Cloneable");
-
-		addBasicClass("java.io.Serializable");
-
-		addBasicClass("java.lang.ref.Finalizer");
-
-		addBasicClass("java.lang.invoke.LambdaMetafactory");
-	}
-
-	public void addBasicClass(String name) {
-		addBasicClass(name, SootClass.HIERARCHY);
-	}
-
-	public void addBasicClass(String name, int level) {
-		basicclasses[level].add(name);
-	}
-
-	/**
-	 * Load just the set of basic classes soot needs, ignoring those specified on
-	 * the command-line. You don't need to use both this and loadNecessaryClasses,
-	 * though it will only waste time.
-	 */
-	public void loadBasicClasses() {
-		addReflectionTraceClasses();
-
-		for (int i = SootClass.BODIES; i >= SootClass.HIERARCHY; i--) {
-			for (String name : basicclasses[i]) {
-				tryLoadClass(name, i);
-			}
-		}
-	}
-
-	public Set<String> getBasicClasses() {
-		Set<String> all = new HashSet<String>();
-		for (int i = 0; i < basicclasses.length; i++) {
-			Set<String> classes = basicclasses[i];
-			if (classes != null)
-				all.addAll(classes);
-		}
-		return all;
-	}
-
-    protected Set<String>[] getBasicClassesIncludingResolveLevel() {
-        return this.basicclasses;
-    }
-
-	protected void addReflectionTraceClasses() {
-		CGOptions options = new CGOptions(PhaseOptions.v().getPhaseOptions("cg"));
-		String log = options.reflection_log();
-
-		Set<String> classNames = new HashSet<String>();
-		if (log != null && log.length() > 0) {
-			BufferedReader reader = null;
-			String line = "";
-			try {
-				reader = new BufferedReader(new InputStreamReader(new FileInputStream(log)));
-				while ((line = reader.readLine()) != null) {
-					if (line.length() == 0)
-						continue;
-					String[] portions = line.split(";", -1);
-					String kind = portions[0];
-					String target = portions[1];
-					String source = portions[2];
-					String sourceClassName = source.substring(0, source.lastIndexOf("."));
-					classNames.add(sourceClassName);
-					if (kind.equals("Class.forName")) {
-						classNames.add(target);
-					} else if (kind.equals("Class.newInstance")) {
-						classNames.add(target);
-					} else if (kind.equals("Method.invoke") || kind.equals("Constructor.newInstance")) {
-						classNames.add(signatureToClass(target));
-					} else if (kind.equals("Field.set*") || kind.equals("Field.get*")) {
-						classNames.add(signatureToClass(target));
-					} else
-						throw new RuntimeException("Unknown entry kind: " + kind);
-				}
-			} catch (Exception e) {
-				throw new RuntimeException("Line: '" + line + "'", e);
-			} finally {
-				if (reader != null)
-					try {
-						reader.close();
-					} catch (IOException e) {
-						throw new RuntimeException(e);
-					}
-			}
-		}
-
-		for (String c : classNames) {
-			addBasicClass(c, SootClass.BODIES);
-		}
-	}
-
-	private List<SootClass> dynamicClasses = null;
-
-	public Collection<SootClass> dynamicClasses() {
-		if (dynamicClasses == null) {
-			throw new IllegalStateException("Have to call loadDynamicClasses() first!");
-		}
-		return dynamicClasses;
-	}
-
-	private void loadNecessaryClass(String name) {
-		SootClass c;
-		c = loadClassAndSupport(name);
-		c.setApplicationClass();
-	}
-
-	/**
-	 * Load the set of classes that soot needs, including those specified on the
-	 * command-line. This is the standard way of initialising the list of classes
-	 * soot should use.
-	 */
-	public void loadNecessaryClasses() {
-		loadBasicClasses();
-
-		for (String name : Options.v().classes()) {
-			loadNecessaryClass(name);
-		}
-
-		loadDynamicClasses();
-
-		if (Options.v().oaat()) {
-			if (Options.v().process_dir().isEmpty()) {
-				throw new IllegalArgumentException("If switch -oaat is used, then also -process-dir must be given.");
-			}
-		} else {
-			for (final String path : Options.v().process_dir()) {
-				for (String cl : SourceLocator.v().getClassesUnder(path)) {
-					SootClass theClass = loadClassAndSupport(cl);
-					if (!theClass.isPhantom)
-						theClass.setApplicationClass();
-				}
-			}
-		}
-
-		prepareClasses();
-		setDoneResolving();
-	}
-
-	public void loadDynamicClasses() {
-		dynamicClasses = new ArrayList<SootClass>();
-		HashSet<String> dynClasses = new HashSet<String>();
-		dynClasses.addAll(Options.v().dynamic_class());
-
-		for (Iterator<String> pathIt = Options.v().dynamic_dir().iterator(); pathIt.hasNext();) {
-
-			final String path = pathIt.next();
-			dynClasses.addAll(SourceLocator.v().getClassesUnder(path));
-		}
-
-		for (Iterator<String> pkgIt = Options.v().dynamic_package().iterator(); pkgIt.hasNext();) {
-
-			final String pkg = pkgIt.next();
-			dynClasses.addAll(SourceLocator.v().classesInDynamicPackage(pkg));
-		}
-
-		for (String className : dynClasses) {
-
-			dynamicClasses.add(loadClassAndSupport(className));
-		}
-
-		// remove non-concrete classes that may accidentally have been loaded
-		for (Iterator<SootClass> iterator = dynamicClasses.iterator(); iterator.hasNext();) {
-			SootClass c = iterator.next();
-			if (!c.isConcrete()) {
-				if (Options.v().verbose()) {
-					logger.warn("dynamic class " + c.getName()
-							+ " is abstract or an interface, and it will not be considered.");
-				}
-				iterator.remove();
-			}
-		}
-	}
-
-	/*
-	 * Generate classes to process, adding or removing package marked by command
-	 * line options.
-	 */
-	private void prepareClasses() {
-		// Remove/add all classes from packageInclusionMask as per -i option
-		Chain<SootClass> processedClasses = new HashChain<SootClass>();
-		while (true) {
-			Chain<SootClass> unprocessedClasses = new HashChain<SootClass>(getClasses());
-			unprocessedClasses.removeAll(processedClasses);
-			if (unprocessedClasses.isEmpty())
-				break;
-			processedClasses.addAll(unprocessedClasses);
-			for (SootClass s : unprocessedClasses) {
-				if (s.isPhantom())
-					continue;
-				if (Options.v().app()) {
-					s.setApplicationClass();
-				}
-				if (Options.v().classes().contains(s.getName())) {
-					s.setApplicationClass();
-					continue;
-				}
-				if (s.isApplicationClass() && isExcluded(s)) {
-					s.setLibraryClass();
-				}
-				if (isIncluded(s)) {
-					s.setApplicationClass();
-				}
-				if (s.isApplicationClass()) {
-					// make sure we have the support
-					loadClassAndSupport(s.getName());
-				}
-			}
-		}
-	}
-
-	public boolean isExcluded(SootClass sc) {
-		String name = sc.getName();
-		for (String pkg : excludedPackages) {
-			if (name.equals(pkg) || ((pkg.endsWith(".*") || pkg.endsWith("$*"))
-					&& name.startsWith(pkg.substring(0, pkg.length() - 1)))) {
-				return !isIncluded(sc);
-			}
-		}
-		return false;
-	}
-
-	public boolean isIncluded(SootClass sc) {
-		String name = sc.getName();
-		for (String inc : Options.v().include()) {
-			if (name.equals(inc) || ((inc.endsWith(".*") || inc.endsWith("$*"))
-					&& name.startsWith(inc.substring(0, inc.length() - 1)))) {
-				return true;
-			}
-		}
-		return false;
-	}
-
-	List<String> pkgList;
-
-	public void setPkgList(List<String> list) {
-		pkgList = list;
-	}
-
-	public List<String> getPkgList() {
-		return pkgList;
-	}
-
-	/** Create an unresolved reference to a method. */
-	public SootMethodRef makeMethodRef(SootClass declaringClass, String name, List<Type> parameterTypes,
-			Type returnType, boolean isStatic) {
-		return new SootMethodRefImpl(declaringClass, name, parameterTypes, returnType, isStatic);
-	}
-
-	/** Create an unresolved reference to a constructor. */
-	public SootMethodRef makeConstructorRef(SootClass declaringClass, List<Type> parameterTypes) {
-		return makeMethodRef(declaringClass, SootMethod.constructorName, parameterTypes, VoidType.v(), false);
-	}
-
-	/** Create an unresolved reference to a field. */
-	public SootFieldRef makeFieldRef(SootClass declaringClass, String name, Type type, boolean isStatic) {
-		return new AbstractSootFieldRef(declaringClass, name, type, isStatic);
-	}
-
-	/**
-	 * Returns the list of SootClasses that have been resolved at least to the level
-	 * specified.
-	 */
-	public List<SootClass> getClasses(int desiredLevel) {
-		List<SootClass> ret = new ArrayList<SootClass>();
-		for (Iterator<SootClass> clIt = getClasses().iterator(); clIt.hasNext();) {
-			final SootClass cl = clIt.next();
-			if (cl.resolvingLevel() >= desiredLevel)
-				ret.add(cl);
-		}
-		return ret;
-	}
-
-	private boolean doneResolving = false;
-	private boolean incrementalBuild;
-	protected LinkedList<String> excludedPackages;
-
-	public boolean doneResolving() {
-		return doneResolving;
-	}
-
-	public void setDoneResolving() {
-		doneResolving = true;
-	}
-
-    void setResolving(boolean value) {
-        doneResolving = value;
-    }
-
-	public void setMainClassFromOptions() {
-		if (mainClass != null)
-			return;
-		if (Options.v().main_class() != null && Options.v().main_class().length() > 0) {
-			setMainClass(getSootClass(Options.v().main_class()));
-		} else {
-			// try to infer a main class from the command line if none is given
-			for (Iterator<String> classIter = Options.v().classes().iterator(); classIter.hasNext();) {
-				SootClass c = getSootClass(classIter.next());
-				if (c.declaresMethod("main",
-						Collections.<Type>singletonList(ArrayType.v(RefType.v("java.lang.String"), 1)), VoidType.v())) {
-					logger.debug("No main class given. Inferred '" + c.getName() + "' as main class.");
-					setMainClass(c);
-					return;
-				}
-			}
-
-			// try to infer a main class from the usual classpath if none is
-			// given
-			for (Iterator<SootClass> classIter = getApplicationClasses().iterator(); classIter.hasNext();) {
-				SootClass c = classIter.next();
-				if (c.declaresMethod("main",
-						Collections.<Type>singletonList(ArrayType.v(RefType.v("java.lang.String"), 1)), VoidType.v())) {
-					logger.debug("No main class given. Inferred '" + c.getName() + "' as main class.");
-					setMainClass(c);
-					return;
-				}
-			}
-		}
-	}
-
-	/**
-	 * This method returns true when in incremental build mode. Other classes can
-	 * query this flag and change the way in which they use the Scene, depending on
-	 * the flag's value.
-	 */
-	public boolean isIncrementalBuild() {
-		return incrementalBuild;
-	}
-
-	public void initiateIncrementalBuild() {
-		this.incrementalBuild = true;
-	}
-
-	public void incrementalBuildFinished() {
-		this.incrementalBuild = false;
-	}
-
-	/*
-	 * Forces Soot to resolve the class with the given name to the given level, even
-	 * if resolving has actually already finished.
-	 */
-	public SootClass forceResolve(String className, int level) {
-		boolean tmp = doneResolving;
-		doneResolving = false;
-		SootClass c;
-		try {
-			c = SootResolver.v().resolveClass(className, level);
-		} finally {
-			doneResolving = tmp;
-		}
-		return c;
-	}
-
-	public SootClass makeSootClass(String name) {
-		return new SootClass(name);
-	}
-
-	public SootClass makeSootClass(String name, int modifiers) {
-		return new SootClass(name, modifiers);
-	}
-
-	public SootMethod makeSootMethod(String name, List<Type> parameterTypes, Type returnType) {
-		return new SootMethod(name, parameterTypes, returnType);
-	}
-
-	public SootMethod makeSootMethod(String name, List<Type> parameterTypes, Type returnType, int modifiers) {
-		return new SootMethod(name, parameterTypes, returnType, modifiers);
-	}
-
-	public SootMethod makeSootMethod(String name, List<Type> parameterTypes, Type returnType, int modifiers,
-			List<SootClass> thrownExceptions) {
-		return new SootMethod(name, parameterTypes, returnType, modifiers, thrownExceptions);
-	}
-
-	public SootField makeSootField(String name, Type type, int modifiers) {
-		return new SootField(name, type, modifiers);
-	}
-
-	public SootField makeSootField(String name, Type type) {
-		return new SootField(name, type);
-	}
-
-	public RefType getOrAddRefType(RefType tp) {
-		RefType existing = nameToClass.get(tp.getClassName());
-		if (existing != null)
-			return existing;
-		nameToClass.put(tp.getClassName(), tp);
-		return tp;
-	}
-
-	/**
-	 * <p>
-	 * <b>SOOT USERS: DO NOT CALL THIS METHOD!</b>
-	 * </p>
-	 * 
-	 * <p>
-	 * This method is a Soot-internal factory method for generating callgraph
-	 * objects. It creates non-initialized object that must then be initialized by a
-	 * callgraph algorithm
-	 * </p>
-	 * 
-	 * @return A new callgraph empty object
-	 */
-	public CallGraph internalMakeCallGraph() {
-		return new CallGraph();
-	}
-=======
   private static final Logger logger = LoggerFactory.getLogger(Scene.class);
 
   private final int defaultSdkVersion = 15;
@@ -1936,6 +130,9 @@
   }
 
   public static Scene v() {
+    if (ModuleUtil.module_mode()) {
+      return G.v().soot_ModuleScene();
+    }
     return G.v().soot_Scene();
   }
 
@@ -2209,7 +406,9 @@
     // Do we have an explicit API version?
     if (Options.v().android_api_version() > 0) {
       androidAPIVersion = Options.v().android_api_version();
-    } else if (apk != null) {
+    }
+    // Look into the manifest file
+    else if (apk != null) {
       if (apk.toLowerCase().endsWith(".apk")) {
         androidAPIVersion = getTargetSDKVersion(apk, jars);
       }
@@ -2411,9 +610,10 @@
           }
           targetApk = entry;
         }
-        if (entry.toLowerCase().endsWith(".dex")) {
+        if (entry.toLowerCase().endsWith(".dex")) // on Windows, file
           // names are
           // case-insensitive
+        {
           targetDexs.add(entry);
         }
       }
@@ -3003,9 +1203,10 @@
    */
 
   public Hierarchy getActiveHierarchy() {
-    if (!hasActiveHierarchy()) {
+    if (!hasActiveHierarchy())
       // throw new RuntimeException("no active Hierarchy present for
       // scene");
+    {
       setActiveHierarchy(new Hierarchy());
     }
 
@@ -3278,12 +1479,15 @@
 
     addBasicClass("java.lang.String");
     addBasicClass("java.lang.StringBuffer", SootClass.SIGNATURES);
+    addBasicClass("java.lang.Enum", SootClass.SIGNATURES);
 
     addBasicClass("java.lang.Error");
     addBasicClass("java.lang.AssertionError", SootClass.SIGNATURES);
     addBasicClass("java.lang.Throwable", SootClass.SIGNATURES);
     addBasicClass("java.lang.Exception", SootClass.SIGNATURES);
     addBasicClass("java.lang.NoClassDefFoundError", SootClass.SIGNATURES);
+    addBasicClass("java.lang.Exception", SootClass.SIGNATURES);
+    addBasicClass("java.lang.ReflectiveOperationException", SootClass.SIGNATURES);
     addBasicClass("java.lang.ExceptionInInitializerError");
     addBasicClass("java.lang.RuntimeException");
     addBasicClass("java.lang.ClassNotFoundException");
@@ -3356,7 +1560,11 @@
     return all;
   }
 
-  private void addReflectionTraceClasses() {
+  protected Set<String>[] getBasicClassesIncludingResolveLevel() {
+    return this.basicclasses;
+  }
+
+  protected void addReflectionTraceClasses() {
     CGOptions options = new CGOptions(PhaseOptions.v().getPhaseOptions("cg"));
     String log = options.reflection_log();
 
@@ -3596,6 +1804,10 @@
     doneResolving = true;
   }
 
+  void setResolving(boolean value) {
+    doneResolving = value;
+  }
+
   public void setMainClassFromOptions() {
     if (mainClass != null) {
       return;
@@ -3709,6 +1921,5 @@
   public CallGraph internalMakeCallGraph() {
     return new CallGraph();
   }
->>>>>>> ae1cf8c4
 
 }