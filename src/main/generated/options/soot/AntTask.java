--- conflicted
+++ resolved
@@ -34,11 +34,7 @@
  * Soot ant task.
  * @author Ondrej Lhotak
  */
-<<<<<<< HEAD
-@javax.annotation.Generated(value = "Saxonica v3.0", date = "2019-02-04T21:39:40.181+01:00", comments = "from soot_options.xml")
-=======
 @javax.annotation.Generated(value = "Saxonica v3.0", comments = "from soot_options.xml")
->>>>>>> bd4d32a1
 public class AntTask extends MatchingTask {
     public static final boolean DEBUG = true;
     private void debug(String s) {
