
/* Soot - a J*va Optimization Framework
 * Copyright (C) 2003 Ondrej Lhotak
 *
 * This library is free software; you can redistribute it and/or
 * modify it under the terms of the GNU Lesser General Public
 * License as published by the Free Software Foundation; either
 * version 2.1 of the License, or (at your option) any later version.
 *
 * This library is distributed in the hope that it will be useful,
 * but WITHOUT ANY WARRANTY; without even the implied warranty of
 * MERCHANTABILITY or FITNESS FOR A PARTICULAR PURPOSE.  See the GNU
 * Lesser General Public License for more details.
 *
 * You should have received a copy of the GNU Lesser General Public
 * License along with this library; if not, write to the
 * Free Software Foundation, Inc., 59 Temple Place - Suite 330,
 * Boston, MA 02111-1307, USA.
 */

/* THIS FILE IS AUTO-GENERATED FROM soot_options.xml. DO NOT MODIFY. */

package soot.options;

import java.util.*;

/** Option parser for Static Method Binder. */
@javax.annotation.Generated(value = "Saxonica v3.0", date = "2018-04-16T19:15:43.228+02:00", comments = "from soot_options.xml")
public class SMBOptions {

    private Map<String, String> options;

    public SMBOptions(Map<String, String> options) {
        this.options = options;
    }

    /**
     * Enabled
     */
    public boolean enabled() {
        return soot.PhaseOptions.getBoolean(options, "enabled");
    }
<<<<<<< HEAD
    
    /** Insert Null Checks --
    
     * .
    
     * Insert a check that, before 
     * invoking the static copy of the 
     * target method, throws a NullPointerException if the 
     * receiver object is null. This ensures that static 
     * method binding does not eliminate 
     * exceptions which would have occurred in its absence. 
     * 
=======

    /**
     * Insert Null Checks
     * Insert a check that, before invoking the static copy of the 
     * target method, throws a NullPointerException if the receiver 
     * object is null. This ensures that static method binding does not 
     * eliminate exceptions which would have occurred in its absence.
>>>>>>> 5c8bfba2
     */
    public boolean insert_null_checks() {
        return soot.PhaseOptions.getBoolean(options, "insert-null-checks");
    }
<<<<<<< HEAD
    
    /** Insert Redundant Casts --
    
     * .
    
     * Insert extra casts for the Java 
     * bytecode verifier. If the target 
     * method uses its this parameter, a reference to the 
     * receiver object must be passed to the static 
     * copy of the target method. The 
     * verifier may complain if the declared type of the 
     * receiver parameter does not match the type 
     * implementing the target method. 
     * Say, 
     * for example, that Singer is an interface declaring 
     * the sing() method and that the call graph 
     * shows all receiver objects at a 
     * particular call site, 
     * singer.sing() (with singer 
     * declared as a Singer) are in 
     * fact Bird objects ( Bird 
     * being a class that implements Singer). 
     * The virtual call singer.sing() 
     * is effectively replaced with the 
     * static call 
     * Bird.staticsing(singer). 
     * Bird.staticsing() may perform 
     * operations on its parameter which are only allowed on 
     * Birds, rather than Singers. The Insert 
     * Redundant Casts option inserts a cast 
     * of singer to the Bird 
     * type, to prevent complaints from the 
     * verifier. 
=======

    /**
     * Insert Redundant Casts
     * Insert extra casts for the Java bytecode verifier. If the target 
     * method uses its this parameter, a reference to the receiver 
     * object must be passed to the static copy of the target method. 
     * The verifier may complain if the declared type of the receiver 
     * parameter does not match the type implementing the target 
     * method. Say, for example, that Singer is an interface declaring 
     * the sing() method and that the call graph shows all receiver 
     * objects at a particular call site, singer.sing() (with singer 
     * declared as a Singer) are in fact Bird objects ( Bird being a 
     * class that implements Singer). The virtual call singer.sing() is 
     * effectively replaced with the static call 
     * Bird.staticsing(singer). Bird.staticsing() may perform 
     * operations on its parameter which are only allowed on Birds, 
     * rather than Singers. The Insert Redundant Casts option inserts a 
     * cast of singer to the Bird type, to prevent complaints from the 
     * verifier.
>>>>>>> 5c8bfba2
     */
    public boolean insert_redundant_casts() {
        return soot.PhaseOptions.getBoolean(options, "insert-redundant-casts");
    }

    public static final int allowed_modifier_changes_unsafe = 1;
    public static final int allowed_modifier_changes_safe = 2;
    public static final int allowed_modifier_changes_none = 3;
<<<<<<< HEAD
    /** Allowed Modifier Changes --
    
     * .
    
     * Specify which changes in visibility 
     * modifiers are allowed. 
     * 
=======

    /**
     * Allowed Modifier Changes
     * Specify which changes in visibility modifiers are allowed.
>>>>>>> 5c8bfba2
     */
    public int allowed_modifier_changes() {
        String s = soot.PhaseOptions.getString(options, "allowed-modifier-changes");
        if (s == null || s.isEmpty())
        	return allowed_modifier_changes_unsafe;
	
        if (s.equalsIgnoreCase("unsafe"))
            return allowed_modifier_changes_unsafe;
        if (s.equalsIgnoreCase("safe"))
            return allowed_modifier_changes_safe;
        if (s.equalsIgnoreCase("none"))
            return allowed_modifier_changes_none;

        throw new RuntimeException(String.format("Invalid value %s of phase option allowed-modifier-changes", s));
    }

}<|MERGE_RESOLUTION|>--- conflicted
+++ resolved
@@ -25,7 +25,7 @@
 import java.util.*;
 
 /** Option parser for Static Method Binder. */
-@javax.annotation.Generated(value = "Saxonica v3.0", date = "2018-04-16T19:15:43.228+02:00", comments = "from soot_options.xml")
+@javax.annotation.Generated(value = "Saxonica v3.0", date = "2018-04-18T13:30:46.087+02:00", comments = "from soot_options.xml")
 public class SMBOptions {
 
     private Map<String, String> options;
@@ -40,20 +40,6 @@
     public boolean enabled() {
         return soot.PhaseOptions.getBoolean(options, "enabled");
     }
-<<<<<<< HEAD
-    
-    /** Insert Null Checks --
-    
-     * .
-    
-     * Insert a check that, before 
-     * invoking the static copy of the 
-     * target method, throws a NullPointerException if the 
-     * receiver object is null. This ensures that static 
-     * method binding does not eliminate 
-     * exceptions which would have occurred in its absence. 
-     * 
-=======
 
     /**
      * Insert Null Checks
@@ -61,46 +47,10 @@
      * target method, throws a NullPointerException if the receiver 
      * object is null. This ensures that static method binding does not 
      * eliminate exceptions which would have occurred in its absence.
->>>>>>> 5c8bfba2
      */
     public boolean insert_null_checks() {
         return soot.PhaseOptions.getBoolean(options, "insert-null-checks");
     }
-<<<<<<< HEAD
-    
-    /** Insert Redundant Casts --
-    
-     * .
-    
-     * Insert extra casts for the Java 
-     * bytecode verifier. If the target 
-     * method uses its this parameter, a reference to the 
-     * receiver object must be passed to the static 
-     * copy of the target method. The 
-     * verifier may complain if the declared type of the 
-     * receiver parameter does not match the type 
-     * implementing the target method. 
-     * Say, 
-     * for example, that Singer is an interface declaring 
-     * the sing() method and that the call graph 
-     * shows all receiver objects at a 
-     * particular call site, 
-     * singer.sing() (with singer 
-     * declared as a Singer) are in 
-     * fact Bird objects ( Bird 
-     * being a class that implements Singer). 
-     * The virtual call singer.sing() 
-     * is effectively replaced with the 
-     * static call 
-     * Bird.staticsing(singer). 
-     * Bird.staticsing() may perform 
-     * operations on its parameter which are only allowed on 
-     * Birds, rather than Singers. The Insert 
-     * Redundant Casts option inserts a cast 
-     * of singer to the Bird 
-     * type, to prevent complaints from the 
-     * verifier. 
-=======
 
     /**
      * Insert Redundant Casts
@@ -120,7 +70,6 @@
      * rather than Singers. The Insert Redundant Casts option inserts a 
      * cast of singer to the Bird type, to prevent complaints from the 
      * verifier.
->>>>>>> 5c8bfba2
      */
     public boolean insert_redundant_casts() {
         return soot.PhaseOptions.getBoolean(options, "insert-redundant-casts");
@@ -129,20 +78,10 @@
     public static final int allowed_modifier_changes_unsafe = 1;
     public static final int allowed_modifier_changes_safe = 2;
     public static final int allowed_modifier_changes_none = 3;
-<<<<<<< HEAD
-    /** Allowed Modifier Changes --
-    
-     * .
-    
-     * Specify which changes in visibility 
-     * modifiers are allowed. 
-     * 
-=======
 
     /**
      * Allowed Modifier Changes
      * Specify which changes in visibility modifiers are allowed.
->>>>>>> 5c8bfba2
      */
     public int allowed_modifier_changes() {
         String s = soot.PhaseOptions.getString(options, "allowed-modifier-changes");
