--- conflicted
+++ resolved
@@ -25,7 +25,7 @@
 import java.util.*;
 
 /** Option parser for Busy Code Motion. */
-@javax.annotation.Generated(value = "Saxonica v3.0", date = "2018-04-16T19:15:43.228+02:00", comments = "from soot_options.xml")
+@javax.annotation.Generated(value = "Saxonica v3.0", date = "2018-04-18T13:30:46.087+02:00", comments = "from soot_options.xml")
 public class BCMOptions {
 
     private Map<String, String> options;
@@ -44,36 +44,6 @@
     /**
      * Naive Side Effect Tester --
      * Use a naive side effect analysis even if interprocedural 
-<<<<<<< HEAD
-     * information is available .
-    
-     * If Naive Side Effect Tester is 
-     * set to true, Busy Code Motion 
-     * uses the conservative side effect information provided by 
-     * the NaiveSideEffectTester class, even 
-     * if interprocedural information 
-     * about side effects is available. 
-     * The naive side effect analysis is 
-     * based solely on the information 
-     * available locally about a statement. It assumes, for example, 
-     * that any method call has the 
-     * potential to write and read all 
-     * instance and static fields in the program. 
-     * If Naive Side Effect 
-     * Tester is set to false and Soot is 
-     * in whole program mode, then Busy Code Motion uses the side 
-     * effect information provided by 
-     * the PASideEffectTester 
-     * class. PASideEffectTester uses a points-to 
-     * analysis to determine which 
-     * fields and statics may be written or read by a 
-     * given statement. 
-     * If whole program analysis is not 
-     * performed, naive side effect 
-     * information is used regardless of the setting of 
-     * Naive Side Effect Tester. 
-     * 
-=======
      * information is available.
      *
      * If Naive Side Effect Tester is set to true, Busy Code Motion 
@@ -91,7 +61,6 @@
      * statement. If whole program analysis is not performed, naive 
      * side effect information is used regardless of the setting of 
      * Naive Side Effect Tester.
->>>>>>> 5c8bfba2
      */
     public boolean naive_side_effect() {
         return soot.PhaseOptions.getBoolean(options, "naive-side-effect");
