
/* Soot - a J*va Optimization Framework
 * Copyright (C) 2003 Ondrej Lhotak
 *
 * This library is free software; you can redistribute it and/or
 * modify it under the terms of the GNU Lesser General Public
 * License as published by the Free Software Foundation; either
 * version 2.1 of the License, or (at your option) any later version.
 *
 * This library is distributed in the hope that it will be useful,
 * but WITHOUT ANY WARRANTY; without even the implied warranty of
 * MERCHANTABILITY or FITNESS FOR A PARTICULAR PURPOSE.  See the GNU
 * Lesser General Public License for more details.
 *
 * You should have received a copy of the GNU Lesser General Public
 * License along with this library; if not, write to the
 * Free Software Foundation, Inc., 59 Temple Place - Suite 330,
 * Boston, MA 02111-1307, USA.
 */

/* THIS FILE IS AUTO-GENERATED FROM soot_options.xml. DO NOT MODIFY. */

package soot.options;

import java.util.*;

/** Option parser for Profiling Generator. */
@javax.annotation.Generated(value = "Saxonica v3.0", date = "2018-04-16T19:15:43.228+02:00", comments = "from soot_options.xml")
public class ProfilingOptions {

    private Map<String, String> options;

    public ProfilingOptions(Map<String, String> options) {
        this.options = options;
    }

    /**
     * Enabled
     */
    public boolean enabled() {
        return soot.PhaseOptions.getBoolean(options, "enabled");
    }
<<<<<<< HEAD
    
    /** Not Main Entry --
    
     * Instrument runBenchmark() instead of 
     * main().
    
     * Insert the calls to the 
     * MultiCounter at the beginning 
     * and end of methods with the signature 
     * long runBenchmark(java.lang.String[]) 
     * instead of the signature 
     * void main(java.lang.String[]). 
=======

    /**
     * Not Main Entry --
     * Instrument runBenchmark() instead of main().
     *
     * Insert the calls to the MultiCounter at the beginning and end of 
     * methods with the signature long runBenchmark(java.lang.String[]) 
     * instead of the signature void main(java.lang.String[]).
>>>>>>> 5c8bfba2
     */
    public boolean notmainentry() {
        return soot.PhaseOptions.getBoolean(options, "notmainentry");
    }

}<|MERGE_RESOLUTION|>--- conflicted
+++ resolved
@@ -25,7 +25,7 @@
 import java.util.*;
 
 /** Option parser for Profiling Generator. */
-@javax.annotation.Generated(value = "Saxonica v3.0", date = "2018-04-16T19:15:43.228+02:00", comments = "from soot_options.xml")
+@javax.annotation.Generated(value = "Saxonica v3.0", date = "2018-04-18T13:30:46.087+02:00", comments = "from soot_options.xml")
 public class ProfilingOptions {
 
     private Map<String, String> options;
@@ -40,20 +40,6 @@
     public boolean enabled() {
         return soot.PhaseOptions.getBoolean(options, "enabled");
     }
-<<<<<<< HEAD
-    
-    /** Not Main Entry --
-    
-     * Instrument runBenchmark() instead of 
-     * main().
-    
-     * Insert the calls to the 
-     * MultiCounter at the beginning 
-     * and end of methods with the signature 
-     * long runBenchmark(java.lang.String[]) 
-     * instead of the signature 
-     * void main(java.lang.String[]). 
-=======
 
     /**
      * Not Main Entry --
@@ -62,7 +48,6 @@
      * Insert the calls to the MultiCounter at the beginning and end of 
      * methods with the signature long runBenchmark(java.lang.String[]) 
      * instead of the signature void main(java.lang.String[]).
->>>>>>> 5c8bfba2
      */
     public boolean notmainentry() {
         return soot.PhaseOptions.getBoolean(options, "notmainentry");
