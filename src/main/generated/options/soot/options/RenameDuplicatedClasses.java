
/* Soot - a J*va Optimization Framework
 * Copyright (C) 2003 Ondrej Lhotak
 *
 * This library is free software; you can redistribute it and/or
 * modify it under the terms of the GNU Lesser General Public
 * License as published by the Free Software Foundation; either
 * version 2.1 of the License, or (at your option) any later version.
 *
 * This library is distributed in the hope that it will be useful,
 * but WITHOUT ANY WARRANTY; without even the implied warranty of
 * MERCHANTABILITY or FITNESS FOR A PARTICULAR PURPOSE.  See the GNU
 * Lesser General Public License for more details.
 *
 * You should have received a copy of the GNU Lesser General Public
 * License along with this library; if not, write to the
 * Free Software Foundation, Inc., 59 Temple Place - Suite 330,
 * Boston, MA 02111-1307, USA.
 */

/* THIS FILE IS AUTO-GENERATED FROM soot_options.xml. DO NOT MODIFY. */

package soot.options;

import java.util.*;

/** Option parser for Rename duplicated classes. */
@javax.annotation.Generated(value = "Saxonica v3.0", date = "2018-04-16T19:15:43.228+02:00", comments = "from soot_options.xml")
public class RenameDuplicatedClasses {

    private Map<String, String> options;

    public RenameDuplicatedClasses(Map<String, String> options) {
        this.options = options;
    }

    /**
     * Enabled
     */
    public boolean enabled() {
        return soot.PhaseOptions.getBoolean(options, "enabled");
    }
<<<<<<< HEAD
    
    /** FixedClassNames --
    
     * Set for 
     * the fixed class names. .
    
     * Use this parameter to set some 
     * class names unchangable even they are duplicated. 
     * The fixed class name list cannot contain duplicated 
     * class names. Using '-' to split 
     * multiple class names (e.g., fcn:a.b.c-a.b.d). 
     * 
=======

    /**
     * FixedClassNames --
     * Set for the fixed class names..
     *
     * Use this parameter to set some class names unchangable even they 
     * are duplicated. The fixed class name list cannot contain 
     * duplicated class names. Using '-' to split multiple class names 
     * (e.g., fcn:a.b.c-a.b.d).
>>>>>>> 5c8bfba2
     */
    public String fixed_class_names() {
        return soot.PhaseOptions.getString(options, "fcn fixed-class-names");
    }

}<|MERGE_RESOLUTION|>--- conflicted
+++ resolved
@@ -25,7 +25,7 @@
 import java.util.*;
 
 /** Option parser for Rename duplicated classes. */
-@javax.annotation.Generated(value = "Saxonica v3.0", date = "2018-04-16T19:15:43.228+02:00", comments = "from soot_options.xml")
+@javax.annotation.Generated(value = "Saxonica v3.0", date = "2018-04-18T13:30:46.087+02:00", comments = "from soot_options.xml")
 public class RenameDuplicatedClasses {
 
     private Map<String, String> options;
@@ -40,20 +40,6 @@
     public boolean enabled() {
         return soot.PhaseOptions.getBoolean(options, "enabled");
     }
-<<<<<<< HEAD
-    
-    /** FixedClassNames --
-    
-     * Set for 
-     * the fixed class names. .
-    
-     * Use this parameter to set some 
-     * class names unchangable even they are duplicated. 
-     * The fixed class name list cannot contain duplicated 
-     * class names. Using '-' to split 
-     * multiple class names (e.g., fcn:a.b.c-a.b.d). 
-     * 
-=======
 
     /**
      * FixedClassNames --
@@ -63,7 +49,6 @@
      * are duplicated. The fixed class name list cannot contain 
      * duplicated class names. Using '-' to split multiple class names 
      * (e.g., fcn:a.b.c-a.b.d).
->>>>>>> 5c8bfba2
      */
     public String fixed_class_names() {
         return soot.PhaseOptions.getString(options, "fcn fixed-class-names");
