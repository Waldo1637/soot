
/* Soot - a J*va Optimization Framework
 * Copyright (C) 2003 Ondrej Lhotak
 *
 * This library is free software; you can redistribute it and/or
 * modify it under the terms of the GNU Lesser General Public
 * License as published by the Free Software Foundation; either
 * version 2.1 of the License, or (at your option) any later version.
 *
 * This library is distributed in the hope that it will be useful,
 * but WITHOUT ANY WARRANTY; without even the implied warranty of
 * MERCHANTABILITY or FITNESS FOR A PARTICULAR PURPOSE.  See the GNU
 * Lesser General Public License for more details.
 *
 * You should have received a copy of the GNU Lesser General Public
 * License along with this library; if not, write to the
 * Free Software Foundation, Inc., 59 Temple Place - Suite 330,
 * Boston, MA 02111-1307, USA.
 */

/* THIS FILE IS AUTO-GENERATED FROM soot_options.xml. DO NOT MODIFY. */

package soot.options;

import soot.*;
import java.util.*;

/**
 * Soot command-line options parser.
 *
 * @author Ondrej Lhotak
 */
@javax.annotation.Generated(value = "Saxonica v3.0", date = "2018-04-16T19:15:43.228+02:00", comments = "from soot_options.xml")
public class Options extends OptionsBase {

    public Options(Singletons.Global g) {
    }

    public static Options v() {
        return G.v().soot_options_Options();
    }

    public static final int src_prec_c = 1;
    public static final int src_prec_class = 1;
    public static final int src_prec_only_class = 2;
    public static final int src_prec_J = 3;
    public static final int src_prec_jimple = 3;
    public static final int src_prec_java = 4;
    public static final int src_prec_apk = 5;
    public static final int src_prec_apk_class_jimple = 6;
    public static final int src_prec_apk_c_j = 6;
    public static final int output_format_J = 1;
    public static final int output_format_jimple = 1;
    public static final int output_format_j = 2;
    public static final int output_format_jimp = 2;
    public static final int output_format_S = 3;
    public static final int output_format_shimple = 3;
    public static final int output_format_s = 4;
    public static final int output_format_shimp = 4;
    public static final int output_format_B = 5;
    public static final int output_format_baf = 5;
    public static final int output_format_b = 6;
    public static final int output_format_G = 7;
    public static final int output_format_grimple = 7;
    public static final int output_format_g = 8;
    public static final int output_format_grimp = 8;
    public static final int output_format_X = 9;
    public static final int output_format_xml = 9;
    public static final int output_format_dex = 10;
    public static final int output_format_force_dex = 11;
    public static final int output_format_n = 12;
    public static final int output_format_none = 12;
    public static final int output_format_jasmin = 13;
    public static final int output_format_c = 14;
    public static final int output_format_class = 14;
    public static final int output_format_d = 15;
    public static final int output_format_dava = 15;
    public static final int output_format_t = 16;
    public static final int output_format_template = 16;
    public static final int output_format_a = 17;
    public static final int output_format_asm = 17;
    public static final int java_version_default = 1;
    public static final int java_version_1_1 = 2;
    public static final int java_version_1 = 2;
    public static final int java_version_1_2 = 3;
    public static final int java_version_2 = 3;
    public static final int java_version_1_3 = 4;
    public static final int java_version_3 = 4;
    public static final int java_version_1_4 = 5;
    public static final int java_version_4 = 5;
    public static final int java_version_1_5 = 6;
    public static final int java_version_5 = 6;
    public static final int java_version_1_6 = 7;
    public static final int java_version_6 = 7;
    public static final int java_version_1_7 = 8;
    public static final int java_version_7 = 8;
    public static final int java_version_1_8 = 9;
    public static final int java_version_8 = 9;
    public static final int wrong_staticness_fail = 1;
    public static final int wrong_staticness_ignore = 2;
    public static final int wrong_staticness_fix = 3;
    public static final int wrong_staticness_fixstrict = 4;
    public static final int field_type_mismatches_fail = 1;
    public static final int field_type_mismatches_ignore = 2;
    public static final int field_type_mismatches_null = 3;
    public static final int throw_analysis_pedantic = 1;
    public static final int throw_analysis_unit = 2;
    public static final int throw_analysis_dalvik = 3;
    public static final int check_init_throw_analysis_auto = 1;
    public static final int check_init_throw_analysis_pedantic = 2;
    public static final int check_init_throw_analysis_unit = 3;
    public static final int check_init_throw_analysis_dalvik = 4;

    @SuppressWarnings("unused")
    public boolean parse(String[] argv) {
        List<String> phaseOptions = new LinkedList<>();

        for(int i = argv.length; i > 0; i--) {
            pushOption(argv[i-1]);
        }

        while(hasMoreOptions()) {
            String option = nextOption();

            if(option.charAt(0) != '-') {
                classes.add(option);
                continue;
            }

            while(option.charAt(0) == '-') {
                option = option.substring(1);
            }

            if (false);
            else if (false
                    || option.equals("coffi")
            )
                coffi = true;
            else if (false
                    || option.equals("jasmin-backend")
            )
                jasmin_backend = true;
            else if (false
                    || option.equals("h")
                    || option.equals("help")
            )
                help = true;
            else if (false
                    || option.equals("pl")
                    || option.equals("phase-list")
            )
                phase_list = true;
            else if (false
                    || option.equals("ph")
                    || option.equals("phase-help")
            ) {
                if (!hasMoreOptions()) {
                    G.v().out.println("No value given for option -" + option);
                    return false;
                }

                String value = nextOption();
                if (phase_help == null)
                    phase_help = new LinkedList<>();
                phase_help.add(value);
            }
            else if (false
                    || option.equals("version")
            )
                version = true;
            else if (false
                    || option.equals("v")
                    || option.equals("verbose")
            )
                verbose = true;
            else if (false
                    || option.equals("interactive-mode")
            )
                interactive_mode = true;
            else if (false
                    || option.equals("unfriendly-mode")
            )
                unfriendly_mode = true;
            else if (false
                    || option.equals("app")
            )
                app = true;
            else if (false
                    || option.equals("w")
                    || option.equals("whole-program")
            )
                whole_program = true;
            else if (false
                    || option.equals("ws")
                    || option.equals("whole-shimple")
            )
                whole_shimple = true;
            else if (false
                    || option.equals("fly")
                    || option.equals("on-the-fly")
            )
                on_the_fly = true;
            else if (false
                    || option.equals("validate")
            )
                validate = true;
            else if (false
                    || option.equals("debug")
            )
                debug = true;
            else if (false
                    || option.equals("debug-resolver")
            )
                debug_resolver = true;
            else if (false
                    || option.equals("ignore-resolving-levels")
            )
                ignore_resolving_levels = true;
            else if (false
                    || option.equals("cp")
                    || option.equals("soot-class-path")
                    || option.equals("soot-classpath")
            ) {
                if (!hasMoreOptions()) {
                    G.v().out.println("No value given for option -" + option);
                    return false;
                }

                String value = nextOption();
                if (soot_classpath.isEmpty())
                    soot_classpath = value;
                else {
                    G.v().out.println("Duplicate values " + soot_classpath + " and " + value + " for option -" + option);
                    return false;
                }
            }
<<<<<<< HEAD
  
            else if( false
            || option.equals( "soot-modulepath" )
            ) {
                if( !hasMoreOptions() ) {
                    G.v().out.println( "No value given for option -"+option );
                    return false;
                }
                String value = nextOption();
    
                if( soot_modulepath.length() == 0 )
                    soot_modulepath = value;
                else {
                    G.v().out.println( "Duplicate values "+soot_modulepath+" and "+value+" for option -"+option );
                    return false;
                }
            }
  
            else if( false 
            || option.equals( "pp" )
            || option.equals( "prepend-classpath" )
=======
            else if (false
                    || option.equals("pp")
                    || option.equals("prepend-classpath")
>>>>>>> 5c8bfba2
            )
                prepend_classpath = true;
            else if (false
                    || option.equals("ice")
                    || option.equals("ignore-classpath-errors")
            )
                ignore_classpath_errors = true;
            else if (false
                    || option.equals("process-multiple-dex")
            )
                process_multiple_dex = true;
            else if (false
                    || option.equals("search-dex-in-archives")
            )
                search_dex_in_archives = true;
            else if (false
                    || option.equals("process-path")
                    || option.equals("process-dir")
            ) {
                if (!hasMoreOptions()) {
                    G.v().out.println("No value given for option -" + option);
                    return false;
                }

                String value = nextOption();
                if (process_dir == null)
                    process_dir = new LinkedList<>();
                process_dir.add(value);
            }
            else if (false
                    || option.equals("oaat")
            )
                oaat = true;
            else if (false
                    || option.equals("android-jars")
            ) {
                if (!hasMoreOptions()) {
                    G.v().out.println("No value given for option -" + option);
                    return false;
                }

                String value = nextOption();
                if (android_jars.isEmpty())
                    android_jars = value;
                else {
                    G.v().out.println("Duplicate values " + android_jars + " and " + value + " for option -" + option);
                    return false;
                }
            }
            else if (false
                    || option.equals("force-android-jar")
            ) {
                if (!hasMoreOptions()) {
                    G.v().out.println("No value given for option -" + option);
                    return false;
                }

                String value = nextOption();
                if (force_android_jar.isEmpty())
                    force_android_jar = value;
                else {
                    G.v().out.println("Duplicate values " + force_android_jar + " and " + value + " for option -" + option);
                    return false;
                }
            }
            else if (false
                || option.equals("android-api-version")
            ) {
                if (!hasMoreOptions()) {
                    G.v().out.println("No value given for option -" + option);
                    return false;
                }

                String value = nextOption();
                if(android_api_version == -1)
                    android_api_version = Integer.valueOf(value);
                else {
                    G.v().out.println("Duplicate values " + android_api_version + " and " + value + " for option -" + option);
                    return false;
                }
            }
            else if (false
                    || option.equals("ast-metrics")
            )
                ast_metrics = true;
            else if (false
                    || option.equals("src-prec")
            ) {
                if (!hasMoreOptions()) {
                    G.v().out.println("No value given for option -" + option);
                    return false;
                }

                String value = nextOption();
        
                if (false);
                else if (false
                        || value.equals("c")
                        || value.equals("class")
                ) {
                    if (src_prec != 0 && src_prec != src_prec_class) {
                        G.v().out.println("Multiple values given for option " + option);
                        return false;
                    }
                    src_prec = src_prec_class;
                }
                else if (false
                        || value.equals("only-class")
                ) {
                    if (src_prec != 0 && src_prec != src_prec_only_class) {
                        G.v().out.println("Multiple values given for option " + option);
                        return false;
                    }
                    src_prec = src_prec_only_class;
                }
                else if (false
                        || value.equals("J")
                        || value.equals("jimple")
                ) {
                    if (src_prec != 0 && src_prec != src_prec_jimple) {
                        G.v().out.println("Multiple values given for option " + option);
                        return false;
                    }
                    src_prec = src_prec_jimple;
                }
                else if (false
                        || value.equals("java")
                ) {
                    if (src_prec != 0 && src_prec != src_prec_java) {
                        G.v().out.println("Multiple values given for option " + option);
                        return false;
                    }
                    src_prec = src_prec_java;
                }
                else if (false
                        || value.equals("apk")
                ) {
                    if (src_prec != 0 && src_prec != src_prec_apk) {
                        G.v().out.println("Multiple values given for option " + option);
                        return false;
                    }
                    src_prec = src_prec_apk;
                }
                else if (false
                        || value.equals("apk-class-jimple")
                        || value.equals("apk-c-j")
                ) {
                    if (src_prec != 0 && src_prec != src_prec_apk_c_j) {
                        G.v().out.println("Multiple values given for option " + option);
                        return false;
                    }
                    src_prec = src_prec_apk_c_j;
                }
                else {
                    G.v().out.println(String.format("Invalid value %s given for option -%s", option, value));
                    return false;
                }
            }
            else if (false
                    || option.equals("full-resolver")
            )
                full_resolver = true;
            else if (false
                    || option.equals("allow-phantom-refs")
            )
                allow_phantom_refs = true;
            else if (false
                    || option.equals("no-bodies-for-excluded")
            )
                no_bodies_for_excluded = true;
            else if (false
                    || option.equals("j2me")
            )
                j2me = true;
            else if (false
                    || option.equals("main-class")
            ) {
                if (!hasMoreOptions()) {
                    G.v().out.println("No value given for option -" + option);
                    return false;
                }

                String value = nextOption();
                if (main_class.isEmpty())
                    main_class = value;
                else {
                    G.v().out.println("Duplicate values " + main_class + " and " + value + " for option -" + option);
                    return false;
                }
            }
            else if (false
                    || option.equals("polyglot")
            )
                polyglot = true;
            else if (false
                    || option.equals("permissive-resolving")
            )
                permissive_resolving = true;
            else if (false
                    || option.equals("no-drop-bodies-after-load")
            )
                drop_bodies_after_load = false;
            else if (false
                    || option.equals("d")
                    || option.equals("output-dir")
            ) {
                if (!hasMoreOptions()) {
                    G.v().out.println("No value given for option -" + option);
                    return false;
                }

                String value = nextOption();
                if (output_dir.isEmpty())
                    output_dir = value;
                else {
                    G.v().out.println("Duplicate values " + output_dir + " and " + value + " for option -" + option);
                    return false;
                }
            }
            else if (false
                    || option.equals("f")
                    || option.equals("output-format")
            ) {
                if (!hasMoreOptions()) {
                    G.v().out.println("No value given for option -" + option);
                    return false;
                }

                String value = nextOption();
        
                if (false);
                else if (false
                        || value.equals("J")
                        || value.equals("jimple")
                ) {
                    if (output_format != 0 && output_format != output_format_jimple) {
                        G.v().out.println("Multiple values given for option " + option);
                        return false;
                    }
                    output_format = output_format_jimple;
                }
                else if (false
                        || value.equals("j")
                        || value.equals("jimp")
                ) {
                    if (output_format != 0 && output_format != output_format_jimp) {
                        G.v().out.println("Multiple values given for option " + option);
                        return false;
                    }
                    output_format = output_format_jimp;
                }
                else if (false
                        || value.equals("S")
                        || value.equals("shimple")
                ) {
                    if (output_format != 0 && output_format != output_format_shimple) {
                        G.v().out.println("Multiple values given for option " + option);
                        return false;
                    }
                    output_format = output_format_shimple;
                }
                else if (false
                        || value.equals("s")
                        || value.equals("shimp")
                ) {
                    if (output_format != 0 && output_format != output_format_shimp) {
                        G.v().out.println("Multiple values given for option " + option);
                        return false;
                    }
                    output_format = output_format_shimp;
                }
                else if (false
                        || value.equals("B")
                        || value.equals("baf")
                ) {
                    if (output_format != 0 && output_format != output_format_baf) {
                        G.v().out.println("Multiple values given for option " + option);
                        return false;
                    }
                    output_format = output_format_baf;
                }
                else if (false
                        || value.equals("b")
                ) {
                    if (output_format != 0 && output_format != output_format_b) {
                        G.v().out.println("Multiple values given for option " + option);
                        return false;
                    }
                    output_format = output_format_b;
                }
                else if (false
                        || value.equals("G")
                        || value.equals("grimple")
                ) {
                    if (output_format != 0 && output_format != output_format_grimple) {
                        G.v().out.println("Multiple values given for option " + option);
                        return false;
                    }
                    output_format = output_format_grimple;
                }
                else if (false
                        || value.equals("g")
                        || value.equals("grimp")
                ) {
                    if (output_format != 0 && output_format != output_format_grimp) {
                        G.v().out.println("Multiple values given for option " + option);
                        return false;
                    }
                    output_format = output_format_grimp;
                }
                else if (false
                        || value.equals("X")
                        || value.equals("xml")
                ) {
                    if (output_format != 0 && output_format != output_format_xml) {
                        G.v().out.println("Multiple values given for option " + option);
                        return false;
                    }
                    output_format = output_format_xml;
                }
                else if (false
                        || value.equals("dex")
                ) {
                    if (output_format != 0 && output_format != output_format_dex) {
                        G.v().out.println("Multiple values given for option " + option);
                        return false;
                    }
                    output_format = output_format_dex;
                }
                else if (false
                        || value.equals("force-dex")
                ) {
                    if (output_format != 0 && output_format != output_format_force_dex) {
                        G.v().out.println("Multiple values given for option " + option);
                        return false;
                    }
                    output_format = output_format_force_dex;
                }
                else if (false
                        || value.equals("n")
                        || value.equals("none")
                ) {
                    if (output_format != 0 && output_format != output_format_none) {
                        G.v().out.println("Multiple values given for option " + option);
                        return false;
                    }
                    output_format = output_format_none;
                }
                else if (false
                        || value.equals("jasmin")
                ) {
                    if (output_format != 0 && output_format != output_format_jasmin) {
                        G.v().out.println("Multiple values given for option " + option);
                        return false;
                    }
                    output_format = output_format_jasmin;
                }
                else if (false
                        || value.equals("c")
                        || value.equals("class")
                ) {
                    if (output_format != 0 && output_format != output_format_class) {
                        G.v().out.println("Multiple values given for option " + option);
                        return false;
                    }
                    output_format = output_format_class;
                }
                else if (false
                        || value.equals("d")
                        || value.equals("dava")
                ) {
                    if (output_format != 0 && output_format != output_format_dava) {
                        G.v().out.println("Multiple values given for option " + option);
                        return false;
                    }
                    output_format = output_format_dava;
                }
                else if (false
                        || value.equals("t")
                        || value.equals("template")
                ) {
                    if (output_format != 0 && output_format != output_format_template) {
                        G.v().out.println("Multiple values given for option " + option);
                        return false;
                    }
                    output_format = output_format_template;
                }
                else if (false
                        || value.equals("a")
                        || value.equals("asm")
                ) {
                    if (output_format != 0 && output_format != output_format_asm) {
                        G.v().out.println("Multiple values given for option " + option);
                        return false;
                    }
                    output_format = output_format_asm;
                }
                else {
                    G.v().out.println(String.format("Invalid value %s given for option -%s", option, value));
                    return false;
                }
            }
            else if (false
                    || option.equals("java-version")
            ) {
                if (!hasMoreOptions()) {
                    G.v().out.println("No value given for option -" + option);
                    return false;
                }

                String value = nextOption();
        
                if (false);
                else if (false
                        || value.equals("default")
                ) {
                    if (java_version != 0 && java_version != java_version_default) {
                        G.v().out.println("Multiple values given for option " + option);
                        return false;
                    }
                    java_version = java_version_default;
                }
                else if (false
                        || value.equals("1.1")
                        || value.equals("1")
                ) {
                    if (java_version != 0 && java_version != java_version_1) {
                        G.v().out.println("Multiple values given for option " + option);
                        return false;
                    }
                    java_version = java_version_1;
                }
                else if (false
                        || value.equals("1.2")
                        || value.equals("2")
                ) {
                    if (java_version != 0 && java_version != java_version_2) {
                        G.v().out.println("Multiple values given for option " + option);
                        return false;
                    }
                    java_version = java_version_2;
                }
                else if (false
                        || value.equals("1.3")
                        || value.equals("3")
                ) {
                    if (java_version != 0 && java_version != java_version_3) {
                        G.v().out.println("Multiple values given for option " + option);
                        return false;
                    }
                    java_version = java_version_3;
                }
                else if (false
                        || value.equals("1.4")
                        || value.equals("4")
                ) {
                    if (java_version != 0 && java_version != java_version_4) {
                        G.v().out.println("Multiple values given for option " + option);
                        return false;
                    }
                    java_version = java_version_4;
                }
                else if (false
                        || value.equals("1.5")
                        || value.equals("5")
                ) {
                    if (java_version != 0 && java_version != java_version_5) {
                        G.v().out.println("Multiple values given for option " + option);
                        return false;
                    }
                    java_version = java_version_5;
                }
                else if (false
                        || value.equals("1.6")
                        || value.equals("6")
                ) {
                    if (java_version != 0 && java_version != java_version_6) {
                        G.v().out.println("Multiple values given for option " + option);
                        return false;
                    }
                    java_version = java_version_6;
                }
                else if (false
                        || value.equals("1.7")
                        || value.equals("7")
                ) {
                    if (java_version != 0 && java_version != java_version_7) {
                        G.v().out.println("Multiple values given for option " + option);
                        return false;
                    }
                    java_version = java_version_7;
                }
                else if (false
                        || value.equals("1.8")
                        || value.equals("8")
                ) {
                    if (java_version != 0 && java_version != java_version_8) {
                        G.v().out.println("Multiple values given for option " + option);
                        return false;
                    }
                    java_version = java_version_8;
                }
                else {
                    G.v().out.println(String.format("Invalid value %s given for option -%s", option, value));
                    return false;
                }
            }
            else if (false
                    || option.equals("outjar")
                    || option.equals("output-jar")
            )
                output_jar = true;
            else if (false
                    || option.equals("xml-attributes")
            )
                xml_attributes = true;
            else if (false
                    || option.equals("print-tags")
                    || option.equals("print-tags-in-output")
            )
                print_tags_in_output = true;
            else if (false
                    || option.equals("no-output-source-file-attribute")
            )
                no_output_source_file_attribute = true;
            else if (false
                    || option.equals("no-output-inner-classes-attribute")
            )
                no_output_inner_classes_attribute = true;
            else if (false
                    || option.equals("dump-body")
            ) {
                if (!hasMoreOptions()) {
                    G.v().out.println("No value given for option -" + option);
                    return false;
                }

                String value = nextOption();
                if (dump_body == null)
                    dump_body = new LinkedList<>();
                dump_body.add(value);
            }
            else if (false
                    || option.equals("dump-cfg")
            ) {
                if (!hasMoreOptions()) {
                    G.v().out.println("No value given for option -" + option);
                    return false;
                }

                String value = nextOption();
                if (dump_cfg == null)
                    dump_cfg = new LinkedList<>();
                dump_cfg.add(value);
            }
            else if (false
                    || option.equals("no-show-exception-dests")
            )
                show_exception_dests = false;
            else if (false
                    || option.equals("gzip")
            )
                gzip = true;
            else if (false
                    || option.equals("force-overwrite")
            )
                force_overwrite = true;
            else if (false
                    || option.equals("plugin")
            ) {
                if (!hasMoreOptions()) {
                    G.v().out.println("No value given for option -" + option);
                    return false;
                }

                String value = nextOption();
                if (plugin == null)
                    plugin = new LinkedList<>();
                plugin.add(value);
                if (!loadPluginConfiguration(value)) {
                    G.v().out.println("Failed to load plugin " + value);
                    return false;
                }
        
            }
            else if (false
                    || option.equals("wrong-staticness")
            ) {
                if (!hasMoreOptions()) {
                    G.v().out.println("No value given for option -" + option);
                    return false;
                }

                String value = nextOption();
        
                if (false);
                else if (false
                        || value.equals("fail")
                ) {
                    if (wrong_staticness != 0 && wrong_staticness != wrong_staticness_fail) {
                        G.v().out.println("Multiple values given for option " + option);
                        return false;
                    }
                    wrong_staticness = wrong_staticness_fail;
                }
                else if (false
                        || value.equals("ignore")
                ) {
                    if (wrong_staticness != 0 && wrong_staticness != wrong_staticness_ignore) {
                        G.v().out.println("Multiple values given for option " + option);
                        return false;
                    }
                    wrong_staticness = wrong_staticness_ignore;
                }
                else if (false
                        || value.equals("fix")
                ) {
                    if (wrong_staticness != 0 && wrong_staticness != wrong_staticness_fix) {
                        G.v().out.println("Multiple values given for option " + option);
                        return false;
                    }
                    wrong_staticness = wrong_staticness_fix;
                }
                else if (false
                        || value.equals("fixstrict")
                ) {
                    if (wrong_staticness != 0 && wrong_staticness != wrong_staticness_fixstrict) {
                        G.v().out.println("Multiple values given for option " + option);
                        return false;
                    }
                    wrong_staticness = wrong_staticness_fixstrict;
                }
                else {
                    G.v().out.println(String.format("Invalid value %s given for option -%s", option, value));
                    return false;
                }
            }
            else if (false
                    || option.equals("field-type-mismatches")
            ) {
                if (!hasMoreOptions()) {
                    G.v().out.println("No value given for option -" + option);
                    return false;
                }

                String value = nextOption();
        
                if (false);
                else if (false
                        || value.equals("fail")
                ) {
                    if (field_type_mismatches != 0 && field_type_mismatches != field_type_mismatches_fail) {
                        G.v().out.println("Multiple values given for option " + option);
                        return false;
                    }
                    field_type_mismatches = field_type_mismatches_fail;
                }
                else if (false
                        || value.equals("ignore")
                ) {
                    if (field_type_mismatches != 0 && field_type_mismatches != field_type_mismatches_ignore) {
                        G.v().out.println("Multiple values given for option " + option);
                        return false;
                    }
                    field_type_mismatches = field_type_mismatches_ignore;
                }
                else if (false
                        || value.equals("null")
                ) {
                    if (field_type_mismatches != 0 && field_type_mismatches != field_type_mismatches_null) {
                        G.v().out.println("Multiple values given for option " + option);
                        return false;
                    }
                    field_type_mismatches = field_type_mismatches_null;
                }
                else {
                    G.v().out.println(String.format("Invalid value %s given for option -%s", option, value));
                    return false;
                }
            }
            else if (false
                || option.equals("p")
                || option.equals("phase-option")
            ) {
                if (!hasMoreOptions()) {
                    G.v().out.println("No phase name given for option -" + option);
                    return false;
                }
                String phaseName = nextOption();
                if (!hasMoreOptions()) {
                    G.v().out.println("No phase option given for option -" + option + " " + phaseName);
                    return false;
                }
                String phaseOption = nextOption();
        
                phaseOptions.add(phaseName);
                phaseOptions.add(phaseOption);
            }
            else if (false
                || option.equals("O")
                || option.equals("optimize")
            ) {
                pushOption("enabled:true");
                pushOption("sop");
                pushOption("-p");
                pushOption("enabled:true");
                pushOption("jop");
                pushOption("-p");
                pushOption("enabled:true");
                pushOption("gop");
                pushOption("-p");
                pushOption("enabled:true");
                pushOption("bop");
                pushOption("-p");
                pushOption("only-stack-locals:false");
                pushOption("gb.a2");
                pushOption("-p");
                pushOption("only-stack-locals:false");
                pushOption("gb.a1");
                pushOption("-p");
            }
            else if (false
                || option.equals("W")
                || option.equals("whole-optimize")
            ) {
                pushOption("-O");
                pushOption("-w");
                pushOption("enabled:true");
                pushOption("wsop");
                pushOption("-p");
                pushOption("enabled:true");
                pushOption("wjop");
                pushOption("-p");
            }
            else if (false
                    || option.equals("via-grimp")
            )
                via_grimp = true;
            else if (false
                    || option.equals("via-shimple")
            )
                via_shimple = true;
            else if (false
                    || option.equals("throw-analysis")
            ) {
                if (!hasMoreOptions()) {
                    G.v().out.println("No value given for option -" + option);
                    return false;
                }

                String value = nextOption();
        
                if (false);
                else if (false
                        || value.equals("pedantic")
                ) {
                    if (throw_analysis != 0 && throw_analysis != throw_analysis_pedantic) {
                        G.v().out.println("Multiple values given for option " + option);
                        return false;
                    }
                    throw_analysis = throw_analysis_pedantic;
                }
                else if (false
                        || value.equals("unit")
                ) {
                    if (throw_analysis != 0 && throw_analysis != throw_analysis_unit) {
                        G.v().out.println("Multiple values given for option " + option);
                        return false;
                    }
                    throw_analysis = throw_analysis_unit;
                }
                else if (false
                        || value.equals("dalvik")
                ) {
                    if (throw_analysis != 0 && throw_analysis != throw_analysis_dalvik) {
                        G.v().out.println("Multiple values given for option " + option);
                        return false;
                    }
                    throw_analysis = throw_analysis_dalvik;
                }
                else {
                    G.v().out.println(String.format("Invalid value %s given for option -%s", option, value));
                    return false;
                }
            }
            else if (false
                    || option.equals("check-init-ta")
                    || option.equals("check-init-throw-analysis")
            ) {
                if (!hasMoreOptions()) {
                    G.v().out.println("No value given for option -" + option);
                    return false;
                }

                String value = nextOption();
        
                if (false);
                else if (false
                        || value.equals("auto")
                ) {
                    if (check_init_throw_analysis != 0 && check_init_throw_analysis != check_init_throw_analysis_auto) {
                        G.v().out.println("Multiple values given for option " + option);
                        return false;
                    }
                    check_init_throw_analysis = check_init_throw_analysis_auto;
                }
                else if (false
                        || value.equals("pedantic")
                ) {
                    if (check_init_throw_analysis != 0 && check_init_throw_analysis != check_init_throw_analysis_pedantic) {
                        G.v().out.println("Multiple values given for option " + option);
                        return false;
                    }
                    check_init_throw_analysis = check_init_throw_analysis_pedantic;
                }
                else if (false
                        || value.equals("unit")
                ) {
                    if (check_init_throw_analysis != 0 && check_init_throw_analysis != check_init_throw_analysis_unit) {
                        G.v().out.println("Multiple values given for option " + option);
                        return false;
                    }
                    check_init_throw_analysis = check_init_throw_analysis_unit;
                }
                else if (false
                        || value.equals("dalvik")
                ) {
                    if (check_init_throw_analysis != 0 && check_init_throw_analysis != check_init_throw_analysis_dalvik) {
                        G.v().out.println("Multiple values given for option " + option);
                        return false;
                    }
                    check_init_throw_analysis = check_init_throw_analysis_dalvik;
                }
                else {
                    G.v().out.println(String.format("Invalid value %s given for option -%s", option, value));
                    return false;
                }
            }
            else if (false
                    || option.equals("omit-excepting-unit-edges")
            )
                omit_excepting_unit_edges = true;
            else if (false
                || option.equals("trim-cfgs")
            ) {
                pushOption("enabled:true");
                pushOption("jb.tt");
                pushOption("-p");
                pushOption("-omit-excepting-unit-edges");
                pushOption("unit");
                pushOption("-throw-analysis");
            }
            else if (false
                    || option.equals("ire")
                    || option.equals("ignore-resolution-errors")
            )
                ignore_resolution_errors = true;
            else if (false
                    || option.equals("i")
                    || option.equals("include")
            ) {
                if (!hasMoreOptions()) {
                    G.v().out.println("No value given for option -" + option);
                    return false;
                }

                String value = nextOption();
                if (include == null)
                    include = new LinkedList<>();
                include.add(value);
            }
            else if (false
                    || option.equals("x")
                    || option.equals("exclude")
            ) {
                if (!hasMoreOptions()) {
                    G.v().out.println("No value given for option -" + option);
                    return false;
                }

                String value = nextOption();
                if (exclude == null)
                    exclude = new LinkedList<>();
                exclude.add(value);
            }
            else if (false
                    || option.equals("include-all")
            )
                include_all = true;
            else if (false
                    || option.equals("dynamic-class")
            ) {
                if (!hasMoreOptions()) {
                    G.v().out.println("No value given for option -" + option);
                    return false;
                }

                String value = nextOption();
                if (dynamic_class == null)
                    dynamic_class = new LinkedList<>();
                dynamic_class.add(value);
            }
            else if (false
                    || option.equals("dynamic-dir")
            ) {
                if (!hasMoreOptions()) {
                    G.v().out.println("No value given for option -" + option);
                    return false;
                }

                String value = nextOption();
                if (dynamic_dir == null)
                    dynamic_dir = new LinkedList<>();
                dynamic_dir.add(value);
            }
            else if (false
                    || option.equals("dynamic-package")
            ) {
                if (!hasMoreOptions()) {
                    G.v().out.println("No value given for option -" + option);
                    return false;
                }

                String value = nextOption();
                if (dynamic_package == null)
                    dynamic_package = new LinkedList<>();
                dynamic_package.add(value);
            }
            else if (false
                    || option.equals("keep-line-number")
            )
                keep_line_number = true;
            else if (false
                    || option.equals("keep-bytecode-offset")
                    || option.equals("keep-offset")
            )
                keep_offset = true;
            else if (false
                    || option.equals("write-local-annotations")
            )
                write_local_annotations = true;
            else if (false
                || option.equals("annot-purity")
            ) {
                pushOption("enabled:true");
                pushOption("wjap.purity");
                pushOption("-p");
                pushOption("enabled:true");
                pushOption("cg.spark");
                pushOption("-p");
                pushOption("-w");
            }
            else if (false
                || option.equals("annot-nullpointer")
            ) {
                pushOption("enabled:true");
                pushOption("tag.an");
                pushOption("-p");
                pushOption("enabled:true");
                pushOption("jap.npc");
                pushOption("-p");
            }
            else if (false
                || option.equals("annot-arraybounds")
            ) {
                pushOption("enabled:true");
                pushOption("tag.an");
                pushOption("-p");
                pushOption("enabled:true");
                pushOption("jap.abc");
                pushOption("-p");
                pushOption("enabled:true");
                pushOption("wjap.ra");
                pushOption("-p");
            }
            else if (false
                || option.equals("annot-side-effect")
            ) {
                pushOption("enabled:true");
                pushOption("tag.dep");
                pushOption("-p");
                pushOption("enabled:true");
                pushOption("jap.sea");
                pushOption("-p");
                pushOption("-w");
            }
            else if (false
                || option.equals("annot-fieldrw")
            ) {
                pushOption("enabled:true");
                pushOption("tag.fieldrw");
                pushOption("-p");
                pushOption("enabled:true");
                pushOption("jap.fieldrw");
                pushOption("-p");
                pushOption("-w");
            }
            else if (false
                    || option.equals("time")
            )
                time = true;
            else if (false
                    || option.equals("subtract-gc")
            )
                subtract_gc = true;
            else if (false
                    || option.equals("no-writeout-body-releasing")
            )
                no_writeout_body_releasing = true;
            else {
                G.v().out.println("Invalid option -" + option);
                return false;
            }
        }

        Iterator<String> it = phaseOptions.iterator();
        while(it.hasNext()) {
            String phaseName = it.next();
            String phaseOption = it.next();
            if(!setPhaseOption(phaseName, "enabled:true"))
                return false;
        }

        it = phaseOptions.iterator();
        while(it.hasNext()) {
            String phaseName = it.next();
            String phaseOption = it.next();
            if(!setPhaseOption(phaseName, phaseOption))
                return false;
        }

        return true;
    }

    public boolean coffi() { return coffi; }
    private boolean coffi = false;
    public void set_coffi(boolean setting) { coffi = setting; }

    public boolean jasmin_backend() { return jasmin_backend; }
    private boolean jasmin_backend = false;
    public void set_jasmin_backend(boolean setting) { jasmin_backend = setting; }

    public boolean help() { return help; }
    private boolean help = false;
    public void set_help(boolean setting) { help = setting; }

    public boolean phase_list() { return phase_list; }
    private boolean phase_list = false;
    public void set_phase_list(boolean setting) { phase_list = setting; }

    public List<String> phase_help() {
        return phase_help == null ? Collections.emptyList() : phase_help;
    }
    public void set_phase_help(List<String> setting) { phase_help = setting; }
    private List<String> phase_help = null;

    public boolean version() { return version; }
    private boolean version = false;
    public void set_version(boolean setting) { version = setting; }

    public boolean verbose() { return verbose; }
    private boolean verbose = false;
    public void set_verbose(boolean setting) { verbose = setting; }

    public boolean interactive_mode() { return interactive_mode; }
    private boolean interactive_mode = false;
    public void set_interactive_mode(boolean setting) { interactive_mode = setting; }

    public boolean unfriendly_mode() { return unfriendly_mode; }
    private boolean unfriendly_mode = false;
    public void set_unfriendly_mode(boolean setting) { unfriendly_mode = setting; }

    public boolean app() { return app; }
    private boolean app = false;
    public void set_app(boolean setting) { app = setting; }

    public boolean whole_program() { return whole_program; }
    private boolean whole_program = false;
    public void set_whole_program(boolean setting) { whole_program = setting; }

    public boolean whole_shimple() { return whole_shimple; }
    private boolean whole_shimple = false;
    public void set_whole_shimple(boolean setting) { whole_shimple = setting; }

    public boolean on_the_fly() { return on_the_fly; }
    private boolean on_the_fly = false;
    public void set_on_the_fly(boolean setting) { on_the_fly = setting; }

    public boolean validate() { return validate; }
    private boolean validate = false;
    public void set_validate(boolean setting) { validate = setting; }

    public boolean debug() { return debug; }
    private boolean debug = false;
    public void set_debug(boolean setting) { debug = setting; }

    public boolean debug_resolver() { return debug_resolver; }
    private boolean debug_resolver = false;
    public void set_debug_resolver(boolean setting) { debug_resolver = setting; }

    public boolean ignore_resolving_levels() { return ignore_resolving_levels; }
    private boolean ignore_resolving_levels = false;
    public void set_ignore_resolving_levels(boolean setting) { ignore_resolving_levels = setting; }

    public String soot_classpath() { return soot_classpath; }
    public void set_soot_classpath(String setting) { soot_classpath = setting; }
    private String soot_classpath = "";
<<<<<<< HEAD
    public String soot_modulepath() { return soot_modulepath; }
    public void set_soot_modulepath( String setting ) { soot_modulepath = setting; }
    private String soot_modulepath = "";
=======

>>>>>>> 5c8bfba2
    public boolean prepend_classpath() { return prepend_classpath; }
    private boolean prepend_classpath = false;
    public void set_prepend_classpath(boolean setting) { prepend_classpath = setting; }

    public boolean ignore_classpath_errors() { return ignore_classpath_errors; }
    private boolean ignore_classpath_errors = false;
    public void set_ignore_classpath_errors(boolean setting) { ignore_classpath_errors = setting; }

    public boolean process_multiple_dex() { return process_multiple_dex; }
    private boolean process_multiple_dex = false;
    public void set_process_multiple_dex(boolean setting) { process_multiple_dex = setting; }

    public boolean search_dex_in_archives() { return search_dex_in_archives; }
    private boolean search_dex_in_archives = false;
    public void set_search_dex_in_archives(boolean setting) { search_dex_in_archives = setting; }

    public List<String> process_dir() {
        return process_dir == null ? Collections.emptyList() : process_dir;
    }
    public void set_process_dir(List<String> setting) { process_dir = setting; }
    private List<String> process_dir = null;

    public boolean oaat() { return oaat; }
    private boolean oaat = false;
    public void set_oaat(boolean setting) { oaat = setting; }

    public String android_jars() { return android_jars; }
    public void set_android_jars(String setting) { android_jars = setting; }
    private String android_jars = "";

    public String force_android_jar() { return force_android_jar; }
    public void set_force_android_jar(String setting) { force_android_jar = setting; }
    private String force_android_jar = "";

    public int android_api_version() { return android_api_version; }
    public void set_android_api_version(int setting) { android_api_version = setting; }
    private int android_api_version = -1;

    public boolean ast_metrics() { return ast_metrics; }
    private boolean ast_metrics = false;
    public void set_ast_metrics(boolean setting) { ast_metrics = setting; }

    public int src_prec() {
        if (src_prec == 0) return src_prec_class;
        return src_prec; 
    }
    public void set_src_prec(int setting) { src_prec = setting; }
    private int src_prec = 0;

    public boolean full_resolver() { return full_resolver; }
    private boolean full_resolver = false;
    public void set_full_resolver(boolean setting) { full_resolver = setting; }

    public boolean allow_phantom_refs() { return allow_phantom_refs; }
    private boolean allow_phantom_refs = false;
    public void set_allow_phantom_refs(boolean setting) { allow_phantom_refs = setting; }

    public boolean no_bodies_for_excluded() { return no_bodies_for_excluded; }
    private boolean no_bodies_for_excluded = false;
    public void set_no_bodies_for_excluded(boolean setting) { no_bodies_for_excluded = setting; }

    public boolean j2me() { return j2me; }
    private boolean j2me = false;
    public void set_j2me(boolean setting) { j2me = setting; }

    public String main_class() { return main_class; }
    public void set_main_class(String setting) { main_class = setting; }
    private String main_class = "";

    public boolean polyglot() { return polyglot; }
    private boolean polyglot = false;
    public void set_polyglot(boolean setting) { polyglot = setting; }

    public boolean permissive_resolving() { return permissive_resolving; }
    private boolean permissive_resolving = false;
    public void set_permissive_resolving(boolean setting) { permissive_resolving = setting; }

    public boolean drop_bodies_after_load() { return drop_bodies_after_load; }
    private boolean drop_bodies_after_load = true;
    public void set_drop_bodies_after_load(boolean setting) { drop_bodies_after_load = setting; }

    public String output_dir() { return output_dir; }
    public void set_output_dir(String setting) { output_dir = setting; }
    private String output_dir = "";

    public int output_format() {
        if (output_format == 0) return output_format_class;
        return output_format; 
    }
    public void set_output_format(int setting) { output_format = setting; }
    private int output_format = 0;

    public int java_version() {
        return java_version; 
    }
    public void set_java_version(int setting) { java_version = setting; }
    private int java_version = 0;

    public boolean output_jar() { return output_jar; }
    private boolean output_jar = false;
    public void set_output_jar(boolean setting) { output_jar = setting; }

    public boolean xml_attributes() { return xml_attributes; }
    private boolean xml_attributes = false;
    public void set_xml_attributes(boolean setting) { xml_attributes = setting; }

    public boolean print_tags_in_output() { return print_tags_in_output; }
    private boolean print_tags_in_output = false;
    public void set_print_tags_in_output(boolean setting) { print_tags_in_output = setting; }

    public boolean no_output_source_file_attribute() { return no_output_source_file_attribute; }
    private boolean no_output_source_file_attribute = false;
    public void set_no_output_source_file_attribute(boolean setting) { no_output_source_file_attribute = setting; }

    public boolean no_output_inner_classes_attribute() { return no_output_inner_classes_attribute; }
    private boolean no_output_inner_classes_attribute = false;
    public void set_no_output_inner_classes_attribute(boolean setting) { no_output_inner_classes_attribute = setting; }

    public List<String> dump_body() {
        return dump_body == null ? Collections.emptyList() : dump_body;
    }
    public void set_dump_body(List<String> setting) { dump_body = setting; }
    private List<String> dump_body = null;

    public List<String> dump_cfg() {
        return dump_cfg == null ? Collections.emptyList() : dump_cfg;
    }
    public void set_dump_cfg(List<String> setting) { dump_cfg = setting; }
    private List<String> dump_cfg = null;

    public boolean show_exception_dests() { return show_exception_dests; }
    private boolean show_exception_dests = true;
    public void set_show_exception_dests(boolean setting) { show_exception_dests = setting; }

    public boolean gzip() { return gzip; }
    private boolean gzip = false;
    public void set_gzip(boolean setting) { gzip = setting; }

    public boolean force_overwrite() { return force_overwrite; }
    private boolean force_overwrite = false;
    public void set_force_overwrite(boolean setting) { force_overwrite = setting; }

    public List<String> plugin() {
        return plugin == null ? Collections.emptyList() : plugin;
    }
    public void set_plugin(List<String> setting) { plugin = setting; }
    private List<String> plugin = null;

    public int wrong_staticness() {
        if (wrong_staticness == 0) return wrong_staticness_fix;
        if (wrong_staticness == 0) return wrong_staticness_fixstrict;
        return wrong_staticness; 
    }
    public void set_wrong_staticness(int setting) { wrong_staticness = setting; }
    private int wrong_staticness = 0;

    public int field_type_mismatches() {
        if (field_type_mismatches == 0) return field_type_mismatches_null;
        return field_type_mismatches; 
    }
    public void set_field_type_mismatches(int setting) { field_type_mismatches = setting; }
    private int field_type_mismatches = 0;

    public boolean via_grimp() { return via_grimp; }
    private boolean via_grimp = false;
    public void set_via_grimp(boolean setting) { via_grimp = setting; }

    public boolean via_shimple() { return via_shimple; }
    private boolean via_shimple = false;
    public void set_via_shimple(boolean setting) { via_shimple = setting; }

    public int throw_analysis() {
        if (throw_analysis == 0) return throw_analysis_unit;
        return throw_analysis; 
    }
    public void set_throw_analysis(int setting) { throw_analysis = setting; }
    private int throw_analysis = 0;

    public int check_init_throw_analysis() {
        if (check_init_throw_analysis == 0) return check_init_throw_analysis_auto;
        return check_init_throw_analysis; 
    }
    public void set_check_init_throw_analysis(int setting) { check_init_throw_analysis = setting; }
    private int check_init_throw_analysis = 0;

    public boolean omit_excepting_unit_edges() { return omit_excepting_unit_edges; }
    private boolean omit_excepting_unit_edges = false;
    public void set_omit_excepting_unit_edges(boolean setting) { omit_excepting_unit_edges = setting; }

    public boolean ignore_resolution_errors() { return ignore_resolution_errors; }
    private boolean ignore_resolution_errors = false;
    public void set_ignore_resolution_errors(boolean setting) { ignore_resolution_errors = setting; }

    public List<String> include() {
        return include == null ? Collections.emptyList() : include;
    }
    public void set_include(List<String> setting) { include = setting; }
    private List<String> include = null;

    public List<String> exclude() {
        return exclude == null ? Collections.emptyList() : exclude;
    }
    public void set_exclude(List<String> setting) { exclude = setting; }
    private List<String> exclude = null;

    public boolean include_all() { return include_all; }
    private boolean include_all = false;
    public void set_include_all(boolean setting) { include_all = setting; }

    public List<String> dynamic_class() {
        return dynamic_class == null ? Collections.emptyList() : dynamic_class;
    }
    public void set_dynamic_class(List<String> setting) { dynamic_class = setting; }
    private List<String> dynamic_class = null;

    public List<String> dynamic_dir() {
        return dynamic_dir == null ? Collections.emptyList() : dynamic_dir;
    }
    public void set_dynamic_dir(List<String> setting) { dynamic_dir = setting; }
    private List<String> dynamic_dir = null;

    public List<String> dynamic_package() {
        return dynamic_package == null ? Collections.emptyList() : dynamic_package;
    }
    public void set_dynamic_package(List<String> setting) { dynamic_package = setting; }
    private List<String> dynamic_package = null;

    public boolean keep_line_number() { return keep_line_number; }
    private boolean keep_line_number = false;
    public void set_keep_line_number(boolean setting) { keep_line_number = setting; }

    public boolean keep_offset() { return keep_offset; }
    private boolean keep_offset = false;
    public void set_keep_offset(boolean setting) { keep_offset = setting; }

    public boolean write_local_annotations() { return write_local_annotations; }
    private boolean write_local_annotations = false;
    public void set_write_local_annotations(boolean setting) { write_local_annotations = setting; }

    public boolean time() { return time; }
    private boolean time = false;
    public void set_time(boolean setting) { time = setting; }

    public boolean subtract_gc() { return subtract_gc; }
    private boolean subtract_gc = false;
    public void set_subtract_gc(boolean setting) { subtract_gc = setting; }

    public boolean no_writeout_body_releasing() { return no_writeout_body_releasing; }
    private boolean no_writeout_body_releasing = false;
    public void set_no_writeout_body_releasing(boolean setting) { no_writeout_body_releasing = setting; }

    public String getUsage() {
        return ""
<<<<<<< HEAD

+"\nGeneral Options:\n"
      
+padOpt(" -coffi", "Use the good old Coffi front end for parsing Java bytecode (instead of using ASM)." )
+padOpt(" -asm-backend", "Use the ASM back end for generating Java bytecode (instead of using Jasmin)." )
+padOpt(" -h -help", "Display help and exit" )
+padOpt(" -pl -phase-list", "Print list of available phases" )
+padOpt(" -ph PHASE -phase-help PHASE", "Print help for specified PHASE " )
+padOpt(" -version", "Display version information and exit" )
+padOpt(" -v -verbose", "Verbose mode" )
+padOpt(" -interactive-mode", "Run in interactive mode" )
+padOpt(" -unfriendly-mode", "Allow Soot to run with no command-line options" )
+padOpt(" -app", "Run in application mode" )
+padOpt(" -w -whole-program", "Run in whole-program mode" )
+padOpt(" -ws -whole-shimple", "Run in whole-shimple mode" )
+padOpt(" -fly -on-the-fly", "Run in on-the-fly mode" )
+padOpt(" -validate", "Run internal validation on bodies" )
+padOpt(" -debug", "Print various Soot debugging info" )
+padOpt(" -debug-resolver", "Print debugging info from SootResolver" )
+padOpt(" -ignore-resolving-levels", "Ignore mismatching resolving levels" )
+"\nInput Options:\n"
      
+padOpt(" -cp PATH -soot-class-path PATH -soot-classpath PATH", "Use PATH as the classpath for finding classes." )
+padOpt(" -soot-modulepath MODULEPATH", "Use MODULEPATH as the modulepath for finding classes." )
+padOpt(" -pp -prepend-classpath", "Prepend the given soot classpath to the default classpath." )
+padOpt(" -ice -ignore-classpath-errors", "Ignores invalid entries on the Soot classpath." )
+padOpt(" -process-multiple-dex", "Process all DEX files found in APK." )
+padOpt(" -search-dex-in-archives", "Also includes Jar and Zip files when searching for DEX files under the provided classpath." )
+padOpt(" -process-path DIR -process-dir DIR", "Process all classes found in DIR " )
+padOpt(" -oaat", "From the process-dir, processes one class at a time." )
+padOpt(" -android-jars PATH", "Use PATH as the path for finding the android.jar file" )
+padOpt(" -force-android-jar PATH", "Force Soot to use PATH as the path for the android.jar file." )
+padOpt(" -ast-metrics", "Compute AST Metrics if performing java to jimple" )
+padOpt(" -src-prec FORMAT", "Sets source precedence to FORMAT files" )
+padVal(" c class (default)", "Favour class files as Soot source" )
+padVal(" only-class", "Use only class files as Soot source" )
+padVal(" J jimple", "Favour Jimple files as Soot source" )
+padVal(" java", "Favour Java files as Soot source" )
+padVal(" apk", "Favour APK files as Soot source" )
+padVal(" apk-class-jimple apk-c-j", "Favour APK files as Soot source, disregard Java files" )
+padOpt(" -full-resolver", "Force transitive resolving of referenced classes" )
+padOpt(" -allow-phantom-refs", "Allow unresolved classes; may cause errors" )
+padOpt(" -no-bodies-for-excluded", "Do not load bodies for excluded classes" )
+padOpt(" -j2me", "Use J2ME mode; changes assignment of types" )
+padOpt(" -main-class CLASS", "Sets the main class for whole-program analysis." )
+padOpt(" -polyglot", "Use Java 1.4 Polyglot frontend instead of JastAdd" )
+padOpt(" -permissive-resolving", "Use alternative sources when classes cannot be found using the normal resolving strategy" )
+padOpt(" -drop-bodies-after-load", "Drop the method source after it has served its purpose of loading the method body" )
+"\nOutput Options:\n"
      
+padOpt(" -d DIR -output-dir DIR", "Store output files in DIR " )
+padOpt(" -f FORMAT -output-format FORMAT", "Set output format for Soot" )
+padVal(" J jimple", "Produce .jimple Files" )
+padVal(" j jimp", "Produce .jimp (abbreviated Jimple) files" )
+padVal(" S shimple", "Produce .shimple files" )
+padVal(" s shimp", "Produce .shimp (abbreviated Shimple) files" )
+padVal(" B baf", "Produce .baf files" )
+padVal(" b", "Produce .b (abbreviated Baf) files" )
+padVal(" G grimple", "Produce .grimple files" )
+padVal(" g grimp", "Produce .grimp (abbreviated Grimp) files" )
+padVal(" X xml", "Produce .xml Files" )
+padVal(" dex", "Produce Dalvik Virtual Machine files" )
+padVal(" force-dex", "Produce Dalvik DEX files" )
+padVal(" n none", "Produce no output" )
+padVal(" jasmin", "Produce .jasmin files" )
+padVal(" c class (default)", "Produce .class Files" )
+padVal(" d dava", "Produce dava-decompiled .java files" )
+padVal(" t template", "Produce .java files with Jimple templates." )
+padVal(" a asm", "Produce .asm files as textual bytecode representation generated with the ASM back end." )
+padOpt(" -java-version VERSION", "Force Java version of bytecode generated by Soot." )
+padVal(" default", "Let Soot determine Java version of generated bytecode." )
+padVal(" 1.1 1", "Force Java 1.1 as output version." )
+padVal(" 1.2 2", "Force Java 1.2 as output version." )
+padVal(" 1.3 3", "Force Java 1.3 as output version." )
+padVal(" 1.4 4", "Force Java 1.4 as output version." )
+padVal(" 1.5 5", "Force Java 1.5 as output version." )
+padVal(" 1.6 6", "Force Java 1.6 as output version." )
+padVal(" 1.7 7", "Force Java 1.7 as output version." )
+padVal(" 1.8 8", "Force Java 1.8 as output version." )
+padOpt(" -outjar -output-jar", "Make output dir a Jar file instead of dir" )
+padOpt(" -xml-attributes", "Save tags to XML attributes for Eclipse" )
+padOpt(" -print-tags -print-tags-in-output", "Print tags in output files after stmt" )
+padOpt(" -no-output-source-file-attribute", "Don't output Source File Attribute when producing class files" )
+padOpt(" -no-output-inner-classes-attribute", "Don't output inner classes attribute in class files" )
+padOpt(" -dump-body PHASENAME", "Dump the internal representation of each method before and after phase PHASENAME " )
+padOpt(" -dump-cfg PHASENAME", "Dump the internal representation of each CFG constructed during phase PHASENAME " )
+padOpt(" -show-exception-dests", "Include exception destination edges as well as CFG edges in dumped CFGs" )
+padOpt(" -gzip", "GZip IR output files" )
+padOpt(" -force-overwrite", "Force Overwrite Output Files" )
+"\nProcessing Options:\n"
      
+padOpt(" -plugin FILE", "Load all plugins found in FILE " )
+padOpt(" -wrong-staticness ARG", "Ignores or fixes errors due to wrong staticness" )
+padVal(" fail", "Raise an error when wrong staticness is detected" )
+padVal(" ignore", "Ignore errors caused by wrong staticness" )
+padVal(" fix (default)", "Transparently fix staticness errors" )
+padVal(" fixstrict (default)", "Transparently fix staticness errors, but do not ignore remaining errors" )
+padOpt(" -field-type-mismatches ARG", "Specifies how errors shall be handled when resolving field references with mismatching types" )
+padVal(" fail", "Raise an error when a field type mismatch is detected" )
+padVal(" ignore", "Ignore field type mismatches" )
+padVal(" null (default)", "Return null in case of type mismatch" )
+padOpt(" -p PHASE OPT:VAL -phase-option PHASE OPT:VAL", "Set PHASE 's OPT option to VALUE " )
+padOpt(" -O -optimize", "Perform intraprocedural optimizations" )
+padOpt(" -W -whole-optimize", "Perform whole program optimizations" )
+padOpt(" -via-grimp", "Convert to bytecode via Grimp instead of via Baf" )
+padOpt(" -via-shimple", "Enable Shimple SSA representation" )
+padOpt(" -throw-analysis ARG", "" )
+padVal(" pedantic", "Pedantically conservative throw analysis" )
+padVal(" unit (default)", "Unit Throw Analysis" )
+padVal(" dalvik", "Dalvik Throw Analysis" )
+padOpt(" -check-init-ta ARG -check-init-throw-analysis ARG", "" )
+padVal(" auto (default)", "Automatically select a throw analysis" )
+padVal(" pedantic", "Pedantically conservative throw analysis" )
+padVal(" unit", "Unit Throw Analysis" )
+padVal(" dalvik", "Dalvik Throw Analysis" )
+padOpt(" -omit-excepting-unit-edges", "Omit CFG edges to handlers from excepting units which lack side effects" )
+padOpt(" -trim-cfgs", "Trim unrealizable exceptional edges from CFGs" )
+padOpt(" -ire -ignore-resolution-errors", "Does not throw an exception when a program references an undeclared field or method." )
+"\nApplication Mode Options:\n"
      
+padOpt(" -i PKG -include PKG", "Include classes in PKG as application classes" )
+padOpt(" -x PKG -exclude PKG", "Exclude classes in PKG from application classes" )
+padOpt(" -include-all", "Set default excluded packages to empty list" )
+padOpt(" -dynamic-class CLASS", "Note that CLASS may be loaded dynamically" )
+padOpt(" -dynamic-dir DIR", "Mark all classes in DIR as potentially dynamic" )
+padOpt(" -dynamic-package PKG", "Marks classes in PKG as potentially dynamic" )
+"\nInput Attribute Options:\n"
      
+padOpt(" -keep-line-number", "Keep line number tables" )
+padOpt(" -keep-bytecode-offset -keep-offset", "Attach bytecode offset to IR" )
+"\nOutput Attribute Options:\n"
      
+padOpt(" -write-local-annotations", "Write out debug annotations on local names" )
+"\nAnnotation Options:\n"
      
+padOpt(" -annot-purity", "Emit purity attributes" )
+padOpt(" -annot-nullpointer", "Emit null pointer attributes" )
+padOpt(" -annot-arraybounds", "Emit array bounds check attributes" )
+padOpt(" -annot-side-effect", "Emit side-effect attributes" )
+padOpt(" -annot-fieldrw", "Emit field read/write attributes" )
+"\nMiscellaneous Options:\n"
      
+padOpt(" -time", "Report time required for transformations" )
+padOpt(" -subtract-gc", "Subtract gc from time" )
+padOpt(" -no-writeout-body-releasing", "Disables the release of method bodies after writeout. This flag is used internally." );
=======
                + "\nGeneral Options:\n"
                + padOpt("-coffi", "Use the good old Coffi front end for parsing Java bytecode (instead of using ASM).")
                + padOpt("-jasmin-backend", "Use the Jasmin back end for generating Java bytecode (instead of using ASM).")
                + padOpt("-h, -help", "Display help and exit")
                + padOpt("-pl, -phase-list", "Print list of available phases")
                + padOpt("-ph ARG -phase-help ARG", "Print help for specified ARG")
                + padOpt("-version", "Display version information and exit")
                + padOpt("-v, -verbose", "Verbose mode")
                + padOpt("-interactive-mode", "Run in interactive mode")
                + padOpt("-unfriendly-mode", "Allow Soot to run with no command-line options")
                + padOpt("-app", "Run in application mode")
                + padOpt("-w, -whole-program", "Run in whole-program mode")
                + padOpt("-ws, -whole-shimple", "Run in whole-shimple mode")
                + padOpt("-fly, -on-the-fly", "Run in on-the-fly mode")
                + padOpt("-validate", "Run internal validation on bodies")
                + padOpt("-debug", "Print various Soot debugging info")
                + padOpt("-debug-resolver", "Print debugging info from SootResolver")
                + padOpt("-ignore-resolving-levels", "Ignore mismatching resolving levels")
                + "\nInput Options:\n"
                + padOpt("-cp ARG -soot-class-path ARG -soot-classpath ARG", "Use ARG as the classpath for finding classes.")
                + padOpt("-pp, -prepend-classpath", "Prepend the given soot classpath to the default classpath.")
                + padOpt("-ice, -ignore-classpath-errors", "Ignores invalid entries on the Soot classpath.")
                + padOpt("-process-multiple-dex", "Process all DEX files found in APK.")
                + padOpt("-search-dex-in-archives", "Also includes Jar and Zip files when searching for DEX files under the provided classpath.")
                + padOpt("-process-path ARG -process-dir ARG", "Process all classes found in ARG")
                + padOpt("-oaat", "From the process-dir, processes one class at a time.")
                + padOpt("-android-jars ARG", "Use ARG as the path for finding the android.jar file")
                + padOpt("-force-android-jar ARG", "Force Soot to use ARG as the path for the android.jar file.")
                + padOpt("-ast-metrics", "Compute AST Metrics if performing java to jimple")
                + padOpt("-src-prec ARG", "Sets source precedence to ARG files")
                    + padVal("c class (default)", "Favour class files as Soot source")
                    + padVal("only-class", "Use only class files as Soot source")
                    + padVal("J jimple", "Favour Jimple files as Soot source")
                    + padVal("java", "Favour Java files as Soot source")
                    + padVal("apk", "Favour APK files as Soot source")
                    + padVal("apk-class-jimple apk-c-j", "Favour APK files as Soot source, disregard Java files")
                + padOpt("-full-resolver", "Force transitive resolving of referenced classes")
                + padOpt("-allow-phantom-refs", "Allow unresolved classes; may cause errors")
                + padOpt("-no-bodies-for-excluded", "Do not load bodies for excluded classes")
                + padOpt("-j2me", "Use J2ME mode; changes assignment of types")
                + padOpt("-main-class ARG", "Sets the main class for whole-program analysis.")
                + padOpt("-polyglot", "Use Java 1.4 Polyglot frontend instead of JastAdd")
                + padOpt("-permissive-resolving", "Use alternative sources when classes cannot be found using the normal resolving strategy")
                + padOpt("-drop-bodies-after-load", "Drop the method source after it has served its purpose of loading the method body")
                + "\nOutput Options:\n"
                + padOpt("-d ARG -output-dir ARG", "Store output files in ARG")
                + padOpt("-f ARG -output-format ARG", "Set output format for Soot")
                    + padVal("J jimple", "Produce .jimple Files")
                    + padVal("j jimp", "Produce .jimp (abbreviated Jimple) files")
                    + padVal("S shimple", "Produce .shimple files")
                    + padVal("s shimp", "Produce .shimp (abbreviated Shimple) files")
                    + padVal("B baf", "Produce .baf files")
                    + padVal("b", "Produce .b (abbreviated Baf) files")
                    + padVal("G grimple", "Produce .grimple files")
                    + padVal("g grimp", "Produce .grimp (abbreviated Grimp) files")
                    + padVal("X xml", "Produce .xml Files")
                    + padVal("dex", "Produce Dalvik Virtual Machine files")
                    + padVal("force-dex", "Produce Dalvik DEX files")
                    + padVal("n none", "Produce no output")
                    + padVal("jasmin", "Produce .jasmin files")
                    + padVal("c class (default)", "Produce .class Files")
                    + padVal("d dava", "Produce dava-decompiled .java files")
                    + padVal("t template", "Produce .java files with Jimple templates.")
                    + padVal("a asm", "Produce .asm files as textual bytecode representation generated with the ASM back end.")
                + padOpt("-java-version ARG", "Force Java version of bytecode generated by Soot.")
                    + padVal("default", "Let Soot determine Java version of generated bytecode.")
                    + padVal("1.1 1", "Force Java 1.1 as output version.")
                    + padVal("1.2 2", "Force Java 1.2 as output version.")
                    + padVal("1.3 3", "Force Java 1.3 as output version.")
                    + padVal("1.4 4", "Force Java 1.4 as output version.")
                    + padVal("1.5 5", "Force Java 1.5 as output version.")
                    + padVal("1.6 6", "Force Java 1.6 as output version.")
                    + padVal("1.7 7", "Force Java 1.7 as output version.")
                    + padVal("1.8 8", "Force Java 1.8 as output version.")
                + padOpt("-outjar, -output-jar", "Make output dir a Jar file instead of dir")
                + padOpt("-xml-attributes", "Save tags to XML attributes for Eclipse")
                + padOpt("-print-tags, -print-tags-in-output", "Print tags in output files after stmt")
                + padOpt("-no-output-source-file-attribute", "Don't output Source File Attribute when producing class files")
                + padOpt("-no-output-inner-classes-attribute", "Don't output inner classes attribute in class files")
                + padOpt("-dump-body ARG", "Dump the internal representation of each method before and after phase ARG")
                + padOpt("-dump-cfg ARG", "Dump the internal representation of each CFG constructed during phase ARG")
                + padOpt("-show-exception-dests", "Include exception destination edges as well as CFG edges in dumped CFGs")
                + padOpt("-gzip", "GZip IR output files")
                + padOpt("-force-overwrite", "Force Overwrite Output Files")
                + "\nProcessing Options:\n"
                + padOpt("-plugin ARG", "Load all plugins found in ARG")
                + padOpt("-wrong-staticness ARG", "Ignores or fixes errors due to wrong staticness")
                    + padVal("fail", "Raise an error when wrong staticness is detected")
                    + padVal("ignore", "Ignore errors caused by wrong staticness")
                    + padVal("fix (default)", "Transparently fix staticness errors")
                    + padVal("fixstrict (default)", "Transparently fix staticness errors, but do not ignore remaining errors")
                + padOpt("-field-type-mismatches ARG", "Specifies how errors shall be handled when resolving field references with mismatching types")
                    + padVal("fail", "Raise an error when a field type mismatch is detected")
                    + padVal("ignore", "Ignore field type mismatches")
                    + padVal("null (default)", "Return null in case of type mismatch")
                + padOpt("-p ARG -phase-option ARG", "Set PHASE 's OPT option to VALUE")
                + padOpt("-O, -optimize", "Perform intraprocedural optimizations")
                + padOpt("-W, -whole-optimize", "Perform whole program optimizations")
                + padOpt("-via-grimp", "Convert to bytecode via Grimp instead of via Baf")
                + padOpt("-via-shimple", "Enable Shimple SSA representation")
                + padOpt("-throw-analysis ARG", "")
                    + padVal("pedantic", "Pedantically conservative throw analysis")
                    + padVal("unit (default)", "Unit Throw Analysis")
                    + padVal("dalvik", "Dalvik Throw Analysis")
                + padOpt("-check-init-ta ARG -check-init-throw-analysis ARG", "")
                    + padVal("auto (default)", "Automatically select a throw analysis")
                    + padVal("pedantic", "Pedantically conservative throw analysis")
                    + padVal("unit", "Unit Throw Analysis")
                    + padVal("dalvik", "Dalvik Throw Analysis")
                + padOpt("-omit-excepting-unit-edges", "Omit CFG edges to handlers from excepting units which lack side effects")
                + padOpt("-trim-cfgs", "Trim unrealizable exceptional edges from CFGs")
                + padOpt("-ire, -ignore-resolution-errors", "Does not throw an exception when a program references an undeclared field or method.")
                + "\nApplication Mode Options:\n"
                + padOpt("-i ARG -include ARG", "Include classes in ARG as application classes")
                + padOpt("-x ARG -exclude ARG", "Exclude classes in ARG from application classes")
                + padOpt("-include-all", "Set default excluded packages to empty list")
                + padOpt("-dynamic-class ARG", "Note that ARG may be loaded dynamically")
                + padOpt("-dynamic-dir ARG", "Mark all classes in ARG as potentially dynamic")
                + padOpt("-dynamic-package ARG", "Marks classes in ARG as potentially dynamic")
                + "\nInput Attribute Options:\n"
                + padOpt("-keep-line-number", "Keep line number tables")
                + padOpt("-keep-bytecode-offset, -keep-offset", "Attach bytecode offset to IR")
                + "\nOutput Attribute Options:\n"
                + padOpt("-write-local-annotations", "Write out debug annotations on local names")
                + "\nAnnotation Options:\n"
                + padOpt("-annot-purity", "Emit purity attributes")
                + padOpt("-annot-nullpointer", "Emit null pointer attributes")
                + padOpt("-annot-arraybounds", "Emit array bounds check attributes")
                + padOpt("-annot-side-effect", "Emit side-effect attributes")
                + padOpt("-annot-fieldrw", "Emit field read/write attributes")
                + "\nMiscellaneous Options:\n"
                + padOpt("-time", "Report time required for transformations")
                + padOpt("-subtract-gc", "Subtract gc from time")
                + padOpt("-no-writeout-body-releasing", "Disables the release of method bodies after writeout. This flag is used internally.");
>>>>>>> 5c8bfba2
    }


    public String getPhaseList() {
        return ""
<<<<<<< HEAD
    
        +padOpt("jb", "Creates a JimpleBody for each method")
        +padVal("jb.dtr", "Reduces chains of catch-all traps")
        +padVal("jb.ese", "Removes empty switch statements")
        +padVal("jb.ls", "Local splitter: one local per DU-UD web")
        +padVal("jb.a", "Aggregator: removes some unnecessary copies")
        +padVal("jb.ule", "Unused local eliminator")
        +padVal("jb.tr", "Assigns types to locals")
        +padVal("jb.ulp", "Local packer: minimizes number of locals")
        +padVal("jb.lns", "Local name standardizer")
        +padVal("jb.cp", "Copy propagator")
        +padVal("jb.dae", "Dead assignment eliminator")
        +padVal("jb.cp-ule", "Post-copy propagation unused local eliminator")
        +padVal("jb.lp", "Local packer: minimizes number of locals")
        +padVal("jb.ne", "Nop eliminator")
        +padVal("jb.uce", "Unreachable code eliminator")
        +padVal("jb.tt", "Trap Tightener")
        +padOpt("jj", "Creates a JimpleBody for each method directly from source")
        +padVal("jj.ls", "Local splitter: one local per DU-UD web")
        +padVal("jj.a", "Aggregator: removes some unnecessary copies")
        +padVal("jj.ule", "Unused local eliminator")
        +padVal("jj.tr", "Assigns types to locals")
        +padVal("jj.ulp", "Local packer: minimizes number of locals")
        +padVal("jj.lns", "Local name standardizer")
        +padVal("jj.cp", "Copy propagator")
        +padVal("jj.dae", "Dead assignment eliminator")
        +padVal("jj.cp-ule", "Post-copy propagation unused local eliminator")
        +padVal("jj.lp", "Local packer: minimizes number of locals")
        +padVal("jj.ne", "Nop eliminator")
        +padVal("jj.uce", "Unreachable code eliminator")
        +padOpt("wjpp", "Whole Jimple Pre-processing Pack")
        +padVal("wjpp.cimbt", "Replaces base objects of calls to Method.invoke() that are string constants by locals")
        +padOpt("wspp", "Whole Shimple Pre-processing Pack")
        +padOpt("cg", "Call graph constructor")
        +padVal("cg.cha", "Builds call graph using Class Hierarchy Analysis")
        +padVal("cg.spark", "Spark points-to analysis framework")
        +padVal("cg.paddle", "Paddle points-to analysis framework")
        +padOpt("wstp", "Whole-shimple transformation pack")
        +padOpt("wsop", "Whole-shimple optimization pack")
        +padOpt("wjtp", "Whole-jimple transformation pack")
        +padVal("wjtp.mhp", "Determines what statements may be run concurrently")
        +padVal("wjtp.tn", "Finds critical sections, allocates locks")
        +padVal("wjtp.rdc", "Rename duplicated classes when the file system is not case sensitive")
        +padOpt("wjop", "Whole-jimple optimization pack")
        +padVal("wjop.smb", "Static method binder: Devirtualizes monomorphic calls")
        +padVal("wjop.si", "Static inliner: inlines monomorphic calls")
        +padOpt("wjap", "Whole-jimple annotation pack: adds interprocedural tags")
        +padVal("wjap.ra", "Rectangular array finder")
        +padVal("wjap.umt", "Tags all unreachable methods")
        +padVal("wjap.uft", "Tags all unreachable fields")
        +padVal("wjap.tqt", "Tags all qualifiers that could be tighter")
        +padVal("wjap.cgg", "Creates graphical call graph.")
        +padVal("wjap.purity", "Emit purity attributes")
        +padOpt("shimple", "Sets parameters for Shimple SSA form")
        +padOpt("stp", "Shimple transformation pack")
        +padOpt("sop", "Shimple optimization pack")
        +padVal("sop.cpf", "Shimple constant propagator and folder")
        +padOpt("jtp", "Jimple transformation pack: intraprocedural analyses added to Soot")
        +padOpt("jop", "Jimple optimization pack (intraprocedural)")
        +padVal("jop.cse", "Common subexpression eliminator")
        +padVal("jop.bcm", "Busy code motion: unaggressive partial redundancy elimination")
        +padVal("jop.lcm", "Lazy code motion: aggressive partial redundancy elimination")
        +padVal("jop.cp", "Copy propagator")
        +padVal("jop.cpf", "Constant propagator and folder")
        +padVal("jop.cbf", "Conditional branch folder")
        +padVal("jop.dae", "Dead assignment eliminator")
        +padVal("jop.nce", "Null Check Eliminator")
        +padVal("jop.uce1", "Unreachable code eliminator, pass 1")
        +padVal("jop.ubf1", "Unconditional branch folder, pass 1")
        +padVal("jop.uce2", "Unreachable code eliminator, pass 2")
        +padVal("jop.ubf2", "Unconditional branch folder, pass 2")
        +padVal("jop.ule", "Unused local eliminator")
        +padOpt("jap", "Jimple annotation pack: adds intraprocedural tags")
        +padVal("jap.npc", "Null pointer checker")
        +padVal("jap.npcolorer", "Null pointer colourer: tags references for eclipse")
        +padVal("jap.abc", "Array bound checker")
        +padVal("jap.profiling", "Instruments null pointer and array checks")
        +padVal("jap.sea", "Side effect tagger")
        +padVal("jap.fieldrw", "Field read/write tagger")
        +padVal("jap.cgtagger", "Call graph tagger")
        +padVal("jap.parity", "Parity tagger")
        +padVal("jap.pat", "Colour-codes method parameters that may be aliased")
        +padVal("jap.lvtagger", "Creates color tags for live variables")
        +padVal("jap.rdtagger", "Creates link tags for reaching defs")
        +padVal("jap.che", "Indicates whether cast checks can be eliminated")
        +padVal("jap.umt", "Inserts assertions into unreachable methods")
        +padVal("jap.lit", "Tags loop invariants")
        +padVal("jap.aet", "Tags statements with sets of available expressions")
        +padVal("jap.dmt", "Tags dominators of statement")
        +padOpt("gb", "Creates a GrimpBody for each method")
        +padVal("gb.a1", "Aggregator: removes some copies, pre-folding")
        +padVal("gb.cf", "Constructor folder")
        +padVal("gb.a2", "Aggregator: removes some copies, post-folding")
        +padVal("gb.ule", "Unused local eliminator")
        +padOpt("gop", "Grimp optimization pack")
        +padOpt("bb", "Creates Baf bodies")
        +padVal("bb.lso", "Load store optimizer")
        +padVal("bb.sco", "Store chain optimizer")
        +padVal("bb.pho", "Peephole optimizer")
        +padVal("bb.ule", "Unused local eliminator")
        +padVal("bb.lp", "Local packer: minimizes number of locals")
        +padOpt("bop", "Baf optimization pack")
        +padOpt("tag", "Tag aggregator: turns tags into attributes")
        +padVal("tag.ln", "Line number aggregator")
        +padVal("tag.an", "Array bounds and null pointer check aggregator")
        +padVal("tag.dep", "Dependence aggregator")
        +padVal("tag.fieldrw", "Field read/write aggregator")
        +padOpt("db", "Dummy phase to store options for Dava")
        +padVal("db.transformations", "The Dava back-end with all its transformations")
        +padVal("db.renamer", "Apply heuristics based naming of local variables")
        +padVal("db.deobfuscate", "Apply de-obfuscation analyses")
        +padVal("db.force-recompile", "Try to get recompilable code.");
    }

    public String getPhaseHelp( String phaseName ) {
    
        if( phaseName.equals( "jb" ) )
            return "Phase "+phaseName+":\n"+
                "\nJimple Body Creation creates a JimpleBody \nfor each input method, using either coffi, \nto read .class files, or the jimple parser, \nto read .jimple files. "
                +"\n\nRecognized options (with default values):\n"
                +padOpt( "enabled (true)", "" )
                +padOpt( "use-original-names (false)", "" )
                +padOpt( "preserve-source-annotations (false)", "" )
                +padOpt( "stabilize-local-names (false)", "" );
    
        if( phaseName.equals( "jb.dtr" ) )
            return "Phase "+phaseName+":\n"+
                "\nThis transformer detects cases in which \nthe same code block is covered by two different \ncatch all traps with different exception handlers (A and \nB), and if there is at the same time a \nthird catch all trap that covers the second handler B and jumps \nto A, then the second trap is \nunnecessary, because it is already covered by a combination of \nthe other two traps. This transformer \nremoves the unnecessary trap. "
                +"\n\nRecognized options (with default values):\n"
                +padOpt( "enabled (true)", "" );
    
        if( phaseName.equals( "jb.ese" ) )
            return "Phase "+phaseName+":\n"+
                "\nThe Empty Switch Eliminator detects and \nremoves switch statements that have no data labels. \nInstead, the code is transformed to contain a single \njump statement to the default label. "
                +"\n\nRecognized options (with default values):\n"
                +padOpt( "enabled (true)", "" );
    
        if( phaseName.equals( "jb.ls" ) )
            return "Phase "+phaseName+":\n"+
                "\nThe Local Splitter identifies DU-UD \nwebs for local variables and introduces \nnew variables so that each disjoint web is associated \nwith a single local. "
                +"\n\nRecognized options (with default values):\n"
                +padOpt( "enabled (true)", "" );
    
        if( phaseName.equals( "jb.a" ) )
            return "Phase "+phaseName+":\n"+
                "\nThe Jimple Local Aggregator removes \nsome unnecessary copies by combining \nlocal variables. Essentially, it finds definitions \nwhich have only a single use and, if it is safe to \ndo so, removes the original \ndefinition after replacing the use with the \ndefinition's right-hand side. \nAt this stage in JimpleBody \nconstruction, local aggregation \nserves largely to remove the copies to and from stack \nvariables which simulate load and store \ninstructions in the original \nbytecode. "
                +"\n\nRecognized options (with default values):\n"
                +padOpt( "enabled (true)", "" )
                +padOpt( "only-stack-locals (true)", "" );
    
        if( phaseName.equals( "jb.ule" ) )
            return "Phase "+phaseName+":\n"+
                "\nThe Unused Local Eliminator removes any \nunused locals from the method. \n"
                +"\n\nRecognized options (with default values):\n"
                +padOpt( "enabled (true)", "" );
    
        if( phaseName.equals( "jb.tr" ) )
            return "Phase "+phaseName+":\n"+
                "\nThe Type Assigner gives local variables \ntypes which will accommodate the values \nstored in them over the course of the \nmethod. "
                +"\n\nRecognized options (with default values):\n"
                +padOpt( "enabled (true)", "" )
                +padOpt( "use-older-type-assigner (false)", "Enables the older type assigner" )
                +padOpt( "compare-type-assigners (false)", "Compares Ben Bellamy's and the older type assigner" )
                +padOpt( "ignore-nullpointer-dereferences (false)", "Ignores virtual method calls on base objects that may only be null" );
    
        if( phaseName.equals( "jb.ulp" ) )
            return "Phase "+phaseName+":\n"+
                "\nThe Unsplit-originals Local Packer \nexecutes only when the \n`use-original-names' option is chosen for the \n`jb' phase. The Local Packer attempts to minimize \nthe number of local variables required in a method \nby reusing the same variable for \ndisjoint DU-UD webs. Conceptually, it is the \ninverse of the Local Splitter. "
                +"\n\nRecognized options (with default values):\n"
                +padOpt( "enabled (true)", "" )
                +padOpt( "unsplit-original-locals (true)", "" );
    
        if( phaseName.equals( "jb.lns" ) )
            return "Phase "+phaseName+":\n"+
                "\nThe Local Name Standardizer assigns \ngeneric names to local variables. "
                +"\n\nRecognized options (with default values):\n"
                +padOpt( "enabled (true)", "" )
                +padOpt( "only-stack-locals (false)", "" )
                +padOpt( "sort-locals (false)", "Specifies whether the locals shall be ordered." );
    
        if( phaseName.equals( "jb.cp" ) )
            return "Phase "+phaseName+":\n"+
                "\nThis phase performs cascaded copy \npropagation. If the propagator \nencounters situations of the form: \nA: a = ...; \n... B: x = a; \n... C: ... = ... x; \nwhere a and x are each \ndefined only once (at A \nand B, respectively), then it can propagate \nimmediately without checking between B and \nC for redefinitions of a. In \nthis case the propagator is global. \nOtherwise, if a has multiple definitions \nthen the propagator checks for \nredefinitions and propagates copies only \nwithin extended basic blocks. "
                +"\n\nRecognized options (with default values):\n"
                +padOpt( "enabled (true)", "" )
                +padOpt( "only-regular-locals (false)", "" )
                +padOpt( "only-stack-locals (true)", "" );
    
        if( phaseName.equals( "jb.dae" ) )
            return "Phase "+phaseName+":\n"+
                "\nThe Dead Assignment Eliminator \neliminates assignment statements to \nlocals whose values are not subsequently used, unless \nevaluating the right-hand side of the assignment \nmay cause side-effects. \n"
                +"\n\nRecognized options (with default values):\n"
                +padOpt( "enabled (true)", "" )
                +padOpt( "only-stack-locals (true)", "" );
    
        if( phaseName.equals( "jb.cp-ule" ) )
            return "Phase "+phaseName+":\n"+
                "\nThis phase removes any locals that are \nunused after copy propagation. "
                +"\n\nRecognized options (with default values):\n"
                +padOpt( "enabled (true)", "" );
    
        if( phaseName.equals( "jb.lp" ) )
            return "Phase "+phaseName+":\n"+
                "\nThe Local Packer attempts to minimize \nthe number of local variables required \nin a method by reusing the same variable for \ndisjoint DU-UD webs. Conceptually, it is the inverse of the \nLocal Splitter. "
                +"\n\nRecognized options (with default values):\n"
                +padOpt( "enabled (false)", "" )
                +padOpt( "unsplit-original-locals (false)", "" );
    
        if( phaseName.equals( "jb.ne" ) )
            return "Phase "+phaseName+":\n"+
                "\nThe Nop Eliminator removes nop \nstatements from the method. "
                +"\n\nRecognized options (with default values):\n"
                +padOpt( "enabled (true)", "" );
    
        if( phaseName.equals( "jb.uce" ) )
            return "Phase "+phaseName+":\n"+
                "\nThe Unreachable Code Eliminator removes \nunreachable code and traps whose catch \nblocks are empty. "
                +"\n\nRecognized options (with default values):\n"
                +padOpt( "enabled (true)", "" )
                +padOpt( "remove-unreachable-traps (true)", "" );
    
        if( phaseName.equals( "jb.tt" ) )
            return "Phase "+phaseName+":\n"+
                "\nThe Trap Tightener changes the area \nprotected by each exception handler, so \nthat it begins with the first instruction in the old protected \narea which is actually capable of throwing \nan exception caught by the handler, and \nends just after the last instruction in the old \nprotected area which can throw an exception caught by the \nhandler. This reduces the chance of \nproducing unverifiable code as a \nbyproduct of pruning exceptional control flow within CFGs. \n"
                +"\n\nRecognized options (with default values):\n"
                +padOpt( "enabled (false)", "" );
    
        if( phaseName.equals( "jj" ) )
            return "Phase "+phaseName+":\n"+
                "\nJimple Body Creation creates a JimpleBody \nfor each input method, using polyglot, to \nread .java files. "
                +"\n\nRecognized options (with default values):\n"
                +padOpt( "enabled (true)", "" )
                +padOpt( "use-original-names (true)", "" );
    
        if( phaseName.equals( "jj.ls" ) )
            return "Phase "+phaseName+":\n"+
                "\nThe Local Splitter identifies DU-UD \nwebs for local variables and introduces \nnew variables so that each disjoint web is associated \nwith a single local. "
                +"\n\nRecognized options (with default values):\n"
                +padOpt( "enabled (false)", "" );
    
        if( phaseName.equals( "jj.a" ) )
            return "Phase "+phaseName+":\n"+
                "\nThe Jimple Local Aggregator removes \nsome unnecessary copies by combining \nlocal variables. Essentially, it finds definitions \nwhich have only a single use and, if it is safe to \ndo so, removes the original \ndefinition after replacing the use with the \ndefinition's right-hand side. \nAt this stage in JimpleBody \nconstruction, local aggregation \nserves largely to remove the copies to and from stack \nvariables which simulate load and store \ninstructions in the original \nbytecode. "
                +"\n\nRecognized options (with default values):\n"
                +padOpt( "enabled (true)", "" )
                +padOpt( "only-stack-locals (true)", "" );
    
        if( phaseName.equals( "jj.ule" ) )
            return "Phase "+phaseName+":\n"+
                "\nThe Unused Local Eliminator removes any \nunused locals from the method. \n"
                +"\n\nRecognized options (with default values):\n"
                +padOpt( "enabled (true)", "" );
    
        if( phaseName.equals( "jj.tr" ) )
            return "Phase "+phaseName+":\n"+
                "\nThe Type Assigner gives local variables \ntypes which will accommodate the values \nstored in them over the course of the \nmethod. "
                +"\n\nRecognized options (with default values):\n"
                +padOpt( "enabled (false)", "" );
    
        if( phaseName.equals( "jj.ulp" ) )
            return "Phase "+phaseName+":\n"+
                "\nThe Unsplit-originals Local Packer \nexecutes only when the \n`use-original-names' option is chosen for the \n`jb' phase. The Local Packer attempts to minimize \nthe number of local variables required in a method \nby reusing the same variable for \ndisjoint DU-UD webs. Conceptually, it is the \ninverse of the Local Splitter. "
                +"\n\nRecognized options (with default values):\n"
                +padOpt( "enabled (false)", "" )
                +padOpt( "unsplit-original-locals (false)", "" );
    
        if( phaseName.equals( "jj.lns" ) )
            return "Phase "+phaseName+":\n"+
                "\nThe Local Name Standardizer assigns \ngeneric names to local variables. "
                +"\n\nRecognized options (with default values):\n"
                +padOpt( "enabled (true)", "" )
                +padOpt( "only-stack-locals (false)", "" );
    
        if( phaseName.equals( "jj.cp" ) )
            return "Phase "+phaseName+":\n"+
                "\nThis phase performs cascaded copy \npropagation. If the propagator \nencounters situations of the form: \nA: a = ...; \n... B: x = a; \n... C: ... = ... x; \nwhere a and x are each \ndefined only once (at A \nand B, respectively), then it can propagate \nimmediately without checking between B and \nC for redefinitions of a. In \nthis case the propagator is global. \nOtherwise, if a has multiple definitions \nthen the propagator checks for \nredefinitions and propagates copies only \nwithin extended basic blocks. "
                +"\n\nRecognized options (with default values):\n"
                +padOpt( "enabled (true)", "" )
                +padOpt( "only-regular-locals (false)", "" )
                +padOpt( "only-stack-locals (true)", "" );
    
        if( phaseName.equals( "jj.dae" ) )
            return "Phase "+phaseName+":\n"+
                "\nThe Dead Assignment Eliminator \neliminates assignment statements to \nlocals whose values are not subsequently used, unless \nevaluating the right-hand side of the assignment \nmay cause side-effects. \n"
                +"\n\nRecognized options (with default values):\n"
                +padOpt( "enabled (true)", "" )
                +padOpt( "only-stack-locals (true)", "" );
    
        if( phaseName.equals( "jj.cp-ule" ) )
            return "Phase "+phaseName+":\n"+
                "\nThis phase removes any locals that are \nunused after copy propagation. "
                +"\n\nRecognized options (with default values):\n"
                +padOpt( "enabled (true)", "" );
    
        if( phaseName.equals( "jj.lp" ) )
            return "Phase "+phaseName+":\n"+
                "\nThe Local Packer attempts to minimize \nthe number of local variables required \nin a method by reusing the same variable for \ndisjoint DU-UD webs. Conceptually, it is the inverse of the \nLocal Splitter. "
                +"\n\nRecognized options (with default values):\n"
                +padOpt( "enabled (false)", "" )
                +padOpt( "unsplit-original-locals (false)", "" );
    
        if( phaseName.equals( "jj.ne" ) )
            return "Phase "+phaseName+":\n"+
                "\nThe Nop Eliminator removes nop \nstatements from the method. "
                +"\n\nRecognized options (with default values):\n"
                +padOpt( "enabled (true)", "" );
    
        if( phaseName.equals( "jj.uce" ) )
            return "Phase "+phaseName+":\n"+
                "\nThe Unreachable Code Eliminator removes \nunreachable code and traps whose catch \nblocks are empty. "
                +"\n\nRecognized options (with default values):\n"
                +padOpt( "enabled (true)", "" );
    
        if( phaseName.equals( "wjpp" ) )
            return "Phase "+phaseName+":\n"+
                "\nThis pack allows you to insert \npre-processors that are run before \ncall-graph construction. Only enabled in whole-program mode. \n"
                +"\n\nRecognized options (with default values):\n"
                +padOpt( "enabled (true)", "" );
    
        if( phaseName.equals( "wjpp.cimbt" ) )
            return "Phase "+phaseName+":\n"+
                "\nWhen using the types-for-invoke option of the cg phase, problems \nmight occur if the base object of a call \nto Method.invoke() (the first argument) is a string constant. \nThis option replaces all \nstring constants of such calls by locals and, therefore, \nallows the static resolution of \nreflective call targets on constant string objects. \n"
                +"\n\nRecognized options (with default values):\n"
                +padOpt( "enabled (false)", "" )
                +padOpt( "verbose (false)", "" );
    
        if( phaseName.equals( "wspp" ) )
            return "Phase "+phaseName+":\n"+
                "\nThis pack allows you to insert \npre-processors that are run before \ncall-graph construction. Only enabled in whole-program Shimple \nmode. In an \nunmodified copy of Soot, this pack is empty. \n"
                +"\n\nRecognized options (with default values):\n"
                +padOpt( "enabled (true)", "" );
    
        if( phaseName.equals( "cg" ) )
            return "Phase "+phaseName+":\n"+
                "\nThe Call Graph Constructor computes a call \ngraph for whole program analysis. When this \npack finishes, a call graph is available in \nthe Scene. The different phases in this pack are \ndifferent ways to construct the call graph. Exactly one \nphase in this pack must be enabled; Soot \nwill raise an error otherwise. "
                +"\n\nRecognized options (with default values):\n"
                +padOpt( "enabled (true)", "" )
                +padOpt( "safe-forname (false)", "Handle Class.forName() calls conservatively" )
                +padOpt( "safe-newinstance (false)", "Handle Class.newInstance() calls conservatively" )
                +padOpt( "library", "Specifies whether the target classes should be treated as an application or a library." )
                +padVal( "disabled (default)", "Call(and pointer assignment) graph construction treat the target classes as application starting from the entry points." )
                
                +padVal( "any-subtype", "In this mode types of any accessible field, method parameter, this local, or caugth exception is set to any possible sub type according to the class hierarchy of the target library." )
                
                +padVal( "signature-resolution", "In this mode types of any accessible field, method parameter, this local, or caugth exception is set to any possible sub type according to a possible extended class hierarchy of the target library." )
                
                +padOpt( "verbose (false)", "Print warnings about where the call graph may be incomplete" )
                +padOpt( "jdkver (3)", "JDK version for native methods" )
                +padOpt( "all-reachable (false)", "Assume all methods of application classes are reachable." )
                +padOpt( "implicit-entry (true)", "Include methods called implicitly by the VM as entry points" )
                +padOpt( "trim-clinit (true)", "Removes redundant static initializer calls" )
                +padOpt( "reflection-log", "Uses a reflection log to resolve reflective calls." )
                +padOpt( "guards (ignore)", "Describes how to guard the program from unsound assumptions." )
                +padOpt( "types-for-invoke (false)", "Uses reaching types inferred by the pointer analysis to resolve reflective calls." );
    
        if( phaseName.equals( "cg.cha" ) )
            return "Phase "+phaseName+":\n"+
                "\nThis phase uses Class Hierarchy Analysis to generate a call \ngraph."
                +"\n\nRecognized options (with default values):\n"
                +padOpt( "enabled (true)", "" )
                +padOpt( "verbose (false)", "Print statistics about the resulting call graph" )
                +padOpt( "apponly (false)", "Consider only application classes" );
    
        if( phaseName.equals( "cg.spark" ) )
            return "Phase "+phaseName+":\n"+
                "\nSpark is a flexible points-to analysis framework. Aside from \nbuilding a call graph, it also generates \ninformation about the targets of pointers. For details about \nSpark, please see Ondrej Lhotak's \nM.Sc. thesis. "
                +"\n\nRecognized options (with default values):\n"
                +padOpt( "enabled (false)", "" )
                +padOpt( "verbose (false)", "Print detailed information about the execution of Spark" )
                +padOpt( "ignore-types (false)", "Make Spark completely ignore declared types of variables" )
                +padOpt( "force-gc (false)", "Force garbage collection for measuring memory usage" )
                +padOpt( "pre-jimplify (false)", "Jimplify all methods before starting Spark" )
                +padOpt( "apponly (false)", "Consider only application classes" )
                +padOpt( "vta (false)", "Emulate Variable Type Analysis" )
                +padOpt( "rta (false)", "Emulate Rapid Type Analysis" )
                +padOpt( "field-based (false)", "Use a field-based rather than field-sensitive representation" )
                +padOpt( "types-for-sites (false)", "Represent objects by their actual type rather than allocation site" )
                +padOpt( "merge-stringbuffer (true)", "Represent all StringBuffers as one object" )
                +padOpt( "string-constants (false)", "Propagate all string constants, not just class names" )
                +padOpt( "simulate-natives (true)", "Simulate effects of native methods in standard class library" )
                +padOpt( "empties-as-allocs (false)", "Treat singletons for empty sets etc. as allocation sites" )
                +padOpt( "simple-edges-bidirectional (false)", "Equality-based analysis between variable nodes" )
                +padOpt( "on-fly-cg (true)", "Build call graph as receiver types become known" )
                +padOpt( "simplify-offline (false)", "Collapse single-entry subgraphs of the PAG" )
                +padOpt( "simplify-sccs (false)", "Collapse strongly-connected components of the PAG" )
                +padOpt( "ignore-types-for-sccs (false)", "Ignore declared types when determining node equivalence for SCCs" )
                +padOpt( "propagator", "Select propagation algorithm" )
                +padVal( "iter", "Simple iterative algorithm" )
                
                +padVal( "worklist (default)", "Fast, worklist-based algorithm" )
                
                +padVal( "cycle", "Unfinished on-the-fly cycle detection algorithm" )
                
                +padVal( "merge", "Unfinished field reference merging algorithms" )
                
                +padVal( "alias", "Alias-edge based algorithm" )
                
                +padVal( "none", "Disable propagation" )
                
                +padOpt( "set-impl", "Select points-to set implementation" )
                +padVal( "hash", "Use Java HashSet" )
                
                +padVal( "bit", "Bit vector" )
                
                +padVal( "hybrid", "Hybrid representation using bit vector for large sets" )
                
                +padVal( "array", "Sorted array representation" )
                
                +padVal( "heintze", "Heintze's shared bit-vector and overflow list representation" )
                
                +padVal( "sharedlist", "Shared list representation" )
                
                +padVal( "double (default)", "Double set representation for incremental propagation" )
                
                +padOpt( "double-set-old", "Select implementation of points-to set for old part of double set" )
                +padVal( "hash", "Use Java HashSet" )
                
                +padVal( "bit", "Bit vector" )
                
                +padVal( "hybrid (default)", "Hybrid representation using bit vector for large sets" )
                
                +padVal( "array", "Sorted array representation" )
                
                +padVal( "heintze", "Heintze's shared bit-vector and overflow list representation" )
                
                +padVal( "sharedlist", "Shared list representation" )
                
                +padOpt( "double-set-new", "Select implementation of points-to set for new part of double set" )
                +padVal( "hash", "Use Java HashSet" )
                
                +padVal( "bit", "Bit vector" )
                
                +padVal( "hybrid (default)", "Hybrid representation using bit vector for large sets" )
                
                +padVal( "array", "Sorted array representation" )
                
                +padVal( "heintze", "Heintze's shared bit-vector and overflow list representation" )
                
                +padVal( "sharedlist", "Shared list representation" )
                
                +padOpt( "dump-html (false)", "Dump pointer assignment graph to HTML for debugging" )
                +padOpt( "dump-pag (false)", "Dump pointer assignment graph for other solvers" )
                +padOpt( "dump-solution (false)", "Dump final solution for comparison with other solvers" )
                +padOpt( "topo-sort (false)", "Sort variable nodes in dump" )
                +padOpt( "dump-types (true)", "Include declared types in dump" )
                +padOpt( "class-method-var (true)", "In dump, label variables by class and method" )
                +padOpt( "dump-answer (false)", "Dump computed reaching types for comparison with other solvers" )
                +padOpt( "add-tags (false)", "Output points-to results in tags for viewing with the Jimple" )
                +padOpt( "set-mass (false)", "Calculate statistics about points-to set sizes" )
                +padOpt( "cs-demand (false)", "After running Spark, refine points-to sets on demand with context information" )
                +padOpt( "lazy-pts (true)", "Create lazy points-to sets that create context information only when needed." )
                +padOpt( "traversal (75000)", "Make the analysis traverse at most this number of nodes per query." )
                +padOpt( "passes (10)", "Perform at most this number of refinement iterations." )
                +padOpt( "geom-pta (false)", "This switch enables/disables the geometric analysis." )
                +padOpt( "geom-encoding (Geom)", "Encoding methodology" )
                +padVal( "Geom (default)", "Geometric Encoding" )
                
                +padVal( "HeapIns", "Heap Insensitive Encoding" )
                
                +padVal( "PtIns", "PtIns" )
                
                +padOpt( "geom-worklist (PQ)", "Worklist type" )
                +padVal( "PQ (default)", "Priority Queue" )
                
                +padVal( "FIFO", "FIFO Queue" )
                
                +padOpt( "geom-dump-verbose ()", "Filename for detailed execution log" )
                +padOpt( "geom-verify-name ()", "Filename for verification file" )
                +padOpt( "geom-eval (0)", "Precision evaluation methodologies" )
                +padOpt( "geom-trans (false)", "Transform to context-insensitive result" )
                +padOpt( "geom-frac-base (40)", "Fractional parameter for precision/performance trade-off" )
                +padOpt( "geom-blocking (true)", "Enable blocking strategy for recursive calls" )
                +padOpt( "geom-runs (1)", "Iterations of analysis" )
                +padOpt( "geom-app-only (true)", "Processing pointers that impact pointers in application code only" );
    
        if( phaseName.equals( "cg.paddle" ) )
            return "Phase "+phaseName+":\n"+
                "\nPaddle is a BDD-based interprocedural analysis framework. It \nincludes points-to analysis, call graph \nconstruction, and various client analyses. "
                +"\n\nRecognized options (with default values):\n"
                +padOpt( "enabled (false)", "" )
                +padOpt( "verbose (false)", "Print detailed information about the execution of Paddle" )
                +padOpt( "conf", "Select Paddle configuration" )
                +padVal( "ofcg (default)", "On-the fly call graph" )
                
                +padVal( "cha", "CHA only" )
                
                +padVal( "cha-aot", "CHA ahead-of-time callgraph" )
                
                +padVal( "ofcg-aot", "OFCG-AOT callgraph" )
                
                +padVal( "cha-context-aot", "CHA-Context-AOT callgraph" )
                
                +padVal( "ofcg-context-aot", "OFCG-Context-AOT callgraph" )
                
                +padVal( "cha-context", "CHA-Context callgraph" )
                
                +padVal( "ofcg-context", "OFCG-Context callgraph" )
                
                +padOpt( "bdd (false)", "Use BDD version of Paddle" )
                +padOpt( "order (32)", "" )
                +padOpt( "dynamic-order", "" )
                +padOpt( "profile (false)", "Profile BDDs using JeddProfiler" )
                +padOpt( "verbosegc (false)", "Print memory usage at each BDD garbage collection." )
                +padOpt( "q", "Select queue implementation" )
                +padVal( "auto (default)", "Select queue implementation based on bdd option" )
                
                +padVal( "trad", "Normal worklist queue implementation" )
                
                +padVal( "bdd", "BDD-based queue implementation" )
                
                +padVal( "debug", "Debugging queue implementation" )
                
                +padVal( "trace", "Tracing queue implementation" )
                
                +padVal( "numtrace", "Number-tracing queue implementation" )
                
                +padOpt( "backend", "Select BDD backend" )
                +padVal( "auto (default)", "Select backend based on bdd option" )
                
                +padVal( "buddy", "BuDDy backend" )
                
                +padVal( "cudd", "CUDD backend" )
                
                +padVal( "sable", "SableJBDD backend" )
                
                +padVal( "javabdd", "JavaBDD backend" )
                
                +padVal( "none", "No BDDs" )
                
                +padOpt( "bdd-nodes (0)", "Number of BDD nodes to allocate (0=unlimited)" )
                +padOpt( "ignore-types (false)", "Make Paddle completely ignore declared types of variables" )
                +padOpt( "pre-jimplify (false)", "Jimplify all methods before starting Paddle" )
                +padOpt( "context", "Select context-sensitivity level" )
                +padVal( "insens (default)", "Builds a context-insensitive call graph" )
                
                +padVal( "1cfa", "Builds a 1-CFA call graph" )
                
                +padVal( "kcfa", "Builds a k-CFA call graph" )
                
                +padVal( "objsens", "Builds an object-sensitive call graph" )
                
                +padVal( "kobjsens", "Builds a k-object-sensitive call graph" )
                
                +padVal( "uniqkobjsens", "Builds a unique-k-object-sensitive call graph" )
                
                +padVal( "threadkobjsens", "Experimental option for thread-entry-point sensitivity" )
                
                +padOpt( "k (2)", "" )
                +padOpt( "context-heap (false)", "Treat allocation sites context-sensitively" )
                +padOpt( "rta (false)", "Emulate Rapid Type Analysis" )
                +padOpt( "field-based (false)", "Use a field-based rather than field-sensitive representation" )
                +padOpt( "types-for-sites (false)", "Represent objects by their actual type rather than allocation site" )
                +padOpt( "merge-stringbuffer (true)", "Represent all StringBuffers as one object" )
                +padOpt( "string-constants (false)", "Propagate all string constants, not just class names" )
                +padOpt( "simulate-natives (true)", "Simulate effects of native methods in standard class library" )
                +padOpt( "global-nodes-in-natives (false)", "Use global node to model variables in simulations of native methods" )
                +padOpt( "simple-edges-bidirectional (false)", "Equality-based analysis between variable nodes" )
                +padOpt( "this-edges (false)", "Use pointer assignment edges to model this parameters" )
                +padOpt( "precise-newinstance (true)", "Make newInstance only allocate objects of dynamic classes" )
                +padOpt( "propagator", "Select propagation algorithm" )
                +padVal( "auto (default)", "Select propagation algorithm based on bdd option" )
                
                +padVal( "iter", "Simple iterative algorithm" )
                
                +padVal( "worklist", "Fast, worklist-based algorithm" )
                
                +padVal( "alias", "Alias-edge based algorithm" )
                
                +padVal( "bdd", "BDD-based propagator" )
                
                +padVal( "incbdd", "Incrementalized BDD-based propagator" )
                
                +padOpt( "set-impl", "Select points-to set implementation" )
                +padVal( "hash", "Use Java HashSet" )
                
                +padVal( "bit", "Bit vector" )
                
                +padVal( "hybrid", "Hybrid representation using bit vector for large sets" )
                
                +padVal( "array", "Sorted array representation" )
                
                +padVal( "heintze", "Heintze's shared bit-vector and overflow list representation" )
                
                +padVal( "double (default)", "Double set representation for incremental propagation" )
                
                +padOpt( "double-set-old", "Select implementation of points-to set for old part of double set" )
                +padVal( "hash", "Use Java HashSet" )
                
                +padVal( "bit", "Bit vector" )
                
                +padVal( "hybrid (default)", "Hybrid representation using bit vector for large sets" )
                
                +padVal( "array", "Sorted array representation" )
                
                +padVal( "heintze", "Heintze's shared bit-vector and overflow list representation" )
                
                +padOpt( "double-set-new", "Select implementation of points-to set for new part of double set" )
                +padVal( "hash", "Use Java HashSet" )
                
                +padVal( "bit", "Bit vector" )
                
                +padVal( "hybrid (default)", "Hybrid representation using bit vector for large sets" )
                
                +padVal( "array", "Sorted array representation" )
                
                +padVal( "heintze", "Heintze's shared bit-vector and overflow list representation" )
                
                +padOpt( "context-counts (false)", "Print number of contexts for each method" )
                +padOpt( "total-context-counts (false)", "Print total number of contexts" )
                +padOpt( "method-context-counts (false)", "Print number of contexts for each method" )
                +padOpt( "set-mass (false)", "Calculate statistics about points-to set sizes" )
                +padOpt( "number-nodes (true)", "Print node numbers in dumps" );
    
        if( phaseName.equals( "wstp" ) )
            return "Phase "+phaseName+":\n"+
                "\nSoot can perform whole-program \nanalyses. In whole-shimple mode, Soot \napplies the contents of the Whole-Shimple Transformation Pack to \nthe scene as a whole after constructing \na call graph for the program. \nIn an unmodified copy of Soot the Whole-Shimple \nTransformation Pack is empty. \n"
                +"\n\nRecognized options (with default values):\n"
                +padOpt( "enabled (true)", "" );
    
        if( phaseName.equals( "wsop" ) )
            return "Phase "+phaseName+":\n"+
                "\nIf Soot is running in whole shimple \nmode and the Whole-Shimple Optimization \nPack is enabled, the pack's transformations are \napplied to the scene as a whole after construction of the \ncall graph and application of any \nenabled Whole-Shimple Transformations. \nIn an unmodified copy \nof Soot the Whole-Shimple Optimization \nPack is empty. "
                +"\n\nRecognized options (with default values):\n"
                +padOpt( "enabled (false)", "" );
    
        if( phaseName.equals( "wjtp" ) )
            return "Phase "+phaseName+":\n"+
                "\nSoot can perform whole-program \nanalyses. In whole-program mode, Soot \napplies the contents of the Whole-Jimple Transformation Pack \nto the scene as a whole after constructing a \ncall graph for the program. \n"
                +"\n\nRecognized options (with default values):\n"
                +padOpt( "enabled (true)", "" );
    
        if( phaseName.equals( "wjtp.mhp" ) )
            return "Phase "+phaseName+":\n"+
                "\nMay Happen in Parallel (MHP) Analyses \ndetermine what program statements may be \nrun by different threads concurrently. This phase does not \nperform any transformation. \n"
                +"\n\nRecognized options (with default values):\n"
                +padOpt( "enabled (false)", "" );
    
        if( phaseName.equals( "wjtp.tn" ) )
            return "Phase "+phaseName+":\n"+
                "\nThe Lock Allocator finds critical \nsections (synchronized regions) in Java \nprograms and assigns locks for execution on both \noptimistic and pessimistic JVMs. It can also be used to \nanalyze the existing locks. \n"
                +"\n\nRecognized options (with default values):\n"
                +padOpt( "enabled (false)", "" )
                +padOpt( "locking-scheme", "Selects the granularity of the generated lock allocation" )
                +padVal( "medium-grained (default)", "Use a runtime object for synchronization where possible" )
                
                +padVal( "coarse-grained", "Use static objects for synchronization" )
                
                +padVal( "single-static", "Use just one static synchronization object for all transactional regions" )
                
                +padVal( "leave-original", "Analyse the existing lock structure without making changes" )
                
                +padOpt( "avoid-deadlock (true)", "Perform Deadlock Avoidance" )
                +padOpt( "open-nesting (true)", "Use an open nesting model" )
                +padOpt( "do-mhp (true)", "Perform a May-Happen-in-Parallel analysis" )
                +padOpt( "do-tlo (true)", "Perform a Local-Objects analysis" )
                +padOpt( "print-graph (false)", "Print topological graph of transactions" )
                +padOpt( "print-table (false)", "Print table of transactions" )
                +padOpt( "print-debug (false)", "Print debugging info" );
    
        if( phaseName.equals( "wjtp.rdc" ) )
            return "Phase "+phaseName+":\n"+
                "\nRename duplicated classes when the file \nsystem is not case sensitive. If the \nfile system is case sensitive, this phase does nothing. \n"
                +"\n\nRecognized options (with default values):\n"
                +padOpt( "enabled (false)", "" )
                +padOpt( "fcn", "Set PHASE OPT:VAL for the fixed class names." );
    
        if( phaseName.equals( "wjop" ) )
            return "Phase "+phaseName+":\n"+
                "\nIf Soot is running in whole program \nmode and the Whole-Jimple Optimization \nPack is enabled, the pack's transformations are \napplied to the scene as a whole after construction of the \ncall graph and application of any \nenabled Whole-Jimple Transformations. \n"
                +"\n\nRecognized options (with default values):\n"
                +padOpt( "enabled (false)", "" );
    
        if( phaseName.equals( "wjop.smb" ) )
            return "Phase "+phaseName+":\n"+
                "\nThe Static Method Binder statically \nbinds monomorphic call sites. That is, \nit searches the call graph for virtual method \ninvocations that can be determined statically to call only \na single implementation of the called \nmethod. Then it replaces such virtual \ninvocations with invocations of a static copy of the single \ncalled implementation. \n"
                +"\n\nRecognized options (with default values):\n"
                +padOpt( "enabled (false)", "" )
                +padOpt( "insert-null-checks (true)", "" )
                +padOpt( "insert-redundant-casts (true)", "" )
                +padOpt( "allowed-modifier-changes", "" )
                +padVal( "unsafe (default)", "" )
                
                +padVal( "safe", "" )
                
                +padVal( "none", "" )
                ;
    
        if( phaseName.equals( "wjop.si" ) )
            return "Phase "+phaseName+":\n"+
                "\nThe Static Inliner visits all call \nsites in the call graph in a bottom-up \nfashion, replacing monomorphic calls with inlined \ncopies of the invoked methods. "
                +"\n\nRecognized options (with default values):\n"
                +padOpt( "enabled (true)", "" )
                +padOpt( "rerun-jb (true)", "" )
                +padOpt( "insert-null-checks (true)", "" )
                +padOpt( "insert-redundant-casts (true)", "" )
                +padOpt( "allowed-modifier-changes", "" )
                +padVal( "unsafe (default)", "" )
                
                +padVal( "safe", "" )
                
                +padVal( "none", "" )
                
                +padOpt( "expansion-factor (3)", "" )
                +padOpt( "max-container-size (5000)", "" )
                +padOpt( "max-inlinee-size (20)", "" );
    
        if( phaseName.equals( "wjap" ) )
            return "Phase "+phaseName+":\n"+
                "\nSome analyses do not transform Jimple \nbody directly, but annotate statements \nor values with tags. Whole-Jimple annotation pack provides \na place for annotation-oriented analyses in \nwhole program mode. "
                +"\n\nRecognized options (with default values):\n"
                +padOpt( "enabled (true)", "" );
    
        if( phaseName.equals( "wjap.ra" ) )
            return "Phase "+phaseName+":\n"+
                "\nThe Rectangular Array Finder \ntraverses Jimple statements based on \nthe static call graph, and finds array variables which always \nhold rectangular two-dimensional array \nobjects. In \nJava, a multi-dimensional array is an array of arrays, which \nmeans the shape of the array can be \nragged. Nevertheless, many \napplications use rectangular arrays. Knowing that an array is \nrectangular can be very helpful in \nproving safe array bounds checks. \nThe \nRectangular Array Finder does not change the \nprogram being analyzed. Its results are used by the \nArray Bound Checker. \n"
                +"\n\nRecognized options (with default values):\n"
                +padOpt( "enabled (false)", "" );
    
        if( phaseName.equals( "wjap.umt" ) )
            return "Phase "+phaseName+":\n"+
                "\nUses the call graph to determine which methods are unreachable \nand adds color tags so they can be \nhighlighted in a source browser. "
                +"\n\nRecognized options (with default values):\n"
                +padOpt( "enabled (false)", "" );
    
        if( phaseName.equals( "wjap.uft" ) )
            return "Phase "+phaseName+":\n"+
                "\nUses the call graph to determine which fields are unreachable \nand adds color tags so they can be \nhighlighted in a source browser. "
                +"\n\nRecognized options (with default values):\n"
                +padOpt( "enabled (false)", "" );
    
        if( phaseName.equals( "wjap.tqt" ) )
            return "Phase "+phaseName+":\n"+
                "\nDetermines which methods and fields have qualifiers that could \nbe tightened. For example: if a \nfield or method has the qualifier of public but is only used \nwithin the declaring class it could \nbe private. This, this field or method is tagged with color tags \nso that the results can be \nhighlighted in a source browser. "
                +"\n\nRecognized options (with default values):\n"
                +padOpt( "enabled (false)", "" );
    
        if( phaseName.equals( "wjap.cgg" ) )
            return "Phase "+phaseName+":\n"+
                "\nCreates graphical call graph."
                +"\n\nRecognized options (with default values):\n"
                +padOpt( "enabled (false)", "" )
                +padOpt( "show-lib-meths (false)", "" );
    
        if( phaseName.equals( "wjap.purity" ) )
            return "Phase "+phaseName+":\n"+
                "\nPurity anaysis implemented by Antoine \nMine and based on the paper A Combined \nPointer and Purity Analysis for Java Programs by \nAlexandru Salcianu and Martin Rinard. \n"
                +"\n\nRecognized options (with default values):\n"
                +padOpt( "enabled (false)", "" )
                +padOpt( "dump-summaries (true)", "" )
                +padOpt( "dump-cg (false)", "" )
                +padOpt( "dump-intra (false)", "" )
                +padOpt( "print (true)", "" )
                +padOpt( "annotate (true)", "Marks pure methods with a purity bytecode attribute" )
                +padOpt( "verbose (false)", "" );
    
        if( phaseName.equals( "shimple" ) )
            return "Phase "+phaseName+":\n"+
                "\nShimple Control sets parameters which \napply throughout the creation and \nmanipulation of Shimple bodies. Shimple is Soot's \nSSA representation. "
                +"\n\nRecognized options (with default values):\n"
                +padOpt( "enabled (true)", "" )
                +padOpt( "node-elim-opt (true)", "Node elimination optimizations" )
                +padOpt( "standard-local-names (false)", "Uses naming scheme of the Local Name Standardizer." )
                +padOpt( "extended (false)", "Compute extended SSA (SSI) form." )
                +padOpt( "debug (false)", "Enables debugging output, if any." );
    
        if( phaseName.equals( "stp" ) )
            return "Phase "+phaseName+":\n"+
                "\nWhen the Shimple representation is \nproduced, Soot applies the contents of \nthe Shimple Transformation Pack to each method \nunder analysis. This pack contains no transformations in \nan unmodified version of Soot. \n"
                +"\n\nRecognized options (with default values):\n"
                +padOpt( "enabled (true)", "" );
    
        if( phaseName.equals( "sop" ) )
            return "Phase "+phaseName+":\n"+
                "\nThe Shimple Optimization Pack contains \ntransformations that perform \noptimizations on Shimple, Soot's SSA \nrepresentation. "
                +"\n\nRecognized options (with default values):\n"
                +padOpt( "enabled (false)", "" );
    
        if( phaseName.equals( "sop.cpf" ) )
            return "Phase "+phaseName+":\n"+
                "\nA powerful constant propagator and \nfolder based on an algorithm \nsketched by Cytron et al that takes \nconditional control flow into account. This \noptimization demonstrates some of the benefits of SSA \n-- particularly the fact that Phi nodes \nrepresent natural merge points in \nthe control flow. "
                +"\n\nRecognized options (with default values):\n"
                +padOpt( "enabled (true)", "" )
                +padOpt( "prune-cfg (true)", "Take advantage of CFG optimization opportunities." );
    
        if( phaseName.equals( "jtp" ) )
            return "Phase "+phaseName+":\n"+
                "\nSoot applies the contents of the Jimple \nTransformation Pack to each method under \nanalysis. This pack contains no \ntransformations in an unmodified version of Soot. \n"
                +"\n\nRecognized options (with default values):\n"
                +padOpt( "enabled (true)", "" );
    
        if( phaseName.equals( "jop" ) )
            return "Phase "+phaseName+":\n"+
                "\nWhen Soot's Optimize option is on, Soot \napplies the Jimple Optimization Pack to \nevery JimpleBody in application classes. \nThis section lists the default \ntransformations in the Jimple Optimization Pack. \n"
                +"\n\nRecognized options (with default values):\n"
                +padOpt( "enabled (false)", "Eliminates common subexpressions" );
    
        if( phaseName.equals( "jop.cse" ) )
            return "Phase "+phaseName+":\n"+
                "\nThe Common Subexpression Eliminator \nruns an available expressions \nanalysis on the method body, then eliminates common \nsubexpressions. \nThis implementation is especially slow, as it \nruns on individual statements rather \nthan on basic blocks. A better implementation \n(which would find most common subexpressions, but not \nall) would use basic blocks instead. \nThis \nimplementation is also slow because the flow universe is \nexplicitly created; it need not be. A better \nimplementation would implicitly \ncompute the kill sets at every node. \nBecause of its current slowness, this \ntransformation is not enabled by \ndefault. "
                +"\n\nRecognized options (with default values):\n"
                +padOpt( "enabled (false)", "" )
                +padOpt( "naive-side-effect (false)", "Use naive side effect analysis even if interprocedural information is available" );
    
        if( phaseName.equals( "jop.bcm" ) )
            return "Phase "+phaseName+":\n"+
                "\nBusy Code Motion is a straightforward \nimplementation of Partial Redundancy \nElimination. This implementation is not very \naggressive. Lazy Code Motion is an improved version which \nshould be used instead of Busy Code Motion. \n"
                +"\n\nRecognized options (with default values):\n"
                +padOpt( "enabled (false)", "" )
                +padOpt( "naive-side-effect (false)", "Use a naive side effect analysis even if interprocedural information is available" );
    
        if( phaseName.equals( "jop.lcm" ) )
            return "Phase "+phaseName+":\n"+
                "\nLazy Code Motion is an enhanced version \nof Busy Code Motion, a Partial \nRedundancy Eliminator. Before doing Partial Redundancy \nElimination, this optimization performs \nloop inversion (turning while loops into \ndo while loops inside an if statement). \nThis allows the Partial Redundancy Eliminator \nto optimize loop invariants of while loops. \n"
                +"\n\nRecognized options (with default values):\n"
                +padOpt( "enabled (false)", "" )
                +padOpt( "safety", "" )
                +padVal( "safe (default)", "" )
                
                +padVal( "medium", "" )
                
                +padVal( "unsafe", "" )
                
                +padOpt( "unroll (true)", "" )
                +padOpt( "naive-side-effect (false)", "Use a naive side effect analysis even if interprocedural information is available" );
    
        if( phaseName.equals( "jop.cp" ) )
            return "Phase "+phaseName+":\n"+
                "\nThis phase performs cascaded copy \npropagation. "
                +"\n\nRecognized options (with default values):\n"
                +padOpt( "enabled (true)", "" )
                +padOpt( "only-regular-locals (false)", "" )
                +padOpt( "only-stack-locals (false)", "" );
    
        if( phaseName.equals( "jop.cpf" ) )
            return "Phase "+phaseName+":\n"+
                "\nThe Jimple Constant Propagator and \nFolder evaluates any expressions \nconsisting entirely of compile-time constants, for example 2 \n* 3, and replaces the expression with the \nconstant result, in this case 6. \n"
                +"\n\nRecognized options (with default values):\n"
                +padOpt( "enabled (true)", "" );
    
        if( phaseName.equals( "jop.cbf" ) )
            return "Phase "+phaseName+":\n"+
                "\nThe Conditional Branch Folder \nstatically evaluates the conditional \nexpression of Jimple if statements. If the \ncondition is identically true or \nfalse, the Folder replaces the conditional branch \nstatement with an unconditional goto statement. \n"
                +"\n\nRecognized options (with default values):\n"
                +padOpt( "enabled (true)", "" );
    
        if( phaseName.equals( "jop.dae" ) )
            return "Phase "+phaseName+":\n"+
                "\nThe Dead Assignment Eliminator \neliminates assignment statements to \nlocals whose values are not subsequently used, unless \nevaluating the right-hand side of the assignment \nmay cause side-effects. \n"
                +"\n\nRecognized options (with default values):\n"
                +padOpt( "enabled (true)", "" )
                +padOpt( "only-tag (false)", "" )
                +padOpt( "only-stack-locals (false)", "" );
    
        if( phaseName.equals( "jop.nce" ) )
            return "Phase "+phaseName+":\n"+
                "\nReplaces statements 'if(x!=null) goto \ny' with 'goto y' if x is known to be \nnon-null or with 'nop' if it is known to be null, \netc. Generates dead code and is hence followed by \nunreachable code elimination. Disabled \nby default because it can be expensive \non methods with many locals. "
                +"\n\nRecognized options (with default values):\n"
                +padOpt( "enabled (false)", "" );
    
        if( phaseName.equals( "jop.uce1" ) )
            return "Phase "+phaseName+":\n"+
                "\nThe Unreachable Code Eliminator removes \nunreachable code and traps whose catch \nblocks are empty. "
                +"\n\nRecognized options (with default values):\n"
                +padOpt( "enabled (true)", "" )
                +padOpt( "remove-unreachable-traps (false)", "" );
    
        if( phaseName.equals( "jop.ubf1" ) )
            return "Phase "+phaseName+":\n"+
                "\nThe Unconditional Branch Folder \nremoves unnecessary `goto' \nstatements from a JimpleBody. \nIf a goto statement's target is the next \ninstruction, then the statement is \nremoved. If a goto's target is \nanother goto, with target y, then the first \nstatement's target is changed to y. \nIf some if statement's target is \na goto \nstatement, then the if's target can be replaced with the \ngoto's target. \n(These situations can result from other \noptimizations, and branch folding \nmay itself generate more unreachable code.) \n"
                +"\n\nRecognized options (with default values):\n"
                +padOpt( "enabled (true)", "" );
    
        if( phaseName.equals( "jop.uce2" ) )
            return "Phase "+phaseName+":\n"+
                "\nAnother iteration of the Unreachable \nCode Eliminator. "
                +"\n\nRecognized options (with default values):\n"
                +padOpt( "enabled (true)", "" )
                +padOpt( "remove-unreachable-traps (false)", "" );
    
        if( phaseName.equals( "jop.ubf2" ) )
            return "Phase "+phaseName+":\n"+
                "\nAnother iteration of the Unconditional \nBranch Folder. "
                +"\n\nRecognized options (with default values):\n"
                +padOpt( "enabled (true)", "" );
    
        if( phaseName.equals( "jop.ule" ) )
            return "Phase "+phaseName+":\n"+
                "\nThe Unused Local Eliminator phase \nremoves any unused locals from the \nmethod. "
                +"\n\nRecognized options (with default values):\n"
                +padOpt( "enabled (true)", "" );
    
        if( phaseName.equals( "jap" ) )
            return "Phase "+phaseName+":\n"+
                "\nThe Jimple Annotation Pack contains phases \nwhich add annotations to Jimple bodies \nindividually (as opposed to the Whole-Jimple \nAnnotation Pack, which adds annotations based on the analysis of \nthe whole program). "
                +"\n\nRecognized options (with default values):\n"
                +padOpt( "enabled (true)", "" );
    
        if( phaseName.equals( "jap.npc" ) )
            return "Phase "+phaseName+":\n"+
                "\nThe Null Pointer Checker finds \ninstruction which have the potential to \nthrow NullPointerExceptions and adds annotations \nindicating whether or not the pointer being dereferenced \ncan be determined statically not to be \nnull. "
                +"\n\nRecognized options (with default values):\n"
                +padOpt( "enabled (false)", "" )
                +padOpt( "only-array-ref (false)", "Annotate only array references" )
                +padOpt( "profiling (false)", "Insert instructions to count safe pointer accesses" );
    
        if( phaseName.equals( "jap.npcolorer" ) )
            return "Phase "+phaseName+":\n"+
                "\nProduce colour tags that the Soot \nplug-in for Eclipse can use to highlight \nnull and non-null references. "
                +"\n\nRecognized options (with default values):\n"
                +padOpt( "enabled (false)", "" );
    
        if( phaseName.equals( "jap.abc" ) )
            return "Phase "+phaseName+":\n"+
                "\nThe Array Bound Checker performs a \nstatic analysis to determine which \narray bounds checks may safely be eliminated and then annotates \nstatements with the results of the \nanalysis. \nIf Soot is in whole-program mode, the Array Bound Checker can \nuse the results provided by the \nRectangular Array Finder. "
                +"\n\nRecognized options (with default values):\n"
                +padOpt( "enabled (false)", "" )
                +padOpt( "with-all (false)", "" )
                +padOpt( "with-cse (false)", "" )
                +padOpt( "with-arrayref (false)", "" )
                +padOpt( "with-fieldref (false)", "" )
                +padOpt( "with-classfield (false)", "" )
                +padOpt( "with-rectarray (false)", "" )
                +padOpt( "profiling (false)", "Profile the results of array bounds check analysis." )
                +padOpt( "add-color-tags (false)", "Add color tags to results of array bound check analysis." );
    
        if( phaseName.equals( "jap.profiling" ) )
            return "Phase "+phaseName+":\n"+
                "\nThe Profiling Generator inserts the \nmethod invocations required to \ninitialize and to report the results of any profiling \nperformed by the Null Pointer Checker and Array \nBound Checker. Users of the \nProfiling Generator must provide a \nMultiCounter class implementing the \nmethods invoked. For details, see \nthe ProfilingGenerator source code. "
                +"\n\nRecognized options (with default values):\n"
                +padOpt( "enabled (false)", "" )
                +padOpt( "notmainentry (false)", "Instrument runBenchmark() instead of main() " );
    
        if( phaseName.equals( "jap.sea" ) )
            return "Phase "+phaseName+":\n"+
                "\nThe Side Effect Tagger \nuses the active invoke graph to produce \nside-effect attributes, as described \nin the Spark thesis, chapter 6. \n"
                +"\n\nRecognized options (with default values):\n"
                +padOpt( "enabled (false)", "" )
                +padOpt( "naive (false)", "" );
    
        if( phaseName.equals( "jap.fieldrw" ) )
            return "Phase "+phaseName+":\n"+
                "\nThe Field Read/Write Tagger uses \nthe active invoke graph to produce \ntags indicating which fields may be read or written by \neach statement, including invoke statements. \n"
                +"\n\nRecognized options (with default values):\n"
                +padOpt( "enabled (false)", "" )
                +padOpt( "threshold (100)", "" );
    
        if( phaseName.equals( "jap.cgtagger" ) )
            return "Phase "+phaseName+":\n"+
                "\nThe Call Graph Tagger produces LinkTags \nbased on the call graph. The Eclipse \nplugin uses these tags to produce linked \npopup lists which indicate the source and target methods \nof the statement. Selecting a link from the list \nmoves the cursor to the indicated \nmethod. "
                +"\n\nRecognized options (with default values):\n"
                +padOpt( "enabled (false)", "" );
    
        if( phaseName.equals( "jap.parity" ) )
            return "Phase "+phaseName+":\n"+
                "\nThe Parity Tagger produces StringTags \nand ColorTags indicating the parity of a \nvariable (even, odd, top, or bottom). The eclipse \nplugin can use tooltips and variable colouring to \ndisplay the information in these tags. \nFor example, even variables (such as x \nin x = 2) are coloured yellow. \n"
                +"\n\nRecognized options (with default values):\n"
                +padOpt( "enabled (false)", "" );
    
        if( phaseName.equals( "jap.pat" ) )
            return "Phase "+phaseName+":\n"+
                "\nFor each method with parameters of reference type, this tagger \nindicates the aliasing relationships \nbetween the parameters using colour tags. Parameters that may be \naliased are the same colour. Parameters \nthat may not be aliased are in different colours. \n"
                +"\n\nRecognized options (with default values):\n"
                +padOpt( "enabled (false)", "" );
    
        if( phaseName.equals( "jap.lvtagger" ) )
            return "Phase "+phaseName+":\n"+
                "\nColors live variables."
                +"\n\nRecognized options (with default values):\n"
                +padOpt( "enabled (false)", "" );
    
        if( phaseName.equals( "jap.rdtagger" ) )
            return "Phase "+phaseName+":\n"+
                "\nFor each use of a local in a stmt creates a link to the reaching \ndef."
                +"\n\nRecognized options (with default values):\n"
                +padOpt( "enabled (false)", "" );
    
        if( phaseName.equals( "jap.che" ) )
            return "Phase "+phaseName+":\n"+
                "\nIndicates whether cast checks can be eliminated."
                +"\n\nRecognized options (with default values):\n"
                +padOpt( "enabled (false)", "" );
    
        if( phaseName.equals( "jap.umt" ) )
            return "Phase "+phaseName+":\n"+
                "\nWhen the whole-program analysis determines a method to be \nunreachable, this transformer inserts an \nassertion into the method to check that it is indeed \nunreachable. "
                +"\n\nRecognized options (with default values):\n"
                +padOpt( "enabled (false)", "" );
    
        if( phaseName.equals( "jap.lit" ) )
            return "Phase "+phaseName+":\n"+
                "\nAn expression whose operands are constant or have reaching \ndefinitions from outside the loop body \nare tagged as loop invariant. "
                +"\n\nRecognized options (with default values):\n"
                +padOpt( "enabled (false)", "" );
    
        if( phaseName.equals( "jap.aet" ) )
            return "Phase "+phaseName+":\n"+
                "\nA each statement a set of available expressions is after the \nstatement is added as a tag. \n"
                +"\n\nRecognized options (with default values):\n"
                +padOpt( "enabled (false)", "" )
                +padOpt( "kind", "" )
                +padVal( "optimistic (default)", "" )
                
                +padVal( "pessimistic", "" )
                ;
    
        if( phaseName.equals( "jap.dmt" ) )
            return "Phase "+phaseName+":\n"+
                "\nProvides link tags at a statement to all of the satements \ndominators."
                +"\n\nRecognized options (with default values):\n"
                +padOpt( "enabled (false)", "" );
    
        if( phaseName.equals( "gb" ) )
            return "Phase "+phaseName+":\n"+
                "\nThe Grimp Body Creation phase creates a \nGrimpBody for each source method. It is run \nonly if the output format is grimp \nor grimple, or if class files are being \noutput and the Via Grimp option has been specified. \n"
                +"\n\nRecognized options (with default values):\n"
                +padOpt( "enabled (true)", "" );
    
        if( phaseName.equals( "gb.a1" ) )
            return "Phase "+phaseName+":\n"+
                "\nThe Grimp Pre-folding Aggregator \ncombines some local variables, finding \ndefinitions with only a single use and removing the \ndefinition after replacing the use with the \ndefinition's right-hand side, if it is \nsafe to do so. While the mechanism is \nthe same as that employed by the Jimple Local Aggregator, there \nis more scope for aggregation because of \nGrimp's more complicated expressions. \n"
                +"\n\nRecognized options (with default values):\n"
                +padOpt( "enabled (true)", "" )
                +padOpt( "only-stack-locals (true)", "" );
    
        if( phaseName.equals( "gb.cf" ) )
            return "Phase "+phaseName+":\n"+
                "\nThe Grimp Constructor Folder combines \nnew statements with the specialinvoke \nstatement that calls the new object's \nconstructor. For example, it turns \nr2 = new java.util.ArrayList; \nr2.init(); \ninto \nr2 = new java.util.ArrayList(); "
                +"\n\nRecognized options (with default values):\n"
                +padOpt( "enabled (true)", "" );
    
        if( phaseName.equals( "gb.a2" ) )
            return "Phase "+phaseName+":\n"+
                "\nThe Grimp Post-folding Aggregator \ncombines local variables after \nconstructors have been folded. Constructor folding typically \nintroduces new opportunities for \naggregation, since when a sequence of \ninstructions like \nr2 = new java.util.ArrayList; \nr2.init(); r3 = r2 \nis replaced by \nr2 = new \njava.util.ArrayList(); r3 = r2 \nthe invocation of init \nno longer \nrepresents a potential side-effect \nseparating the two definitions, so they can be combined into \nr3 = new \njava.util.ArrayList(); (assuming there \nare no subsequent uses of r2). "
                +"\n\nRecognized options (with default values):\n"
                +padOpt( "enabled (true)", "" )
                +padOpt( "only-stack-locals (true)", "" );
    
        if( phaseName.equals( "gb.ule" ) )
            return "Phase "+phaseName+":\n"+
                "\nThis phase removes any locals that are \nunused after constructor folding and \naggregation. "
                +"\n\nRecognized options (with default values):\n"
                +padOpt( "enabled (true)", "" );
    
        if( phaseName.equals( "gop" ) )
            return "Phase "+phaseName+":\n"+
                "\nThe Grimp Optimization pack performs \noptimizations on GrimpBodys (currently there \nare no optimizations performed specifically \non GrimpBodys, and the pack is empty). It is \nrun only if the output format is grimp or \ngrimple, or if class files are being output and the Via \nGrimp option has been specified. "
                +"\n\nRecognized options (with default values):\n"
                +padOpt( "enabled (false)", "" );
    
        if( phaseName.equals( "bb" ) )
            return "Phase "+phaseName+":\n"+
                "\nThe Baf Body Creation phase creates a \nBafBody from each source \nmethod. It is run if the output format is \nbaf or b or asm or a, or if class files are \nbeing output and the Via Grimp option has \nnot been specified. "
                +"\n\nRecognized options (with default values):\n"
                +padOpt( "enabled (true)", "" );
    
        if( phaseName.equals( "bb.lso" ) )
            return "Phase "+phaseName+":\n"+
                "\nThe Load Store Optimizer replaces some \ncombinations of loads to and stores from local variables \nwith stack instructions. A simple example would \nbe the replacement of \nstore.r $r2; load.r $r2; \nwith \ndup1.r \nin cases where the value of \nr2 \nis not used subsequently. "
                +"\n\nRecognized options (with default values):\n"
                +padOpt( "enabled (true)", "" )
                +padOpt( "debug (false)", "" )
                +padOpt( "inter (false)", "" )
                +padOpt( "sl (true)", "" )
                +padOpt( "sl2 (false)", "" )
                +padOpt( "sll (true)", "" )
                +padOpt( "sll2 (false)", "" );
    
        if( phaseName.equals( "bb.sco" ) )
            return "Phase "+phaseName+":\n"+
                "\nThe store chain optimizer detects \nchains of push/store pairs that write to the same variable and \nonly retains the last store. It removes \nthe unnecessary previous push/stores that are \nsubsequently overwritten. "
                +"\n\nRecognized options (with default values):\n"
                +padOpt( "enabled (true)", "" );
    
        if( phaseName.equals( "bb.pho" ) )
            return "Phase "+phaseName+":\n"+
                "\nApplies peephole optimizations to the \nBaf intermediate representation. \nIndividual optimizations must be implemented by \nclasses implementing the Peephole interface. The \nPeephole Optimizer reads the names of the \nPeephole classes at \nruntime from the file peephole.dat and loads \nthem dynamically. Then it continues to apply the \nPeepholes repeatedly until none of them are able to \nperform any further optimizations. \nSoot provides only \none Peephole, named ExamplePeephole, \nwhich is not enabled by the delivered \npeephole.dat file. \nExamplePeephole removes \nall checkcast \ninstructions. "
                +"\n\nRecognized options (with default values):\n"
                +padOpt( "enabled (true)", "" );
    
        if( phaseName.equals( "bb.ule" ) )
            return "Phase "+phaseName+":\n"+
                "\nThis phase removes any locals that are \nunused after load store optimization and \npeephole optimization. "
                +"\n\nRecognized options (with default values):\n"
                +padOpt( "enabled (true)", "" );
    
        if( phaseName.equals( "bb.lp" ) )
            return "Phase "+phaseName+":\n"+
                "\nThe Local Packer attempts to minimize \nthe number of local variables required \nin a method by reusing the same variable for \ndisjoint DU-UD webs. Conceptually, it is the inverse of the \nLocal Splitter. "
                +"\n\nRecognized options (with default values):\n"
                +padOpt( "enabled (true)", "" )
                +padOpt( "unsplit-original-locals (false)", "" );
    
        if( phaseName.equals( "bop" ) )
            return "Phase "+phaseName+":\n"+
                "\nThe Baf Optimization pack performs \noptimizations on BafBodys (currently there \nare no optimizations performed specifically \non BafBodys, and the pack is empty). It is \nrun only if the output format is baf or b or asm or a, or \nif class files are being output and the Via Grimp \noption has not been specified. \n"
                +"\n\nRecognized options (with default values):\n"
                +padOpt( "enabled (false)", "" );
    
        if( phaseName.equals( "tag" ) )
            return "Phase "+phaseName+":\n"+
                "\nThe Tag Aggregator pack aggregates tags \nattached to individual units into a code \nattribute for each method, so that these attributes can be \nencoded in Java class files. \n"
                +"\n\nRecognized options (with default values):\n"
                +padOpt( "enabled (true)", "" );
    
        if( phaseName.equals( "tag.ln" ) )
            return "Phase "+phaseName+":\n"+
                "\nThe Line Number Tag Aggregator \naggregates line number tags. \n"
                +"\n\nRecognized options (with default values):\n"
                +padOpt( "enabled (true)", "" );
    
        if( phaseName.equals( "tag.an" ) )
            return "Phase "+phaseName+":\n"+
                "\nThe Array Bounds and Null Pointer \nTag Aggregator aggregates tags \nproduced by the Array Bound Checker and Null Pointer Checker. \n"
                +"\n\nRecognized options (with default values):\n"
                +padOpt( "enabled (false)", "" );
    
        if( phaseName.equals( "tag.dep" ) )
            return "Phase "+phaseName+":\n"+
                "\nThe Dependence Tag Aggregator \naggregates tags produced by the Side \nEffect Tagger. "
                +"\n\nRecognized options (with default values):\n"
                +padOpt( "enabled (false)", "" );
    
        if( phaseName.equals( "tag.fieldrw" ) )
            return "Phase "+phaseName+":\n"+
                "\nThe Field Read/Write Tag Aggregator \naggregates field read/write tags \nproduced by the Field Read/Write Tagger, phase \njap.fieldrw. "
                +"\n\nRecognized options (with default values):\n"
                +padOpt( "enabled (false)", "" );
    
        if( phaseName.equals( "db" ) )
            return "Phase "+phaseName+":\n"+
                "\nThe decompile (Dava) option is set using \nthe -f dava options in Soot. Options \nprovided by Dava are added to this dummy phase so as not to \nclutter the soot general arguments. \n-p db (option name):(value) will be used to set all \nrequired values for Dava. "
                +"\n\nRecognized options (with default values):\n"
                +padOpt( "enabled (true)", "" )
                +padOpt( "source-is-javac (true)", "" );
    
        if( phaseName.equals( "db.transformations" ) )
            return "Phase "+phaseName+":\n"+
                "\nThe transformations implemented using \nAST Traversal and structural flow analses on Dava's AST \n"
                +"\n\nRecognized options (with default values):\n"
                +padOpt( "enabled (true)", "" );
    
        if( phaseName.equals( "db.renamer" ) )
            return "Phase "+phaseName+":\n"+
                "\nIf set, the renaming analyses implemented in Dava are applied to \neach method body being decompiled. The \nanalyses use heuristics to choose potentially better names for \nlocal variables. (As of February 14th \n2006, work is still under progress on these analyses \n(dava.toolkits.base.renamer). "
                +"\n\nRecognized options (with default values):\n"
                +padOpt( "enabled (false)", "" );
    
        if( phaseName.equals( "db.deobfuscate" ) )
            return "Phase "+phaseName+":\n"+
                "\nCertain analyses make sense only when the bytecode is obfuscated \ncode. There are plans to implement such \nanalyses and apply them on methods only if this flag is set. \nDead Code elimination which includes \nremoving code guarded by some condition which is always \nfalse or always true is one such \nanalysis. Another suggested analysis is giving default \nnames to classes and fields. Onfuscators \nlove to use weird names for fields and \nclasses and even a simple re-naming of these could be a good \nhelp to the user. Another more advanced \nanalysis would be to check for redundant constant fields added \nby obfuscators and then remove uses \nof these constant fields from the code. \n"
                +"\n\nRecognized options (with default values):\n"
                +padOpt( "enabled (true)", "" );
    
        if( phaseName.equals( "db.force-recompile" ) )
            return "Phase "+phaseName+":\n"+
                "\nWhile decompiling we have to be clear what our aim is: do we \nwant to convert bytecode to Java syntax \nand stay as close to the actual execution of bytecode or do we \nwant recompilably Java source \nrepresenting the bytecode. This \ndistinction is important because some restrictions present in \nJava source are absent from the \nbytecode. Examples of this include that \nfact that in Java a call to a constructor or super needs to be \nthe first statement in \na constructors body. This restriction is absent from the \nbytecode. Similarly final fields HAVE to \nbe initialized once and only once in \neither the static initializer (static fields) or all the \nconstructors (non-static fields). \nAdditionally the fields should be \ninitialized on all possible execution paths. These restrictions \nare again absent from the bytecode. \nIn doing a one-one conversion of bytecode to \nJava source then no attempt should be made to fix \nany of these and similar problems \nin the Java source. However, if the aim is to get recompilable \ncode then these and similar issues need \nto be fixed. Setting the \nforce-recompilability flag will ensure that the decompiler tries \nits best to produce recompilable Java \nsource. "
                +"\n\nRecognized options (with default values):\n"
                +padOpt( "enabled (true)", "" );
    

        return "Unrecognized phase: "+phaseName;
    }
  
    public static String getDeclaredOptionsForPhase( String phaseName ) {
    
        if( phaseName.equals( "jb" ) )
            return ""
                +"enabled "
                +"use-original-names "
                +"preserve-source-annotations "
                +"stabilize-local-names ";
    
        if( phaseName.equals( "jb.dtr" ) )
            return ""
                +"enabled ";
    
        if( phaseName.equals( "jb.ese" ) )
            return ""
                +"enabled ";
    
        if( phaseName.equals( "jb.ls" ) )
            return ""
                +"enabled ";
    
        if( phaseName.equals( "jb.a" ) )
            return ""
                +"enabled "
                +"only-stack-locals ";
    
        if( phaseName.equals( "jb.ule" ) )
            return ""
                +"enabled ";
    
        if( phaseName.equals( "jb.tr" ) )
            return ""
                +"enabled "
                +"use-older-type-assigner "
                +"compare-type-assigners "
                +"ignore-nullpointer-dereferences ";
    
        if( phaseName.equals( "jb.ulp" ) )
            return ""
                +"enabled "
                +"unsplit-original-locals ";
    
        if( phaseName.equals( "jb.lns" ) )
            return ""
                +"enabled "
                +"only-stack-locals "
                +"sort-locals ";
    
        if( phaseName.equals( "jb.cp" ) )
            return ""
                +"enabled "
                +"only-regular-locals "
                +"only-stack-locals ";
    
        if( phaseName.equals( "jb.dae" ) )
            return ""
                +"enabled "
                +"only-stack-locals ";
    
        if( phaseName.equals( "jb.cp-ule" ) )
            return ""
                +"enabled ";
    
        if( phaseName.equals( "jb.lp" ) )
            return ""
                +"enabled "
                +"unsplit-original-locals ";
    
        if( phaseName.equals( "jb.ne" ) )
            return ""
                +"enabled ";
    
        if( phaseName.equals( "jb.uce" ) )
            return ""
                +"enabled "
                +"remove-unreachable-traps ";
    
        if( phaseName.equals( "jb.tt" ) )
            return ""
                +"enabled ";
    
        if( phaseName.equals( "jj" ) )
            return ""
                +"enabled "
                +"use-original-names ";
    
        if( phaseName.equals( "jj.ls" ) )
            return ""
                +"enabled ";
    
        if( phaseName.equals( "jj.a" ) )
            return ""
                +"enabled "
                +"only-stack-locals ";
    
        if( phaseName.equals( "jj.ule" ) )
            return ""
                +"enabled ";
    
        if( phaseName.equals( "jj.tr" ) )
            return ""
                +"enabled ";
    
        if( phaseName.equals( "jj.ulp" ) )
            return ""
                +"enabled "
                +"unsplit-original-locals ";
    
        if( phaseName.equals( "jj.lns" ) )
            return ""
                +"enabled "
                +"only-stack-locals ";
    
        if( phaseName.equals( "jj.cp" ) )
            return ""
                +"enabled "
                +"only-regular-locals "
                +"only-stack-locals ";
    
        if( phaseName.equals( "jj.dae" ) )
            return ""
                +"enabled "
                +"only-stack-locals ";
    
        if( phaseName.equals( "jj.cp-ule" ) )
            return ""
                +"enabled ";
    
        if( phaseName.equals( "jj.lp" ) )
            return ""
                +"enabled "
                +"unsplit-original-locals ";
    
        if( phaseName.equals( "jj.ne" ) )
            return ""
                +"enabled ";
    
        if( phaseName.equals( "jj.uce" ) )
            return ""
                +"enabled ";
    
        if( phaseName.equals( "wjpp" ) )
            return ""
                +"enabled ";
    
        if( phaseName.equals( "wjpp.cimbt" ) )
            return ""
                +"enabled "
                +"verbose ";
    
        if( phaseName.equals( "wspp" ) )
            return ""
                +"enabled ";
    
        if( phaseName.equals( "cg" ) )
            return ""
                +"enabled "
                +"safe-forname "
                +"safe-newinstance "
                +"library "
                +"verbose "
                +"jdkver "
                +"all-reachable "
                +"implicit-entry "
                +"trim-clinit "
                +"reflection-log "
                +"guards "
                +"types-for-invoke ";
    
        if( phaseName.equals( "cg.cha" ) )
            return ""
                +"enabled "
                +"verbose "
                +"apponly ";
    
        if( phaseName.equals( "cg.spark" ) )
            return ""
                +"enabled "
                +"verbose "
                +"ignore-types "
                +"force-gc "
                +"pre-jimplify "
                +"apponly "
                +"vta "
                +"rta "
                +"field-based "
                +"types-for-sites "
                +"merge-stringbuffer "
                +"string-constants "
                +"simulate-natives "
                +"empties-as-allocs "
                +"simple-edges-bidirectional "
                +"on-fly-cg "
                +"simplify-offline "
                +"simplify-sccs "
                +"ignore-types-for-sccs "
                +"propagator "
                +"set-impl "
                +"double-set-old "
                +"double-set-new "
                +"dump-html "
                +"dump-pag "
                +"dump-solution "
                +"topo-sort "
                +"dump-types "
                +"class-method-var "
                +"dump-answer "
                +"add-tags "
                +"set-mass "
                +"cs-demand "
                +"lazy-pts "
                +"traversal "
                +"passes "
                +"geom-pta "
                +"geom-encoding "
                +"geom-worklist "
                +"geom-dump-verbose "
                +"geom-verify-name "
                +"geom-eval "
                +"geom-trans "
                +"geom-frac-base "
                +"geom-blocking "
                +"geom-runs "
                +"geom-app-only ";
    
        if( phaseName.equals( "cg.paddle" ) )
            return ""
                +"enabled "
                +"verbose "
                +"conf "
                +"bdd "
                +"order "
                +"dynamic-order "
                +"profile "
                +"verbosegc "
                +"q "
                +"backend "
                +"bdd-nodes "
                +"ignore-types "
                +"pre-jimplify "
                +"context "
                +"k "
                +"context-heap "
                +"rta "
                +"field-based "
                +"types-for-sites "
                +"merge-stringbuffer "
                +"string-constants "
                +"simulate-natives "
                +"global-nodes-in-natives "
                +"simple-edges-bidirectional "
                +"this-edges "
                +"precise-newinstance "
                +"propagator "
                +"set-impl "
                +"double-set-old "
                +"double-set-new "
                +"context-counts "
                +"total-context-counts "
                +"method-context-counts "
                +"set-mass "
                +"number-nodes ";
    
        if( phaseName.equals( "wstp" ) )
            return ""
                +"enabled ";
    
        if( phaseName.equals( "wsop" ) )
            return ""
                +"enabled ";
    
        if( phaseName.equals( "wjtp" ) )
            return ""
                +"enabled ";
    
        if( phaseName.equals( "wjtp.mhp" ) )
            return ""
                +"enabled ";
    
        if( phaseName.equals( "wjtp.tn" ) )
            return ""
                +"enabled "
                +"locking-scheme "
                +"avoid-deadlock "
                +"open-nesting "
                +"do-mhp "
                +"do-tlo "
                +"print-graph "
                +"print-table "
                +"print-debug ";
    
        if( phaseName.equals( "wjtp.rdc" ) )
            return ""
                +"enabled "
                +"fcn ";
    
        if( phaseName.equals( "wjop" ) )
            return ""
                +"enabled ";
    
        if( phaseName.equals( "wjop.smb" ) )
            return ""
                +"enabled "
                +"insert-null-checks "
                +"insert-redundant-casts "
                +"allowed-modifier-changes ";
    
        if( phaseName.equals( "wjop.si" ) )
            return ""
                +"enabled "
                +"rerun-jb "
                +"insert-null-checks "
                +"insert-redundant-casts "
                +"allowed-modifier-changes "
                +"expansion-factor "
                +"max-container-size "
                +"max-inlinee-size ";
    
        if( phaseName.equals( "wjap" ) )
            return ""
                +"enabled ";
    
        if( phaseName.equals( "wjap.ra" ) )
            return ""
                +"enabled ";
    
        if( phaseName.equals( "wjap.umt" ) )
            return ""
                +"enabled ";
    
        if( phaseName.equals( "wjap.uft" ) )
            return ""
                +"enabled ";
    
        if( phaseName.equals( "wjap.tqt" ) )
            return ""
                +"enabled ";
    
        if( phaseName.equals( "wjap.cgg" ) )
            return ""
                +"enabled "
                +"show-lib-meths ";
    
        if( phaseName.equals( "wjap.purity" ) )
            return ""
                +"enabled "
                +"dump-summaries "
                +"dump-cg "
                +"dump-intra "
                +"print "
                +"annotate "
                +"verbose ";
    
        if( phaseName.equals( "shimple" ) )
            return ""
                +"enabled "
                +"node-elim-opt "
                +"standard-local-names "
                +"extended "
                +"debug ";
    
        if( phaseName.equals( "stp" ) )
            return ""
                +"enabled ";
    
        if( phaseName.equals( "sop" ) )
            return ""
                +"enabled ";
    
        if( phaseName.equals( "sop.cpf" ) )
            return ""
                +"enabled "
                +"prune-cfg ";
    
        if( phaseName.equals( "jtp" ) )
            return ""
                +"enabled ";
    
        if( phaseName.equals( "jop" ) )
            return ""
                +"enabled ";
    
        if( phaseName.equals( "jop.cse" ) )
            return ""
                +"enabled "
                +"naive-side-effect ";
    
        if( phaseName.equals( "jop.bcm" ) )
            return ""
                +"enabled "
                +"naive-side-effect ";
    
        if( phaseName.equals( "jop.lcm" ) )
            return ""
                +"enabled "
                +"safety "
                +"unroll "
                +"naive-side-effect ";
    
        if( phaseName.equals( "jop.cp" ) )
            return ""
                +"enabled "
                +"only-regular-locals "
                +"only-stack-locals ";
    
        if( phaseName.equals( "jop.cpf" ) )
            return ""
                +"enabled ";
    
        if( phaseName.equals( "jop.cbf" ) )
            return ""
                +"enabled ";
    
        if( phaseName.equals( "jop.dae" ) )
            return ""
                +"enabled "
                +"only-tag "
                +"only-stack-locals ";
    
        if( phaseName.equals( "jop.nce" ) )
            return ""
                +"enabled ";
    
        if( phaseName.equals( "jop.uce1" ) )
            return ""
                +"enabled "
                +"remove-unreachable-traps ";
    
        if( phaseName.equals( "jop.ubf1" ) )
            return ""
                +"enabled ";
    
        if( phaseName.equals( "jop.uce2" ) )
            return ""
                +"enabled "
                +"remove-unreachable-traps ";
    
        if( phaseName.equals( "jop.ubf2" ) )
            return ""
                +"enabled ";
    
        if( phaseName.equals( "jop.ule" ) )
            return ""
                +"enabled ";
    
        if( phaseName.equals( "jap" ) )
            return ""
                +"enabled ";
    
        if( phaseName.equals( "jap.npc" ) )
            return ""
                +"enabled "
                +"only-array-ref "
                +"profiling ";
    
        if( phaseName.equals( "jap.npcolorer" ) )
            return ""
                +"enabled ";
    
        if( phaseName.equals( "jap.abc" ) )
            return ""
                +"enabled "
                +"with-all "
                +"with-cse "
                +"with-arrayref "
                +"with-fieldref "
                +"with-classfield "
                +"with-rectarray "
                +"profiling "
                +"add-color-tags ";
    
        if( phaseName.equals( "jap.profiling" ) )
            return ""
                +"enabled "
                +"notmainentry ";
    
        if( phaseName.equals( "jap.sea" ) )
            return ""
                +"enabled "
                +"naive ";
    
        if( phaseName.equals( "jap.fieldrw" ) )
            return ""
                +"enabled "
                +"threshold ";
    
        if( phaseName.equals( "jap.cgtagger" ) )
            return ""
                +"enabled ";
    
        if( phaseName.equals( "jap.parity" ) )
            return ""
                +"enabled ";
    
        if( phaseName.equals( "jap.pat" ) )
            return ""
                +"enabled ";
    
        if( phaseName.equals( "jap.lvtagger" ) )
            return ""
                +"enabled ";
    
        if( phaseName.equals( "jap.rdtagger" ) )
            return ""
                +"enabled ";
    
        if( phaseName.equals( "jap.che" ) )
            return ""
                +"enabled ";
    
        if( phaseName.equals( "jap.umt" ) )
            return ""
                +"enabled ";
    
        if( phaseName.equals( "jap.lit" ) )
            return ""
                +"enabled ";
    
        if( phaseName.equals( "jap.aet" ) )
            return ""
                +"enabled "
                +"kind ";
    
        if( phaseName.equals( "jap.dmt" ) )
            return ""
                +"enabled ";
    
        if( phaseName.equals( "gb" ) )
            return ""
                +"enabled ";
    
        if( phaseName.equals( "gb.a1" ) )
            return ""
                +"enabled "
                +"only-stack-locals ";
    
        if( phaseName.equals( "gb.cf" ) )
            return ""
                +"enabled ";
    
        if( phaseName.equals( "gb.a2" ) )
            return ""
                +"enabled "
                +"only-stack-locals ";
    
        if( phaseName.equals( "gb.ule" ) )
            return ""
                +"enabled ";
    
        if( phaseName.equals( "gop" ) )
            return ""
                +"enabled ";
    
        if( phaseName.equals( "bb" ) )
            return ""
                +"enabled ";
    
        if( phaseName.equals( "bb.lso" ) )
            return ""
                +"enabled "
                +"debug "
                +"inter "
                +"sl "
                +"sl2 "
                +"sll "
                +"sll2 ";
    
        if( phaseName.equals( "bb.sco" ) )
            return ""
                +"enabled ";
    
        if( phaseName.equals( "bb.pho" ) )
            return ""
                +"enabled ";
    
        if( phaseName.equals( "bb.ule" ) )
            return ""
                +"enabled ";
    
        if( phaseName.equals( "bb.lp" ) )
            return ""
                +"enabled "
                +"unsplit-original-locals ";
    
        if( phaseName.equals( "bop" ) )
            return ""
                +"enabled ";
    
        if( phaseName.equals( "tag" ) )
            return ""
                +"enabled ";
    
        if( phaseName.equals( "tag.ln" ) )
            return ""
                +"enabled ";
    
        if( phaseName.equals( "tag.an" ) )
            return ""
                +"enabled ";
    
        if( phaseName.equals( "tag.dep" ) )
            return ""
                +"enabled ";
    
        if( phaseName.equals( "tag.fieldrw" ) )
            return ""
                +"enabled ";
    
        if( phaseName.equals( "db" ) )
            return ""
                +"enabled "
                +"source-is-javac ";
    
        if( phaseName.equals( "db.transformations" ) )
            return ""
                +"enabled ";
    
        if( phaseName.equals( "db.renamer" ) )
            return ""
                +"enabled ";
    
        if( phaseName.equals( "db.deobfuscate" ) )
            return ""
                +"enabled ";
    
        if( phaseName.equals( "db.force-recompile" ) )
            return ""
                +"enabled ";
    
        // The default set of options is just enabled.
        return "enabled";
    }
=======
                + padOpt("jb", "Creates a JimpleBody for each method")
                    + padVal("jb.dtr", "Reduces chains of catch-all traps")
                    + padVal("jb.ese", "Removes empty switch statements")
                    + padVal("jb.ls", "Local splitter: one local per DU-UD web")
                    + padVal("jb.a", "Aggregator: removes some unnecessary copies")
                    + padVal("jb.ule", "Unused local eliminator")
                    + padVal("jb.tr", "Assigns types to locals")
                    + padVal("jb.ulp", "Local packer: minimizes number of locals")
                    + padVal("jb.lns", "Local name standardizer")
                    + padVal("jb.cp", "Copy propagator")
                    + padVal("jb.dae", "Dead assignment eliminator")
                    + padVal("jb.cp-ule", "Post-copy propagation unused local eliminator")
                    + padVal("jb.lp", "Local packer: minimizes number of locals")
                    + padVal("jb.ne", "Nop eliminator")
                    + padVal("jb.uce", "Unreachable code eliminator")
                    + padVal("jb.tt", "Trap Tightener")
                + padOpt("jj", "Creates a JimpleBody for each method directly from source")
                    + padVal("jj.ls", "Local splitter: one local per DU-UD web")
                    + padVal("jj.a", "Aggregator: removes some unnecessary copies")
                    + padVal("jj.ule", "Unused local eliminator")
                    + padVal("jj.tr", "Assigns types to locals")
                    + padVal("jj.ulp", "Local packer: minimizes number of locals")
                    + padVal("jj.lns", "Local name standardizer")
                    + padVal("jj.cp", "Copy propagator")
                    + padVal("jj.dae", "Dead assignment eliminator")
                    + padVal("jj.cp-ule", "Post-copy propagation unused local eliminator")
                    + padVal("jj.lp", "Local packer: minimizes number of locals")
                    + padVal("jj.ne", "Nop eliminator")
                    + padVal("jj.uce", "Unreachable code eliminator")
                + padOpt("wjpp", "Whole Jimple Pre-processing Pack")
                    + padVal("wjpp.cimbt", "Replaces base objects of calls to Method.invoke() that are string constants by locals")
                + padOpt("wspp", "Whole Shimple Pre-processing Pack")
                + padOpt("cg", "Call graph constructor")
                    + padVal("cg.cha", "Builds call graph using Class Hierarchy Analysis")
                    + padVal("cg.spark", "Spark points-to analysis framework")
                    + padVal("cg.paddle", "Paddle points-to analysis framework")
                + padOpt("wstp", "Whole-shimple transformation pack")
                + padOpt("wsop", "Whole-shimple optimization pack")
                + padOpt("wjtp", "Whole-jimple transformation pack")
                    + padVal("wjtp.mhp", "Determines what statements may be run concurrently")
                    + padVal("wjtp.tn", "Finds critical sections, allocates locks")
                    + padVal("wjtp.rdc", "Rename duplicated classes when the file system is not case sensitive")
                + padOpt("wjop", "Whole-jimple optimization pack")
                    + padVal("wjop.smb", "Static method binder: Devirtualizes monomorphic calls")
                    + padVal("wjop.si", "Static inliner: inlines monomorphic calls")
                + padOpt("wjap", "Whole-jimple annotation pack: adds interprocedural tags")
                    + padVal("wjap.ra", "Rectangular array finder")
                    + padVal("wjap.umt", "Tags all unreachable methods")
                    + padVal("wjap.uft", "Tags all unreachable fields")
                    + padVal("wjap.tqt", "Tags all qualifiers that could be tighter")
                    + padVal("wjap.cgg", "Creates graphical call graph.")
                    + padVal("wjap.purity", "Emit purity attributes")
                + padOpt("shimple", "Sets parameters for Shimple SSA form")
                + padOpt("stp", "Shimple transformation pack")
                + padOpt("sop", "Shimple optimization pack")
                    + padVal("sop.cpf", "Shimple constant propagator and folder")
                + padOpt("jtp", "Jimple transformation pack: intraprocedural analyses added to Soot")
                + padOpt("jop", "Jimple optimization pack (intraprocedural)")
                    + padVal("jop.cse", "Common subexpression eliminator")
                    + padVal("jop.bcm", "Busy code motion: unaggressive partial redundancy elimination")
                    + padVal("jop.lcm", "Lazy code motion: aggressive partial redundancy elimination")
                    + padVal("jop.cp", "Copy propagator")
                    + padVal("jop.cpf", "Constant propagator and folder")
                    + padVal("jop.cbf", "Conditional branch folder")
                    + padVal("jop.dae", "Dead assignment eliminator")
                    + padVal("jop.nce", "Null Check Eliminator")
                    + padVal("jop.uce1", "Unreachable code eliminator, pass 1")
                    + padVal("jop.ubf1", "Unconditional branch folder, pass 1")
                    + padVal("jop.uce2", "Unreachable code eliminator, pass 2")
                    + padVal("jop.ubf2", "Unconditional branch folder, pass 2")
                    + padVal("jop.ule", "Unused local eliminator")
                + padOpt("jap", "Jimple annotation pack: adds intraprocedural tags")
                    + padVal("jap.npc", "Null pointer checker")
                    + padVal("jap.npcolorer", "Null pointer colourer: tags references for eclipse")
                    + padVal("jap.abc", "Array bound checker")
                    + padVal("jap.profiling", "Instruments null pointer and array checks")
                    + padVal("jap.sea", "Side effect tagger")
                    + padVal("jap.fieldrw", "Field read/write tagger")
                    + padVal("jap.cgtagger", "Call graph tagger")
                    + padVal("jap.parity", "Parity tagger")
                    + padVal("jap.pat", "Colour-codes method parameters that may be aliased")
                    + padVal("jap.lvtagger", "Creates color tags for live variables")
                    + padVal("jap.rdtagger", "Creates link tags for reaching defs")
                    + padVal("jap.che", "Indicates whether cast checks can be eliminated")
                    + padVal("jap.umt", "Inserts assertions into unreachable methods")
                    + padVal("jap.lit", "Tags loop invariants")
                    + padVal("jap.aet", "Tags statements with sets of available expressions")
                    + padVal("jap.dmt", "Tags dominators of statement")
                + padOpt("gb", "Creates a GrimpBody for each method")
                    + padVal("gb.a1", "Aggregator: removes some copies, pre-folding")
                    + padVal("gb.cf", "Constructor folder")
                    + padVal("gb.a2", "Aggregator: removes some copies, post-folding")
                    + padVal("gb.ule", "Unused local eliminator")
                + padOpt("gop", "Grimp optimization pack")
                + padOpt("bb", "Creates Baf bodies")
                    + padVal("bb.lso", "Load store optimizer")
                    + padVal("bb.sco", "Store chain optimizer")
                    + padVal("bb.pho", "Peephole optimizer")
                    + padVal("bb.ule", "Unused local eliminator")
                    + padVal("bb.lp", "Local packer: minimizes number of locals")
                + padOpt("bop", "Baf optimization pack")
                + padOpt("tag", "Tag aggregator: turns tags into attributes")
                    + padVal("tag.ln", "Line number aggregator")
                    + padVal("tag.an", "Array bounds and null pointer check aggregator")
                    + padVal("tag.dep", "Dependence aggregator")
                    + padVal("tag.fieldrw", "Field read/write aggregator")
                + padOpt("db", "Dummy phase to store options for Dava")
                    + padVal("db.transformations", "The Dava back-end with all its transformations")
                    + padVal("db.renamer", "Apply heuristics based naming of local variables")
                    + padVal("db.deobfuscate", "Apply de-obfuscation analyses")
                    + padVal("db.force-recompile", "Try to get recompilable code.");
    }

    public String getPhaseHelp(String phaseName) {
        if (phaseName.equals("jb"))
            return "Phase " + phaseName + ":\n"
                    + "\nJimple Body Creation creates a JimpleBody for each input method, \nusing either coffi, to read .class files, or the jimple parser, \nto read .jimple files."
                    + "\n\nRecognized options (with default values):\n"
                    + padOpt("enabled (true)", "")
                    + padOpt("use-original-names (false)", "")
                    + padOpt("preserve-source-annotations (false)", "")
                    + padOpt("stabilize-local-names (false)", "");
>>>>>>> 5c8bfba2

        if (phaseName.equals("jb.dtr"))
            return "Phase " + phaseName + ":\n"
                    + "\nThis transformer detects cases in which the same code block is \ncovered by two different catch all traps with different \nexception handlers (A and B), and if there is at the same time a \nthird catch all trap that covers the second handler B and jumps \nto A, then the second trap is unnecessary, because it is already \ncovered by a combination of the other two traps. This \ntransformer removes the unnecessary trap."
                    + "\n\nRecognized options (with default values):\n"
                    + padOpt("enabled (true)", "");

        if (phaseName.equals("jb.ese"))
            return "Phase " + phaseName + ":\n"
                    + "\nThe Empty Switch Eliminator detects and removes switch \nstatements that have no data labels. Instead, the code is \ntransformed to contain a single jump statement to the default \nlabel."
                    + "\n\nRecognized options (with default values):\n"
                    + padOpt("enabled (true)", "");

        if (phaseName.equals("jb.ls"))
            return "Phase " + phaseName + ":\n"
                    + "\nThe Local Splitter identifies DU-UD webs for local variables and \nintroduces new variables so that each disjoint web is associated \nwith a single local."
                    + "\n\nRecognized options (with default values):\n"
                    + padOpt("enabled (true)", "");

        if (phaseName.equals("jb.a"))
            return "Phase " + phaseName + ":\n"
                    + "\nThe Jimple Local Aggregator removes some unnecessary copies by \ncombining local variables. Essentially, it finds definitions \nwhich have only a single use and, if it is safe to do so, \nremoves the original definition after replacing the use with the \ndefinition's right-hand side. At this stage in JimpleBody \nconstruction, local aggregation serves largely to remove the \ncopies to and from stack variables which simulate load and store \ninstructions in the original bytecode."
                    + "\n\nRecognized options (with default values):\n"
                    + padOpt("enabled (true)", "")
                    + padOpt("only-stack-locals (true)", "");

        if (phaseName.equals("jb.ule"))
            return "Phase " + phaseName + ":\n"
                    + "\nThe Unused Local Eliminator removes any unused locals from the \nmethod."
                    + "\n\nRecognized options (with default values):\n"
                    + padOpt("enabled (true)", "");

        if (phaseName.equals("jb.tr"))
            return "Phase " + phaseName + ":\n"
                    + "\nThe Type Assigner gives local variables types which will \naccommodate the values stored in them over the course of the \nmethod."
                    + "\n\nRecognized options (with default values):\n"
                    + padOpt("enabled (true)", "")
                    + padOpt("use-older-type-assigner (false)", "Enables the older type assigner")
                    + padOpt("compare-type-assigners (false)", "Compares Ben Bellamy's and the older type assigner")
                    + padOpt("ignore-nullpointer-dereferences (false)", "Ignores virtual method calls on base objects that may only be null");

        if (phaseName.equals("jb.ulp"))
            return "Phase " + phaseName + ":\n"
                    + "\nThe Unsplit-originals Local Packer executes only when the \n`use-original-names' option is chosen for the `jb' phase. The \nLocal Packer attempts to minimize the number of local variables \nrequired in a method by reusing the same variable for disjoint \nDU-UD webs. Conceptually, it is the inverse of the Local \nSplitter."
                    + "\n\nRecognized options (with default values):\n"
                    + padOpt("enabled (true)", "")
                    + padOpt("unsplit-original-locals (true)", "");

        if (phaseName.equals("jb.lns"))
            return "Phase " + phaseName + ":\n"
                    + "\nThe Local Name Standardizer assigns generic names to local \nvariables."
                    + "\n\nRecognized options (with default values):\n"
                    + padOpt("enabled (true)", "")
                    + padOpt("only-stack-locals (false)", "")
                    + padOpt("sort-locals (false)", "Specifies whether the locals shall be ordered.");

        if (phaseName.equals("jb.cp"))
            return "Phase " + phaseName + ":\n"
                    + "\nThis phase performs cascaded copy propagation. If the propagator \nencounters situations of the form: A: a = ...; ... B: x = a; ... \nC: ... = ... x; where a and x are each defined only once (at A \nand B, respectively), then it can propagate immediately without \nchecking between B and C for redefinitions of a. In this case \nthe propagator is global. Otherwise, if a has multiple \ndefinitions then the propagator checks for redefinitions and \npropagates copies only within extended basic blocks."
                    + "\n\nRecognized options (with default values):\n"
                    + padOpt("enabled (true)", "")
                    + padOpt("only-regular-locals (false)", "")
                    + padOpt("only-stack-locals (true)", "");

        if (phaseName.equals("jb.dae"))
            return "Phase " + phaseName + ":\n"
                    + "\nThe Dead Assignment Eliminator eliminates assignment statements \nto locals whose values are not subsequently used, unless \nevaluating the right-hand side of the assignment may cause \nside-effects."
                    + "\n\nRecognized options (with default values):\n"
                    + padOpt("enabled (true)", "")
                    + padOpt("only-stack-locals (true)", "");

        if (phaseName.equals("jb.cp-ule"))
            return "Phase " + phaseName + ":\n"
                    + "\nThis phase removes any locals that are unused after copy \npropagation."
                    + "\n\nRecognized options (with default values):\n"
                    + padOpt("enabled (true)", "");

        if (phaseName.equals("jb.lp"))
            return "Phase " + phaseName + ":\n"
                    + "\nThe Local Packer attempts to minimize the number of local \nvariables required in a method by reusing the same variable for \ndisjoint DU-UD webs. Conceptually, it is the inverse of the \nLocal Splitter."
                    + "\n\nRecognized options (with default values):\n"
                    + padOpt("enabled (false)", "")
                    + padOpt("unsplit-original-locals (false)", "");

        if (phaseName.equals("jb.ne"))
            return "Phase " + phaseName + ":\n"
                    + "\nThe Nop Eliminator removes nop statements from the method."
                    + "\n\nRecognized options (with default values):\n"
                    + padOpt("enabled (true)", "");

        if (phaseName.equals("jb.uce"))
            return "Phase " + phaseName + ":\n"
                    + "\nThe Unreachable Code Eliminator removes unreachable code and \ntraps whose catch blocks are empty."
                    + "\n\nRecognized options (with default values):\n"
                    + padOpt("enabled (true)", "")
                    + padOpt("remove-unreachable-traps (true)", "");

        if (phaseName.equals("jb.tt"))
            return "Phase " + phaseName + ":\n"
                    + "\nThe Trap Tightener changes the area protected by each exception \nhandler, so that it begins with the first instruction in the old \nprotected area which is actually capable of throwing an \nexception caught by the handler, and ends just after the last \ninstruction in the old protected area which can throw an \nexception caught by the handler. This reduces the chance of \nproducing unverifiable code as a byproduct of pruning \nexceptional control flow within CFGs."
                    + "\n\nRecognized options (with default values):\n"
                    + padOpt("enabled (false)", "");

        if (phaseName.equals("jj"))
            return "Phase " + phaseName + ":\n"
                    + "\nJimple Body Creation creates a JimpleBody for each input method, \nusing polyglot, to read .java files."
                    + "\n\nRecognized options (with default values):\n"
                    + padOpt("enabled (true)", "")
                    + padOpt("use-original-names (true)", "");

        if (phaseName.equals("jj.ls"))
            return "Phase " + phaseName + ":\n"
                    + "\nThe Local Splitter identifies DU-UD webs for local variables and \nintroduces new variables so that each disjoint web is associated \nwith a single local."
                    + "\n\nRecognized options (with default values):\n"
                    + padOpt("enabled (false)", "");

        if (phaseName.equals("jj.a"))
            return "Phase " + phaseName + ":\n"
                    + "\nThe Jimple Local Aggregator removes some unnecessary copies by \ncombining local variables. Essentially, it finds definitions \nwhich have only a single use and, if it is safe to do so, \nremoves the original definition after replacing the use with the \ndefinition's right-hand side. At this stage in JimpleBody \nconstruction, local aggregation serves largely to remove the \ncopies to and from stack variables which simulate load and store \ninstructions in the original bytecode."
                    + "\n\nRecognized options (with default values):\n"
                    + padOpt("enabled (true)", "")
                    + padOpt("only-stack-locals (true)", "");

        if (phaseName.equals("jj.ule"))
            return "Phase " + phaseName + ":\n"
                    + "\nThe Unused Local Eliminator removes any unused locals from the \nmethod."
                    + "\n\nRecognized options (with default values):\n"
                    + padOpt("enabled (true)", "");

        if (phaseName.equals("jj.tr"))
            return "Phase " + phaseName + ":\n"
                    + "\nThe Type Assigner gives local variables types which will \naccommodate the values stored in them over the course of the \nmethod."
                    + "\n\nRecognized options (with default values):\n"
                    + padOpt("enabled (false)", "");

        if (phaseName.equals("jj.ulp"))
            return "Phase " + phaseName + ":\n"
                    + "\nThe Unsplit-originals Local Packer executes only when the \n`use-original-names' option is chosen for the `jb' phase. The \nLocal Packer attempts to minimize the number of local variables \nrequired in a method by reusing the same variable for disjoint \nDU-UD webs. Conceptually, it is the inverse of the Local \nSplitter."
                    + "\n\nRecognized options (with default values):\n"
                    + padOpt("enabled (false)", "")
                    + padOpt("unsplit-original-locals (false)", "");

        if (phaseName.equals("jj.lns"))
            return "Phase " + phaseName + ":\n"
                    + "\nThe Local Name Standardizer assigns generic names to local \nvariables."
                    + "\n\nRecognized options (with default values):\n"
                    + padOpt("enabled (true)", "")
                    + padOpt("only-stack-locals (false)", "");

        if (phaseName.equals("jj.cp"))
            return "Phase " + phaseName + ":\n"
                    + "\nThis phase performs cascaded copy propagation. If the propagator \nencounters situations of the form: A: a = ...; ... B: x = a; ... \nC: ... = ... x; where a and x are each defined only once (at A \nand B, respectively), then it can propagate immediately without \nchecking between B and C for redefinitions of a. In this case \nthe propagator is global. Otherwise, if a has multiple \ndefinitions then the propagator checks for redefinitions and \npropagates copies only within extended basic blocks."
                    + "\n\nRecognized options (with default values):\n"
                    + padOpt("enabled (true)", "")
                    + padOpt("only-regular-locals (false)", "")
                    + padOpt("only-stack-locals (true)", "");

        if (phaseName.equals("jj.dae"))
            return "Phase " + phaseName + ":\n"
                    + "\nThe Dead Assignment Eliminator eliminates assignment statements \nto locals whose values are not subsequently used, unless \nevaluating the right-hand side of the assignment may cause \nside-effects."
                    + "\n\nRecognized options (with default values):\n"
                    + padOpt("enabled (true)", "")
                    + padOpt("only-stack-locals (true)", "");

        if (phaseName.equals("jj.cp-ule"))
            return "Phase " + phaseName + ":\n"
                    + "\nThis phase removes any locals that are unused after copy \npropagation."
                    + "\n\nRecognized options (with default values):\n"
                    + padOpt("enabled (true)", "");

        if (phaseName.equals("jj.lp"))
            return "Phase " + phaseName + ":\n"
                    + "\nThe Local Packer attempts to minimize the number of local \nvariables required in a method by reusing the same variable for \ndisjoint DU-UD webs. Conceptually, it is the inverse of the \nLocal Splitter."
                    + "\n\nRecognized options (with default values):\n"
                    + padOpt("enabled (false)", "")
                    + padOpt("unsplit-original-locals (false)", "");

        if (phaseName.equals("jj.ne"))
            return "Phase " + phaseName + ":\n"
                    + "\nThe Nop Eliminator removes nop statements from the method."
                    + "\n\nRecognized options (with default values):\n"
                    + padOpt("enabled (true)", "");

        if (phaseName.equals("jj.uce"))
            return "Phase " + phaseName + ":\n"
                    + "\nThe Unreachable Code Eliminator removes unreachable code and \ntraps whose catch blocks are empty."
                    + "\n\nRecognized options (with default values):\n"
                    + padOpt("enabled (true)", "");

        if (phaseName.equals("wjpp"))
            return "Phase " + phaseName + ":\n"
                    + "\nThis pack allows you to insert pre-processors that are run \nbefore call-graph construction. Only enabled in whole-program \nmode."
                    + "\n\nRecognized options (with default values):\n"
                    + padOpt("enabled (true)", "");

        if (phaseName.equals("wjpp.cimbt"))
            return "Phase " + phaseName + ":\n"
                    + "\nWhen using the types-for-invoke option of the cg phase, problems \nmight occur if the base object of a call to Method.invoke() (the \nfirst argument) is a string constant. This option replaces all \nstring constants of such calls by locals and, therefore, allows \nthe static resolution of reflective call targets on constant \nstring objects."
                    + "\n\nRecognized options (with default values):\n"
                    + padOpt("enabled (false)", "")
                    + padOpt("verbose (false)", "");

        if (phaseName.equals("wspp"))
            return "Phase " + phaseName + ":\n"
                    + "\nThis pack allows you to insert pre-processors that are run \nbefore call-graph construction. Only enabled in whole-program \nShimple mode. In an unmodified copy of Soot, this pack is empty."
                    + "\n\nRecognized options (with default values):\n"
                    + padOpt("enabled (true)", "");

        if (phaseName.equals("cg"))
            return "Phase " + phaseName + ":\n"
                    + "\nThe Call Graph Constructor computes a call graph for whole \nprogram analysis. When this pack finishes, a call graph is \navailable in the Scene. The different phases in this pack are \ndifferent ways to construct the call graph. Exactly one phase in \nthis pack must be enabled; Soot will raise an error otherwise."
                    + "\n\nRecognized options (with default values):\n"
                    + padOpt("enabled (true)", "")
                    + padOpt("safe-forname (false)", "Handle Class.forName() calls conservatively")
                    + padOpt("safe-newinstance (false)", "Handle Class.newInstance() calls conservatively")
                    + padOpt("library", "Specifies whether the target classes should be treated as an application or a library.")
                        + padVal("disabled (default)", "Call(and pointer assignment) graph construction treat the target classes as application starting from the entry points.")
                        + padVal("any-subtype", "In this mode types of any accessible field, method parameter, this local, or caugth exception is set to any possible sub type according to the class hierarchy of the target library.")
                        + padVal("signature-resolution", "In this mode types of any accessible field, method parameter, this local, or caugth exception is set to any possible sub type according to a possible extended class hierarchy of the target library.")
                    + padOpt("verbose (false)", "Print warnings about where the call graph may be incomplete")
                    + padOpt("jdkver (3)", "JDK version for native methods")
                    + padOpt("all-reachable (false)", "Assume all methods of application classes are reachable.")
                    + padOpt("implicit-entry (true)", "Include methods called implicitly by the VM as entry points")
                    + padOpt("trim-clinit (true)", "Removes redundant static initializer calls")
                    + padOpt("reflection-log", "Uses a reflection log to resolve reflective calls.")
                    + padOpt("guards (ignore)", "Describes how to guard the program from unsound assumptions.")
                    + padOpt("types-for-invoke (false)", "Uses reaching types inferred by the pointer analysis to resolve reflective calls.");

        if (phaseName.equals("cg.cha"))
            return "Phase " + phaseName + ":\n"
                    + "\nThis phase uses Class Hierarchy Analysis to generate a call \ngraph."
                    + "\n\nRecognized options (with default values):\n"
                    + padOpt("enabled (true)", "")
                    + padOpt("verbose (false)", "Print statistics about the resulting call graph")
                    + padOpt("apponly (false)", "Consider only application classes");

        if (phaseName.equals("cg.spark"))
            return "Phase " + phaseName + ":\n"
                    + "\nSpark is a flexible points-to analysis framework. Aside from \nbuilding a call graph, it also generates information about the \ntargets of pointers. For details about Spark, please see Ondrej \nLhotak's M.Sc. thesis."
                    + "\n\nRecognized options (with default values):\n"
                    + padOpt("enabled (false)", "")
                    + padOpt("verbose (false)", "Print detailed information about the execution of Spark")
                    + padOpt("ignore-types (false)", "Make Spark completely ignore declared types of variables")
                    + padOpt("force-gc (false)", "Force garbage collection for measuring memory usage")
                    + padOpt("pre-jimplify (false)", "Jimplify all methods before starting Spark")
                    + padOpt("apponly (false)", "Consider only application classes")
                    + padOpt("vta (false)", "Emulate Variable Type Analysis")
                    + padOpt("rta (false)", "Emulate Rapid Type Analysis")
                    + padOpt("field-based (false)", "Use a field-based rather than field-sensitive representation")
                    + padOpt("types-for-sites (false)", "Represent objects by their actual type rather than allocation site")
                    + padOpt("merge-stringbuffer (true)", "Represent all StringBuffers as one object")
                    + padOpt("string-constants (false)", "Propagate all string constants, not just class names")
                    + padOpt("simulate-natives (true)", "Simulate effects of native methods in standard class library")
                    + padOpt("empties-as-allocs (false)", "Treat singletons for empty sets etc. as allocation sites")
                    + padOpt("simple-edges-bidirectional (false)", "Equality-based analysis between variable nodes")
                    + padOpt("on-fly-cg (true)", "Build call graph as receiver types become known")
                    + padOpt("simplify-offline (false)", "Collapse single-entry subgraphs of the PAG")
                    + padOpt("simplify-sccs (false)", "Collapse strongly-connected components of the PAG")
                    + padOpt("ignore-types-for-sccs (false)", "Ignore declared types when determining node equivalence for SCCs")
                    + padOpt("propagator", "Select propagation algorithm")
                        + padVal("iter", "Simple iterative algorithm")
                        + padVal("worklist (default)", "Fast, worklist-based algorithm")
                        + padVal("cycle", "Unfinished on-the-fly cycle detection algorithm")
                        + padVal("merge", "Unfinished field reference merging algorithms")
                        + padVal("alias", "Alias-edge based algorithm")
                        + padVal("none", "Disable propagation")
                    + padOpt("set-impl", "Select points-to set implementation")
                        + padVal("hash", "Use Java HashSet")
                        + padVal("bit", "Bit vector")
                        + padVal("hybrid", "Hybrid representation using bit vector for large sets")
                        + padVal("array", "Sorted array representation")
                        + padVal("heintze", "Heintze's shared bit-vector and overflow list representation")
                        + padVal("sharedlist", "Shared list representation")
                        + padVal("double (default)", "Double set representation for incremental propagation")
                    + padOpt("double-set-old", "Select implementation of points-to set for old part of double set")
                        + padVal("hash", "Use Java HashSet")
                        + padVal("bit", "Bit vector")
                        + padVal("hybrid (default)", "Hybrid representation using bit vector for large sets")
                        + padVal("array", "Sorted array representation")
                        + padVal("heintze", "Heintze's shared bit-vector and overflow list representation")
                        + padVal("sharedlist", "Shared list representation")
                    + padOpt("double-set-new", "Select implementation of points-to set for new part of double set")
                        + padVal("hash", "Use Java HashSet")
                        + padVal("bit", "Bit vector")
                        + padVal("hybrid (default)", "Hybrid representation using bit vector for large sets")
                        + padVal("array", "Sorted array representation")
                        + padVal("heintze", "Heintze's shared bit-vector and overflow list representation")
                        + padVal("sharedlist", "Shared list representation")
                    + padOpt("dump-html (false)", "Dump pointer assignment graph to HTML for debugging")
                    + padOpt("dump-pag (false)", "Dump pointer assignment graph for other solvers")
                    + padOpt("dump-solution (false)", "Dump final solution for comparison with other solvers")
                    + padOpt("topo-sort (false)", "Sort variable nodes in dump")
                    + padOpt("dump-types (true)", "Include declared types in dump")
                    + padOpt("class-method-var (true)", "In dump, label variables by class and method")
                    + padOpt("dump-answer (false)", "Dump computed reaching types for comparison with other solvers")
                    + padOpt("add-tags (false)", "Output points-to results in tags for viewing with the Jimple")
                    + padOpt("set-mass (false)", "Calculate statistics about points-to set sizes")
                    + padOpt("cs-demand (false)", "After running Spark, refine points-to sets on demand with context information")
                    + padOpt("lazy-pts (true)", "Create lazy points-to sets that create context information only when needed.")
                    + padOpt("traversal (75000)", "Make the analysis traverse at most this number of nodes per query.")
                    + padOpt("passes (10)", "Perform at most this number of refinement iterations.")
                    + padOpt("geom-pta (false)", "This switch enables/disables the geometric analysis.")
                    + padOpt("geom-encoding (Geom)", "Encoding methodology")
                        + padVal("Geom (default)", "Geometric Encoding")
                        + padVal("HeapIns", "Heap Insensitive Encoding")
                        + padVal("PtIns", "PtIns")
                    + padOpt("geom-worklist (PQ)", "Worklist type")
                        + padVal("PQ (default)", "Priority Queue")
                        + padVal("FIFO", "FIFO Queue")
                    + padOpt("geom-dump-verbose ()", "Filename for detailed execution log")
                    + padOpt("geom-verify-name ()", "Filename for verification file")
                    + padOpt("geom-eval (0)", "Precision evaluation methodologies")
                    + padOpt("geom-trans (false)", "Transform to context-insensitive result")
                    + padOpt("geom-frac-base (40)", "Fractional parameter for precision/performance trade-off")
                    + padOpt("geom-blocking (true)", "Enable blocking strategy for recursive calls")
                    + padOpt("geom-runs (1)", "Iterations of analysis")
                    + padOpt("geom-app-only (true)", "Processing pointers that impact pointers in application code only");

        if (phaseName.equals("cg.paddle"))
            return "Phase " + phaseName + ":\n"
                    + "\nPaddle is a BDD-based interprocedural analysis framework. It \nincludes points-to analysis, call graph construction, and \nvarious client analyses."
                    + "\n\nRecognized options (with default values):\n"
                    + padOpt("enabled (false)", "")
                    + padOpt("verbose (false)", "Print detailed information about the execution of Paddle")
                    + padOpt("conf", "Select Paddle configuration")
                        + padVal("ofcg (default)", "On-the fly call graph")
                        + padVal("cha", "CHA only")
                        + padVal("cha-aot", "CHA ahead-of-time callgraph")
                        + padVal("ofcg-aot", "OFCG-AOT callgraph")
                        + padVal("cha-context-aot", "CHA-Context-AOT callgraph")
                        + padVal("ofcg-context-aot", "OFCG-Context-AOT callgraph")
                        + padVal("cha-context", "CHA-Context callgraph")
                        + padVal("ofcg-context", "OFCG-Context callgraph")
                    + padOpt("bdd (false)", "Use BDD version of Paddle")
                    + padOpt("order (32)", "")
                    + padOpt("dynamic-order", "")
                    + padOpt("profile (false)", "Profile BDDs using JeddProfiler")
                    + padOpt("verbosegc (false)", "Print memory usage at each BDD garbage collection.")
                    + padOpt("q", "Select queue implementation")
                        + padVal("auto (default)", "Select queue implementation based on bdd option")
                        + padVal("trad", "Normal worklist queue implementation")
                        + padVal("bdd", "BDD-based queue implementation")
                        + padVal("debug", "Debugging queue implementation")
                        + padVal("trace", "Tracing queue implementation")
                        + padVal("numtrace", "Number-tracing queue implementation")
                    + padOpt("backend", "Select BDD backend")
                        + padVal("auto (default)", "Select backend based on bdd option")
                        + padVal("buddy", "BuDDy backend")
                        + padVal("cudd", "CUDD backend")
                        + padVal("sable", "SableJBDD backend")
                        + padVal("javabdd", "JavaBDD backend")
                        + padVal("none", "No BDDs")
                    + padOpt("bdd-nodes (0)", "Number of BDD nodes to allocate (0=unlimited)")
                    + padOpt("ignore-types (false)", "Make Paddle completely ignore declared types of variables")
                    + padOpt("pre-jimplify (false)", "Jimplify all methods before starting Paddle")
                    + padOpt("context", "Select context-sensitivity level")
                        + padVal("insens (default)", "Builds a context-insensitive call graph")
                        + padVal("1cfa", "Builds a 1-CFA call graph")
                        + padVal("kcfa", "Builds a k-CFA call graph")
                        + padVal("objsens", "Builds an object-sensitive call graph")
                        + padVal("kobjsens", "Builds a k-object-sensitive call graph")
                        + padVal("uniqkobjsens", "Builds a unique-k-object-sensitive call graph")
                        + padVal("threadkobjsens", "Experimental option for thread-entry-point sensitivity")
                    + padOpt("k (2)", "")
                    + padOpt("context-heap (false)", "Treat allocation sites context-sensitively")
                    + padOpt("rta (false)", "Emulate Rapid Type Analysis")
                    + padOpt("field-based (false)", "Use a field-based rather than field-sensitive representation")
                    + padOpt("types-for-sites (false)", "Represent objects by their actual type rather than allocation site")
                    + padOpt("merge-stringbuffer (true)", "Represent all StringBuffers as one object")
                    + padOpt("string-constants (false)", "Propagate all string constants, not just class names")
                    + padOpt("simulate-natives (true)", "Simulate effects of native methods in standard class library")
                    + padOpt("global-nodes-in-natives (false)", "Use global node to model variables in simulations of native methods")
                    + padOpt("simple-edges-bidirectional (false)", "Equality-based analysis between variable nodes")
                    + padOpt("this-edges (false)", "Use pointer assignment edges to model this parameters")
                    + padOpt("precise-newinstance (true)", "Make newInstance only allocate objects of dynamic classes")
                    + padOpt("propagator", "Select propagation algorithm")
                        + padVal("auto (default)", "Select propagation algorithm based on bdd option")
                        + padVal("iter", "Simple iterative algorithm")
                        + padVal("worklist", "Fast, worklist-based algorithm")
                        + padVal("alias", "Alias-edge based algorithm")
                        + padVal("bdd", "BDD-based propagator")
                        + padVal("incbdd", "Incrementalized BDD-based propagator")
                    + padOpt("set-impl", "Select points-to set implementation")
                        + padVal("hash", "Use Java HashSet")
                        + padVal("bit", "Bit vector")
                        + padVal("hybrid", "Hybrid representation using bit vector for large sets")
                        + padVal("array", "Sorted array representation")
                        + padVal("heintze", "Heintze's shared bit-vector and overflow list representation")
                        + padVal("double (default)", "Double set representation for incremental propagation")
                    + padOpt("double-set-old", "Select implementation of points-to set for old part of double set")
                        + padVal("hash", "Use Java HashSet")
                        + padVal("bit", "Bit vector")
                        + padVal("hybrid (default)", "Hybrid representation using bit vector for large sets")
                        + padVal("array", "Sorted array representation")
                        + padVal("heintze", "Heintze's shared bit-vector and overflow list representation")
                    + padOpt("double-set-new", "Select implementation of points-to set for new part of double set")
                        + padVal("hash", "Use Java HashSet")
                        + padVal("bit", "Bit vector")
                        + padVal("hybrid (default)", "Hybrid representation using bit vector for large sets")
                        + padVal("array", "Sorted array representation")
                        + padVal("heintze", "Heintze's shared bit-vector and overflow list representation")
                    + padOpt("context-counts (false)", "Print number of contexts for each method")
                    + padOpt("total-context-counts (false)", "Print total number of contexts")
                    + padOpt("method-context-counts (false)", "Print number of contexts for each method")
                    + padOpt("set-mass (false)", "Calculate statistics about points-to set sizes")
                    + padOpt("number-nodes (true)", "Print node numbers in dumps");

        if (phaseName.equals("wstp"))
            return "Phase " + phaseName + ":\n"
                    + "\nSoot can perform whole-program analyses. In whole-shimple mode, \nSoot applies the contents of the Whole-Shimple Transformation \nPack to the scene as a whole after constructing a call graph for \nthe program. In an unmodified copy of Soot the Whole-Shimple \nTransformation Pack is empty."
                    + "\n\nRecognized options (with default values):\n"
                    + padOpt("enabled (true)", "");

        if (phaseName.equals("wsop"))
            return "Phase " + phaseName + ":\n"
                    + "\nIf Soot is running in whole shimple mode and the Whole-Shimple \nOptimization Pack is enabled, the pack's transformations are \napplied to the scene as a whole after construction of the call \ngraph and application of any enabled Whole-Shimple \nTransformations. In an unmodified copy of Soot the Whole-Shimple \nOptimization Pack is empty."
                    + "\n\nRecognized options (with default values):\n"
                    + padOpt("enabled (false)", "");

        if (phaseName.equals("wjtp"))
            return "Phase " + phaseName + ":\n"
                    + "\nSoot can perform whole-program analyses. In whole-program mode, \nSoot applies the contents of the Whole-Jimple Transformation \nPack to the scene as a whole after constructing a call graph for \nthe program."
                    + "\n\nRecognized options (with default values):\n"
                    + padOpt("enabled (true)", "");

        if (phaseName.equals("wjtp.mhp"))
            return "Phase " + phaseName + ":\n"
                    + "\nMay Happen in Parallel (MHP) Analyses determine what program \nstatements may be run by different threads concurrently. This \nphase does not perform any transformation."
                    + "\n\nRecognized options (with default values):\n"
                    + padOpt("enabled (false)", "");

        if (phaseName.equals("wjtp.tn"))
            return "Phase " + phaseName + ":\n"
                    + "\nThe Lock Allocator finds critical sections (synchronized \nregions) in Java programs and assigns locks for execution on \nboth optimistic and pessimistic JVMs. It can also be used to \nanalyze the existing locks."
                    + "\n\nRecognized options (with default values):\n"
                    + padOpt("enabled (false)", "")
                    + padOpt("locking-scheme", "Selects the granularity of the generated lock allocation")
                        + padVal("medium-grained (default)", "Use a runtime object for synchronization where possible")
                        + padVal("coarse-grained", "Use static objects for synchronization")
                        + padVal("single-static", "Use just one static synchronization object for all transactional regions")
                        + padVal("leave-original", "Analyse the existing lock structure without making changes")
                    + padOpt("avoid-deadlock (true)", "Perform Deadlock Avoidance")
                    + padOpt("open-nesting (true)", "Use an open nesting model")
                    + padOpt("do-mhp (true)", "Perform a May-Happen-in-Parallel analysis")
                    + padOpt("do-tlo (true)", "Perform a Local-Objects analysis")
                    + padOpt("print-graph (false)", "Print topological graph of transactions")
                    + padOpt("print-table (false)", "Print table of transactions")
                    + padOpt("print-debug (false)", "Print debugging info");

        if (phaseName.equals("wjtp.rdc"))
            return "Phase " + phaseName + ":\n"
                    + "\nRename duplicated classes when the file system is not case \nsensitive. If the file system is case sensitive, this phase does \nnothing."
                    + "\n\nRecognized options (with default values):\n"
                    + padOpt("enabled (false)", "")
                    + padOpt("fcn fixed-class-names", "Set ARG for the fixed class names.");

        if (phaseName.equals("wjop"))
            return "Phase " + phaseName + ":\n"
                    + "\nIf Soot is running in whole program mode and the Whole-Jimple \nOptimization Pack is enabled, the pack's transformations are \napplied to the scene as a whole after construction of the call \ngraph and application of any enabled Whole-Jimple \nTransformations."
                    + "\n\nRecognized options (with default values):\n"
                    + padOpt("enabled (false)", "");

        if (phaseName.equals("wjop.smb"))
            return "Phase " + phaseName + ":\n"
                    + "\nThe Static Method Binder statically binds monomorphic call \nsites. That is, it searches the call graph for virtual method \ninvocations that can be determined statically to call only a \nsingle implementation of the called method. Then it replaces \nsuch virtual invocations with invocations of a static copy of \nthe single called implementation."
                    + "\n\nRecognized options (with default values):\n"
                    + padOpt("enabled (false)", "")
                    + padOpt("insert-null-checks (true)", "")
                    + padOpt("insert-redundant-casts (true)", "")
                    + padOpt("allowed-modifier-changes", "")
                        + padVal("unsafe (default)", "")
                        + padVal("safe", "")
                        + padVal("none", "");

        if (phaseName.equals("wjop.si"))
            return "Phase " + phaseName + ":\n"
                    + "\nThe Static Inliner visits all call sites in the call graph in a \nbottom-up fashion, replacing monomorphic calls with inlined \ncopies of the invoked methods."
                    + "\n\nRecognized options (with default values):\n"
                    + padOpt("enabled (true)", "")
                    + padOpt("rerun-jb (true)", "")
                    + padOpt("insert-null-checks (true)", "")
                    + padOpt("insert-redundant-casts (true)", "")
                    + padOpt("allowed-modifier-changes", "")
                        + padVal("unsafe (default)", "")
                        + padVal("safe", "")
                        + padVal("none", "")
                    + padOpt("expansion-factor (3)", "")
                    + padOpt("max-container-size (5000)", "")
                    + padOpt("max-inlinee-size (20)", "");

        if (phaseName.equals("wjap"))
            return "Phase " + phaseName + ":\n"
                    + "\nSome analyses do not transform Jimple body directly, but \nannotate statements or values with tags. Whole-Jimple annotation \npack provides a place for annotation-oriented analyses in whole \nprogram mode."
                    + "\n\nRecognized options (with default values):\n"
                    + padOpt("enabled (true)", "");

        if (phaseName.equals("wjap.ra"))
            return "Phase " + phaseName + ":\n"
                    + "\nThe Rectangular Array Finder traverses Jimple statements based \non the static call graph, and finds array variables which always \nhold rectangular two-dimensional array objects. In Java, a \nmulti-dimensional array is an array of arrays, which means the \nshape of the array can be ragged. Nevertheless, many \napplications use rectangular arrays. Knowing that an array is \nrectangular can be very helpful in proving safe array bounds \nchecks. The Rectangular Array Finder does not change the program \nbeing analyzed. Its results are used by the Array Bound Checker."
                    + "\n\nRecognized options (with default values):\n"
                    + padOpt("enabled (false)", "");

        if (phaseName.equals("wjap.umt"))
            return "Phase " + phaseName + ":\n"
                    + "\nUses the call graph to determine which methods are unreachable \nand adds color tags so they can be highlighted in a source \nbrowser."
                    + "\n\nRecognized options (with default values):\n"
                    + padOpt("enabled (false)", "");

        if (phaseName.equals("wjap.uft"))
            return "Phase " + phaseName + ":\n"
                    + "\nUses the call graph to determine which fields are unreachable \nand adds color tags so they can be highlighted in a source \nbrowser."
                    + "\n\nRecognized options (with default values):\n"
                    + padOpt("enabled (false)", "");

        if (phaseName.equals("wjap.tqt"))
            return "Phase " + phaseName + ":\n"
                    + "\nDetermines which methods and fields have qualifiers that could \nbe tightened. For example: if a field or method has the \nqualifier of public but is only used within the declaring class \nit could be private. This, this field or method is tagged with \ncolor tags so that the results can be highlighted in a source \nbrowser."
                    + "\n\nRecognized options (with default values):\n"
                    + padOpt("enabled (false)", "");

        if (phaseName.equals("wjap.cgg"))
            return "Phase " + phaseName + ":\n"
                    + "\nCreates graphical call graph."
                    + "\n\nRecognized options (with default values):\n"
                    + padOpt("enabled (false)", "")
                    + padOpt("show-lib-meths (false)", "");

        if (phaseName.equals("wjap.purity"))
            return "Phase " + phaseName + ":\n"
                    + "\nPurity anaysis implemented by Antoine Mine and based on the \npaper A Combined Pointer and Purity Analysis for Java Programs \nby Alexandru Salcianu and Martin Rinard."
                    + "\n\nRecognized options (with default values):\n"
                    + padOpt("enabled (false)", "")
                    + padOpt("dump-summaries (true)", "")
                    + padOpt("dump-cg (false)", "")
                    + padOpt("dump-intra (false)", "")
                    + padOpt("print (true)", "")
                    + padOpt("annotate (true)", "Marks pure methods with a purity bytecode attribute")
                    + padOpt("verbose (false)", "");

        if (phaseName.equals("shimple"))
            return "Phase " + phaseName + ":\n"
                    + "\nShimple Control sets parameters which apply throughout the \ncreation and manipulation of Shimple bodies. Shimple is Soot's \nSSA representation."
                    + "\n\nRecognized options (with default values):\n"
                    + padOpt("enabled (true)", "")
                    + padOpt("node-elim-opt (true)", "Node elimination optimizations")
                    + padOpt("standard-local-names (false)", "Uses naming scheme of the Local Name Standardizer.")
                    + padOpt("extended (false)", "Compute extended SSA (SSI) form.")
                    + padOpt("debug (false)", "Enables debugging output, if any.");

        if (phaseName.equals("stp"))
            return "Phase " + phaseName + ":\n"
                    + "\nWhen the Shimple representation is produced, Soot applies the \ncontents of the Shimple Transformation Pack to each method under \nanalysis. This pack contains no transformations in an unmodified \nversion of Soot."
                    + "\n\nRecognized options (with default values):\n"
                    + padOpt("enabled (true)", "");

        if (phaseName.equals("sop"))
            return "Phase " + phaseName + ":\n"
                    + "\nThe Shimple Optimization Pack contains transformations that \nperform optimizations on Shimple, Soot's SSA representation."
                    + "\n\nRecognized options (with default values):\n"
                    + padOpt("enabled (false)", "");

        if (phaseName.equals("sop.cpf"))
            return "Phase " + phaseName + ":\n"
                    + "\nA powerful constant propagator and folder based on an algorithm \nsketched by Cytron et al that takes conditional control flow \ninto account. This optimization demonstrates some of the \nbenefits of SSA -- particularly the fact that Phi nodes \nrepresent natural merge points in the control flow."
                    + "\n\nRecognized options (with default values):\n"
                    + padOpt("enabled (true)", "")
                    + padOpt("prune-cfg (true)", "Take advantage of CFG optimization opportunities.");

        if (phaseName.equals("jtp"))
            return "Phase " + phaseName + ":\n"
                    + "\nSoot applies the contents of the Jimple Transformation Pack to \neach method under analysis. This pack contains no \ntransformations in an unmodified version of Soot."
                    + "\n\nRecognized options (with default values):\n"
                    + padOpt("enabled (true)", "");

        if (phaseName.equals("jop"))
            return "Phase " + phaseName + ":\n"
                    + "\nWhen Soot's Optimize option is on, Soot applies the Jimple \nOptimization Pack to every JimpleBody in application classes. \nThis section lists the default transformations in the Jimple \nOptimization Pack."
                    + "\n\nRecognized options (with default values):\n"
                    + padOpt("enabled (false)", "Eliminates common subexpressions");

        if (phaseName.equals("jop.cse"))
            return "Phase " + phaseName + ":\n"
                    + "\nThe Common Subexpression Eliminator runs an available \nexpressions analysis on the method body, then eliminates common \nsubexpressions. This implementation is especially slow, as it \nruns on individual statements rather than on basic blocks. A \nbetter implementation (which would find most common \nsubexpressions, but not all) would use basic blocks instead. \nThis implementation is also slow because the flow universe is \nexplicitly created; it need not be. A better implementation \nwould implicitly compute the kill sets at every node. Because of \nits current slowness, this transformation is not enabled by \ndefault."
                    + "\n\nRecognized options (with default values):\n"
                    + padOpt("enabled (false)", "")
                    + padOpt("naive-side-effect (false)", "Use naive side effect analysis even if interprocedural information is available");

        if (phaseName.equals("jop.bcm"))
            return "Phase " + phaseName + ":\n"
                    + "\nBusy Code Motion is a straightforward implementation of Partial \nRedundancy Elimination. This implementation is not very \naggressive. Lazy Code Motion is an improved version which should \nbe used instead of Busy Code Motion."
                    + "\n\nRecognized options (with default values):\n"
                    + padOpt("enabled (false)", "")
                    + padOpt("naive-side-effect (false)", "Use a naive side effect analysis even if interprocedural information is available");

        if (phaseName.equals("jop.lcm"))
            return "Phase " + phaseName + ":\n"
                    + "\nLazy Code Motion is an enhanced version of Busy Code Motion, a \nPartial Redundancy Eliminator. Before doing Partial Redundancy \nElimination, this optimization performs loop inversion (turning \nwhile loops into do while loops inside an if statement). This \nallows the Partial Redundancy Eliminator to optimize loop \ninvariants of while loops."
                    + "\n\nRecognized options (with default values):\n"
                    + padOpt("enabled (false)", "")
                    + padOpt("safety", "")
                        + padVal("safe (default)", "")
                        + padVal("medium", "")
                        + padVal("unsafe", "")
                    + padOpt("unroll (true)", "")
                    + padOpt("naive-side-effect (false)", "Use a naive side effect analysis even if interprocedural information is available");

        if (phaseName.equals("jop.cp"))
            return "Phase " + phaseName + ":\n"
                    + "\nThis phase performs cascaded copy propagation."
                    + "\n\nRecognized options (with default values):\n"
                    + padOpt("enabled (true)", "")
                    + padOpt("only-regular-locals (false)", "")
                    + padOpt("only-stack-locals (false)", "");

        if (phaseName.equals("jop.cpf"))
            return "Phase " + phaseName + ":\n"
                    + "\nThe Jimple Constant Propagator and Folder evaluates any \nexpressions consisting entirely of compile-time constants, for \nexample 2 * 3, and replaces the expression with the constant \nresult, in this case 6."
                    + "\n\nRecognized options (with default values):\n"
                    + padOpt("enabled (true)", "");

        if (phaseName.equals("jop.cbf"))
            return "Phase " + phaseName + ":\n"
                    + "\nThe Conditional Branch Folder statically evaluates the \nconditional expression of Jimple if statements. If the condition \nis identically true or false, the Folder replaces the \nconditional branch statement with an unconditional goto \nstatement."
                    + "\n\nRecognized options (with default values):\n"
                    + padOpt("enabled (true)", "");

        if (phaseName.equals("jop.dae"))
            return "Phase " + phaseName + ":\n"
                    + "\nThe Dead Assignment Eliminator eliminates assignment statements \nto locals whose values are not subsequently used, unless \nevaluating the right-hand side of the assignment may cause \nside-effects."
                    + "\n\nRecognized options (with default values):\n"
                    + padOpt("enabled (true)", "")
                    + padOpt("only-tag (false)", "")
                    + padOpt("only-stack-locals (false)", "");

        if (phaseName.equals("jop.nce"))
            return "Phase " + phaseName + ":\n"
                    + "\nReplaces statements 'if(x!=null) goto y' with 'goto y' if x is \nknown to be non-null or with 'nop' if it is known to be null, \netc. Generates dead code and is hence followed by unreachable \ncode elimination. Disabled by default because it can be \nexpensive on methods with many locals."
                    + "\n\nRecognized options (with default values):\n"
                    + padOpt("enabled (false)", "");

        if (phaseName.equals("jop.uce1"))
            return "Phase " + phaseName + ":\n"
                    + "\nThe Unreachable Code Eliminator removes unreachable code and \ntraps whose catch blocks are empty."
                    + "\n\nRecognized options (with default values):\n"
                    + padOpt("enabled (true)", "")
                    + padOpt("remove-unreachable-traps (false)", "");

        if (phaseName.equals("jop.ubf1"))
            return "Phase " + phaseName + ":\n"
                    + "\nThe Unconditional Branch Folder removes unnecessary `goto' \nstatements from a JimpleBody. If a goto statement's target is \nthe next instruction, then the statement is removed. If a goto's \ntarget is another goto, with target y, then the first \nstatement's target is changed to y. If some if statement's \ntarget is a goto statement, then the if's target can be replaced \nwith the goto's target. (These situations can result from other \noptimizations, and branch folding may itself generate more \nunreachable code.)"
                    + "\n\nRecognized options (with default values):\n"
                    + padOpt("enabled (true)", "");

        if (phaseName.equals("jop.uce2"))
            return "Phase " + phaseName + ":\n"
                    + "\nAnother iteration of the Unreachable Code Eliminator."
                    + "\n\nRecognized options (with default values):\n"
                    + padOpt("enabled (true)", "")
                    + padOpt("remove-unreachable-traps (false)", "");

        if (phaseName.equals("jop.ubf2"))
            return "Phase " + phaseName + ":\n"
                    + "\nAnother iteration of the Unconditional Branch Folder."
                    + "\n\nRecognized options (with default values):\n"
                    + padOpt("enabled (true)", "");

        if (phaseName.equals("jop.ule"))
            return "Phase " + phaseName + ":\n"
                    + "\nThe Unused Local Eliminator phase removes any unused locals from \nthe method."
                    + "\n\nRecognized options (with default values):\n"
                    + padOpt("enabled (true)", "");

        if (phaseName.equals("jap"))
            return "Phase " + phaseName + ":\n"
                    + "\nThe Jimple Annotation Pack contains phases which add annotations \nto Jimple bodies individually (as opposed to the Whole-Jimple \nAnnotation Pack, which adds annotations based on the analysis of \nthe whole program)."
                    + "\n\nRecognized options (with default values):\n"
                    + padOpt("enabled (true)", "");

        if (phaseName.equals("jap.npc"))
            return "Phase " + phaseName + ":\n"
                    + "\nThe Null Pointer Checker finds instruction which have the \npotential to throw NullPointerExceptions and adds annotations \nindicating whether or not the pointer being dereferenced can be \ndetermined statically not to be null."
                    + "\n\nRecognized options (with default values):\n"
                    + padOpt("enabled (false)", "")
                    + padOpt("only-array-ref (false)", "Annotate only array references")
                    + padOpt("profiling (false)", "Insert instructions to count safe pointer accesses");

        if (phaseName.equals("jap.npcolorer"))
            return "Phase " + phaseName + ":\n"
                    + "\nProduce colour tags that the Soot plug-in for Eclipse can use to \nhighlight null and non-null references."
                    + "\n\nRecognized options (with default values):\n"
                    + padOpt("enabled (false)", "");

        if (phaseName.equals("jap.abc"))
            return "Phase " + phaseName + ":\n"
                    + "\nThe Array Bound Checker performs a static analysis to determine \nwhich array bounds checks may safely be eliminated and then \nannotates statements with the results of the analysis. If Soot \nis in whole-program mode, the Array Bound Checker can use the \nresults provided by the Rectangular Array Finder."
                    + "\n\nRecognized options (with default values):\n"
                    + padOpt("enabled (false)", "")
                    + padOpt("with-all (false)", "")
                    + padOpt("with-cse (false)", "")
                    + padOpt("with-arrayref (false)", "")
                    + padOpt("with-fieldref (false)", "")
                    + padOpt("with-classfield (false)", "")
                    + padOpt("with-rectarray (false)", "")
                    + padOpt("profiling (false)", "Profile the results of array bounds check analysis.")
                    + padOpt("add-color-tags (false)", "Add color tags to results of array bound check analysis.");

        if (phaseName.equals("jap.profiling"))
            return "Phase " + phaseName + ":\n"
                    + "\nThe Profiling Generator inserts the method invocations required \nto initialize and to report the results of any profiling \nperformed by the Null Pointer Checker and Array Bound Checker. \nUsers of the Profiling Generator must provide a MultiCounter \nclass implementing the methods invoked. For details, see the \nProfilingGenerator source code."
                    + "\n\nRecognized options (with default values):\n"
                    + padOpt("enabled (false)", "")
                    + padOpt("notmainentry (false)", "Instrument runBenchmark() instead of main()");

        if (phaseName.equals("jap.sea"))
            return "Phase " + phaseName + ":\n"
                    + "\nThe Side Effect Tagger uses the active invoke graph to produce \nside-effect attributes, as described in the Spark thesis, \nchapter 6."
                    + "\n\nRecognized options (with default values):\n"
                    + padOpt("enabled (false)", "")
                    + padOpt("naive (false)", "");

        if (phaseName.equals("jap.fieldrw"))
            return "Phase " + phaseName + ":\n"
                    + "\nThe Field Read/Write Tagger uses the active invoke graph to \nproduce tags indicating which fields may be read or written by \neach statement, including invoke statements."
                    + "\n\nRecognized options (with default values):\n"
                    + padOpt("enabled (false)", "")
                    + padOpt("threshold (100)", "");

        if (phaseName.equals("jap.cgtagger"))
            return "Phase " + phaseName + ":\n"
                    + "\nThe Call Graph Tagger produces LinkTags based on the call graph. \nThe Eclipse plugin uses these tags to produce linked popup lists \nwhich indicate the source and target methods of the statement. \nSelecting a link from the list moves the cursor to the indicated \nmethod."
                    + "\n\nRecognized options (with default values):\n"
                    + padOpt("enabled (false)", "");

        if (phaseName.equals("jap.parity"))
            return "Phase " + phaseName + ":\n"
                    + "\nThe Parity Tagger produces StringTags and ColorTags indicating \nthe parity of a variable (even, odd, top, or bottom). The \neclipse plugin can use tooltips and variable colouring to \ndisplay the information in these tags. For example, even \nvariables (such as x in x = 2) are coloured yellow."
                    + "\n\nRecognized options (with default values):\n"
                    + padOpt("enabled (false)", "");

        if (phaseName.equals("jap.pat"))
            return "Phase " + phaseName + ":\n"
                    + "\nFor each method with parameters of reference type, this tagger \nindicates the aliasing relationships between the parameters \nusing colour tags. Parameters that may be aliased are the same \ncolour. Parameters that may not be aliased are in different \ncolours."
                    + "\n\nRecognized options (with default values):\n"
                    + padOpt("enabled (false)", "");

        if (phaseName.equals("jap.lvtagger"))
            return "Phase " + phaseName + ":\n"
                    + "\nColors live variables."
                    + "\n\nRecognized options (with default values):\n"
                    + padOpt("enabled (false)", "");

        if (phaseName.equals("jap.rdtagger"))
            return "Phase " + phaseName + ":\n"
                    + "\nFor each use of a local in a stmt creates a link to the reaching \ndef."
                    + "\n\nRecognized options (with default values):\n"
                    + padOpt("enabled (false)", "");

        if (phaseName.equals("jap.che"))
            return "Phase " + phaseName + ":\n"
                    + "\nIndicates whether cast checks can be eliminated."
                    + "\n\nRecognized options (with default values):\n"
                    + padOpt("enabled (false)", "");

        if (phaseName.equals("jap.umt"))
            return "Phase " + phaseName + ":\n"
                    + "\nWhen the whole-program analysis determines a method to be \nunreachable, this transformer inserts an assertion into the \nmethod to check that it is indeed unreachable."
                    + "\n\nRecognized options (with default values):\n"
                    + padOpt("enabled (false)", "");

        if (phaseName.equals("jap.lit"))
            return "Phase " + phaseName + ":\n"
                    + "\nAn expression whose operands are constant or have reaching \ndefinitions from outside the loop body are tagged as loop \ninvariant."
                    + "\n\nRecognized options (with default values):\n"
                    + padOpt("enabled (false)", "");

        if (phaseName.equals("jap.aet"))
            return "Phase " + phaseName + ":\n"
                    + "\nA each statement a set of available expressions is after the \nstatement is added as a tag."
                    + "\n\nRecognized options (with default values):\n"
                    + padOpt("enabled (false)", "")
                    + padOpt("kind", "")
                        + padVal("optimistic (default)", "")
                        + padVal("pessimistic", "");

        if (phaseName.equals("jap.dmt"))
            return "Phase " + phaseName + ":\n"
                    + "\nProvides link tags at a statement to all of the satements \ndominators."
                    + "\n\nRecognized options (with default values):\n"
                    + padOpt("enabled (false)", "");

        if (phaseName.equals("gb"))
            return "Phase " + phaseName + ":\n"
                    + "\nThe Grimp Body Creation phase creates a GrimpBody for each \nsource method. It is run only if the output format is grimp or \ngrimple, or if class files are being output and the Via Grimp \noption has been specified."
                    + "\n\nRecognized options (with default values):\n"
                    + padOpt("enabled (true)", "");

        if (phaseName.equals("gb.a1"))
            return "Phase " + phaseName + ":\n"
                    + "\nThe Grimp Pre-folding Aggregator combines some local variables, \nfinding definitions with only a single use and removing the \ndefinition after replacing the use with the definition's \nright-hand side, if it is safe to do so. While the mechanism is \nthe same as that employed by the Jimple Local Aggregator, there \nis more scope for aggregation because of Grimp's more \ncomplicated expressions."
                    + "\n\nRecognized options (with default values):\n"
                    + padOpt("enabled (true)", "")
                    + padOpt("only-stack-locals (true)", "");

        if (phaseName.equals("gb.cf"))
            return "Phase " + phaseName + ":\n"
                    + "\nThe Grimp Constructor Folder combines new statements with the \nspecialinvoke statement that calls the new object's constructor. \nFor example, it turns r2 = new java.util.ArrayList; r2.init(); \ninto r2 = new java.util.ArrayList();"
                    + "\n\nRecognized options (with default values):\n"
                    + padOpt("enabled (true)", "");

        if (phaseName.equals("gb.a2"))
            return "Phase " + phaseName + ":\n"
                    + "\nThe Grimp Post-folding Aggregator combines local variables after \nconstructors have been folded. Constructor folding typically \nintroduces new opportunities for aggregation, since when a \nsequence of instructions like r2 = new java.util.ArrayList; \nr2.init(); r3 = r2 is replaced by r2 = new \njava.util.ArrayList(); r3 = r2 the invocation of init no longer \nrepresents a potential side-effect separating the two \ndefinitions, so they can be combined into r3 = new \njava.util.ArrayList(); (assuming there are no subsequent uses of \nr2)."
                    + "\n\nRecognized options (with default values):\n"
                    + padOpt("enabled (true)", "")
                    + padOpt("only-stack-locals (true)", "");

        if (phaseName.equals("gb.ule"))
            return "Phase " + phaseName + ":\n"
                    + "\nThis phase removes any locals that are unused after constructor \nfolding and aggregation."
                    + "\n\nRecognized options (with default values):\n"
                    + padOpt("enabled (true)", "");

        if (phaseName.equals("gop"))
            return "Phase " + phaseName + ":\n"
                    + "\nThe Grimp Optimization pack performs optimizations on GrimpBodys \n(currently there are no optimizations performed specifically on \nGrimpBodys, and the pack is empty). It is run only if the output \nformat is grimp or grimple, or if class files are being output \nand the Via Grimp option has been specified."
                    + "\n\nRecognized options (with default values):\n"
                    + padOpt("enabled (false)", "");

        if (phaseName.equals("bb"))
            return "Phase " + phaseName + ":\n"
                    + "\nThe Baf Body Creation phase creates a BafBody from each source \nmethod. It is run if the output format is baf or b or asm or a, \nor if class files are being output and the Via Grimp option has \nnot been specified."
                    + "\n\nRecognized options (with default values):\n"
                    + padOpt("enabled (true)", "");

        if (phaseName.equals("bb.lso"))
            return "Phase " + phaseName + ":\n"
                    + "\nThe Load Store Optimizer replaces some combinations of loads to \nand stores from local variables with stack instructions. A \nsimple example would be the replacement of store.r $r2; load.r \n$r2; with dup1.r in cases where the value of r2 is not used \nsubsequently."
                    + "\n\nRecognized options (with default values):\n"
                    + padOpt("enabled (true)", "")
                    + padOpt("debug (false)", "")
                    + padOpt("inter (false)", "")
                    + padOpt("sl (true)", "")
                    + padOpt("sl2 (false)", "")
                    + padOpt("sll (true)", "")
                    + padOpt("sll2 (false)", "");

        if (phaseName.equals("bb.sco"))
            return "Phase " + phaseName + ":\n"
                    + "\nThe store chain optimizer detects chains of push/store pairs \nthat write to the same variable and only retains the last store. \nIt removes the unnecessary previous push/stores that are \nsubsequently overwritten."
                    + "\n\nRecognized options (with default values):\n"
                    + padOpt("enabled (true)", "");

        if (phaseName.equals("bb.pho"))
            return "Phase " + phaseName + ":\n"
                    + "\nApplies peephole optimizations to the Baf intermediate \nrepresentation. Individual optimizations must be implemented by \nclasses implementing the Peephole interface. The Peephole \nOptimizer reads the names of the Peephole classes at runtime \nfrom the file peephole.dat and loads them dynamically. Then it \ncontinues to apply the Peepholes repeatedly until none of them \nare able to perform any further optimizations. Soot provides \nonly one Peephole, named ExamplePeephole, which is not enabled \nby the delivered peephole.dat file. ExamplePeephole removes all \ncheckcast instructions."
                    + "\n\nRecognized options (with default values):\n"
                    + padOpt("enabled (true)", "");

        if (phaseName.equals("bb.ule"))
            return "Phase " + phaseName + ":\n"
                    + "\nThis phase removes any locals that are unused after load store \noptimization and peephole optimization."
                    + "\n\nRecognized options (with default values):\n"
                    + padOpt("enabled (true)", "");

        if (phaseName.equals("bb.lp"))
            return "Phase " + phaseName + ":\n"
                    + "\nThe Local Packer attempts to minimize the number of local \nvariables required in a method by reusing the same variable for \ndisjoint DU-UD webs. Conceptually, it is the inverse of the \nLocal Splitter."
                    + "\n\nRecognized options (with default values):\n"
                    + padOpt("enabled (true)", "")
                    + padOpt("unsplit-original-locals (false)", "");

        if (phaseName.equals("bop"))
            return "Phase " + phaseName + ":\n"
                    + "\nThe Baf Optimization pack performs optimizations on BafBodys \n(currently there are no optimizations performed specifically on \nBafBodys, and the pack is empty). It is run only if the output \nformat is baf or b or asm or a, or if class files are being \noutput and the Via Grimp option has not been specified."
                    + "\n\nRecognized options (with default values):\n"
                    + padOpt("enabled (false)", "");

        if (phaseName.equals("tag"))
            return "Phase " + phaseName + ":\n"
                    + "\nThe Tag Aggregator pack aggregates tags attached to individual \nunits into a code attribute for each method, so that these \nattributes can be encoded in Java class files."
                    + "\n\nRecognized options (with default values):\n"
                    + padOpt("enabled (true)", "");

        if (phaseName.equals("tag.ln"))
            return "Phase " + phaseName + ":\n"
                    + "\nThe Line Number Tag Aggregator aggregates line number tags."
                    + "\n\nRecognized options (with default values):\n"
                    + padOpt("enabled (true)", "");

        if (phaseName.equals("tag.an"))
            return "Phase " + phaseName + ":\n"
                    + "\nThe Array Bounds and Null Pointer Tag Aggregator aggregates tags \nproduced by the Array Bound Checker and Null Pointer Checker."
                    + "\n\nRecognized options (with default values):\n"
                    + padOpt("enabled (false)", "");

        if (phaseName.equals("tag.dep"))
            return "Phase " + phaseName + ":\n"
                    + "\nThe Dependence Tag Aggregator aggregates tags produced by the \nSide Effect Tagger."
                    + "\n\nRecognized options (with default values):\n"
                    + padOpt("enabled (false)", "");

        if (phaseName.equals("tag.fieldrw"))
            return "Phase " + phaseName + ":\n"
                    + "\nThe Field Read/Write Tag Aggregator aggregates field read/write \ntags produced by the Field Read/Write Tagger, phase jap.fieldrw."
                    + "\n\nRecognized options (with default values):\n"
                    + padOpt("enabled (false)", "");

        if (phaseName.equals("db"))
            return "Phase " + phaseName + ":\n"
                    + "\nThe decompile (Dava) option is set using the -f dava options in \nSoot. Options provided by Dava are added to this dummy phase so \nas not to clutter the soot general arguments. -p db (option \nname):(value) will be used to set all required values for Dava."
                    + "\n\nRecognized options (with default values):\n"
                    + padOpt("enabled (true)", "")
                    + padOpt("source-is-javac (true)", "");

        if (phaseName.equals("db.transformations"))
            return "Phase " + phaseName + ":\n"
                    + "\nThe transformations implemented using AST Traversal and \nstructural flow analses on Dava's AST"
                    + "\n\nRecognized options (with default values):\n"
                    + padOpt("enabled (true)", "");

        if (phaseName.equals("db.renamer"))
            return "Phase " + phaseName + ":\n"
                    + "\nIf set, the renaming analyses implemented in Dava are applied to \neach method body being decompiled. The analyses use heuristics \nto choose potentially better names for local variables. (As of \nFebruary 14th 2006, work is still under progress on these \nanalyses (dava.toolkits.base.renamer)."
                    + "\n\nRecognized options (with default values):\n"
                    + padOpt("enabled (false)", "");

        if (phaseName.equals("db.deobfuscate"))
            return "Phase " + phaseName + ":\n"
                    + "\nCertain analyses make sense only when the bytecode is obfuscated \ncode. There are plans to implement such analyses and apply them \non methods only if this flag is set. Dead Code elimination which \nincludes removing code guarded by some condition which is always \nfalse or always true is one such analysis. Another suggested \nanalysis is giving default names to classes and fields. \nOnfuscators love to use weird names for fields and classes and \neven a simple re-naming of these could be a good help to the \nuser. Another more advanced analysis would be to check for \nredundant constant fields added by obfuscators and then remove \nuses of these constant fields from the code."
                    + "\n\nRecognized options (with default values):\n"
                    + padOpt("enabled (true)", "");

        if (phaseName.equals("db.force-recompile"))
            return "Phase " + phaseName + ":\n"
                    + "\nWhile decompiling we have to be clear what our aim is: do we \nwant to convert bytecode to Java syntax and stay as close to the \nactual execution of bytecode or do we want recompilably Java \nsource representing the bytecode. This distinction is important \nbecause some restrictions present in Java source are absent from \nthe bytecode. Examples of this include that fact that in Java a \ncall to a constructor or super needs to be the first statement \nin a constructors body. This restriction is absent from the \nbytecode. Similarly final fields HAVE to be initialized once and \nonly once in either the static initializer (static fields) or \nall the constructors (non-static fields). Additionally the \nfields should be initialized on all possible execution paths. \nThese restrictions are again absent from the bytecode. In doing \na one-one conversion of bytecode to Java source then no attempt \nshould be made to fix any of these and similar problems in the \nJava source. However, if the aim is to get recompilable code \nthen these and similar issues need to be fixed. Setting the \nforce-recompilability flag will ensure that the decompiler tries \nits best to produce recompilable Java source."
                    + "\n\nRecognized options (with default values):\n"
                    + padOpt("enabled (true)", "");

        return "Unrecognized phase: " + phaseName;
    }

    public static String getDeclaredOptionsForPhase(String phaseName) {
        if (phaseName.equals("jb"))
            return String.join(" ", 
                    "enabled",
                    "use-original-names",
                    "preserve-source-annotations",
                    "stabilize-local-names"
            );

        if (phaseName.equals("jb.dtr"))
            return String.join(" ", 
                    "enabled"
            );

        if (phaseName.equals("jb.ese"))
            return String.join(" ", 
                    "enabled"
            );

        if (phaseName.equals("jb.ls"))
            return String.join(" ", 
                    "enabled"
            );

        if (phaseName.equals("jb.a"))
            return String.join(" ", 
                    "enabled",
                    "only-stack-locals"
            );

        if (phaseName.equals("jb.ule"))
            return String.join(" ", 
                    "enabled"
            );

        if (phaseName.equals("jb.tr"))
            return String.join(" ", 
                    "enabled",
                    "use-older-type-assigner",
                    "compare-type-assigners",
                    "ignore-nullpointer-dereferences"
            );

        if (phaseName.equals("jb.ulp"))
            return String.join(" ", 
                    "enabled",
                    "unsplit-original-locals"
            );

        if (phaseName.equals("jb.lns"))
            return String.join(" ", 
                    "enabled",
                    "only-stack-locals",
                    "sort-locals"
            );

        if (phaseName.equals("jb.cp"))
            return String.join(" ", 
                    "enabled",
                    "only-regular-locals",
                    "only-stack-locals"
            );

        if (phaseName.equals("jb.dae"))
            return String.join(" ", 
                    "enabled",
                    "only-stack-locals"
            );

        if (phaseName.equals("jb.cp-ule"))
            return String.join(" ", 
                    "enabled"
            );

        if (phaseName.equals("jb.lp"))
            return String.join(" ", 
                    "enabled",
                    "unsplit-original-locals"
            );

        if (phaseName.equals("jb.ne"))
            return String.join(" ", 
                    "enabled"
            );

        if (phaseName.equals("jb.uce"))
            return String.join(" ", 
                    "enabled",
                    "remove-unreachable-traps"
            );

        if (phaseName.equals("jb.tt"))
            return String.join(" ", 
                    "enabled"
            );

        if (phaseName.equals("jj"))
            return String.join(" ", 
                    "enabled",
                    "use-original-names"
            );

        if (phaseName.equals("jj.ls"))
            return String.join(" ", 
                    "enabled"
            );

        if (phaseName.equals("jj.a"))
            return String.join(" ", 
                    "enabled",
                    "only-stack-locals"
            );

        if (phaseName.equals("jj.ule"))
            return String.join(" ", 
                    "enabled"
            );

        if (phaseName.equals("jj.tr"))
            return String.join(" ", 
                    "enabled"
            );

        if (phaseName.equals("jj.ulp"))
            return String.join(" ", 
                    "enabled",
                    "unsplit-original-locals"
            );

        if (phaseName.equals("jj.lns"))
            return String.join(" ", 
                    "enabled",
                    "only-stack-locals"
            );

        if (phaseName.equals("jj.cp"))
            return String.join(" ", 
                    "enabled",
                    "only-regular-locals",
                    "only-stack-locals"
            );

        if (phaseName.equals("jj.dae"))
            return String.join(" ", 
                    "enabled",
                    "only-stack-locals"
            );

        if (phaseName.equals("jj.cp-ule"))
            return String.join(" ", 
                    "enabled"
            );

        if (phaseName.equals("jj.lp"))
            return String.join(" ", 
                    "enabled",
                    "unsplit-original-locals"
            );

        if (phaseName.equals("jj.ne"))
            return String.join(" ", 
                    "enabled"
            );

        if (phaseName.equals("jj.uce"))
            return String.join(" ", 
                    "enabled"
            );

        if (phaseName.equals("wjpp"))
            return String.join(" ", 
                    "enabled"
            );

        if (phaseName.equals("wjpp.cimbt"))
            return String.join(" ", 
                    "enabled",
                    "verbose"
            );

        if (phaseName.equals("wspp"))
            return String.join(" ", 
                    "enabled"
            );

        if (phaseName.equals("cg"))
            return String.join(" ", 
                    "enabled",
                    "safe-forname",
                    "safe-newinstance",
                    "library",
                    "verbose",
                    "jdkver",
                    "all-reachable",
                    "implicit-entry",
                    "trim-clinit",
                    "reflection-log",
                    "guards",
                    "types-for-invoke"
            );

        if (phaseName.equals("cg.cha"))
            return String.join(" ", 
                    "enabled",
                    "verbose",
                    "apponly"
            );

        if (phaseName.equals("cg.spark"))
            return String.join(" ", 
                    "enabled",
                    "verbose",
                    "ignore-types",
                    "force-gc",
                    "pre-jimplify",
                    "apponly",
                    "vta",
                    "rta",
                    "field-based",
                    "types-for-sites",
                    "merge-stringbuffer",
                    "string-constants",
                    "simulate-natives",
                    "empties-as-allocs",
                    "simple-edges-bidirectional",
                    "on-fly-cg",
                    "simplify-offline",
                    "simplify-sccs",
                    "ignore-types-for-sccs",
                    "propagator",
                    "set-impl",
                    "double-set-old",
                    "double-set-new",
                    "dump-html",
                    "dump-pag",
                    "dump-solution",
                    "topo-sort",
                    "dump-types",
                    "class-method-var",
                    "dump-answer",
                    "add-tags",
                    "set-mass",
                    "cs-demand",
                    "lazy-pts",
                    "traversal",
                    "passes",
                    "geom-pta",
                    "geom-encoding",
                    "geom-worklist",
                    "geom-dump-verbose",
                    "geom-verify-name",
                    "geom-eval",
                    "geom-trans",
                    "geom-frac-base",
                    "geom-blocking",
                    "geom-runs",
                    "geom-app-only"
            );

        if (phaseName.equals("cg.paddle"))
            return String.join(" ", 
                    "enabled",
                    "verbose",
                    "conf",
                    "bdd",
                    "order",
                    "dynamic-order",
                    "profile",
                    "verbosegc",
                    "q",
                    "backend",
                    "bdd-nodes",
                    "ignore-types",
                    "pre-jimplify",
                    "context",
                    "k",
                    "context-heap",
                    "rta",
                    "field-based",
                    "types-for-sites",
                    "merge-stringbuffer",
                    "string-constants",
                    "simulate-natives",
                    "global-nodes-in-natives",
                    "simple-edges-bidirectional",
                    "this-edges",
                    "precise-newinstance",
                    "propagator",
                    "set-impl",
                    "double-set-old",
                    "double-set-new",
                    "context-counts",
                    "total-context-counts",
                    "method-context-counts",
                    "set-mass",
                    "number-nodes"
            );

        if (phaseName.equals("wstp"))
            return String.join(" ", 
                    "enabled"
            );

        if (phaseName.equals("wsop"))
            return String.join(" ", 
                    "enabled"
            );

        if (phaseName.equals("wjtp"))
            return String.join(" ", 
                    "enabled"
            );

        if (phaseName.equals("wjtp.mhp"))
            return String.join(" ", 
                    "enabled"
            );

        if (phaseName.equals("wjtp.tn"))
            return String.join(" ", 
                    "enabled",
                    "locking-scheme",
                    "avoid-deadlock",
                    "open-nesting",
                    "do-mhp",
                    "do-tlo",
                    "print-graph",
                    "print-table",
                    "print-debug"
            );

        if (phaseName.equals("wjtp.rdc"))
            return String.join(" ", 
                    "enabled",
                    "fcn fixed-class-names"
            );

        if (phaseName.equals("wjop"))
            return String.join(" ", 
                    "enabled"
            );

        if (phaseName.equals("wjop.smb"))
            return String.join(" ", 
                    "enabled",
                    "insert-null-checks",
                    "insert-redundant-casts",
                    "allowed-modifier-changes"
            );

        if (phaseName.equals("wjop.si"))
            return String.join(" ", 
                    "enabled",
                    "rerun-jb",
                    "insert-null-checks",
                    "insert-redundant-casts",
                    "allowed-modifier-changes",
                    "expansion-factor",
                    "max-container-size",
                    "max-inlinee-size"
            );

        if (phaseName.equals("wjap"))
            return String.join(" ", 
                    "enabled"
            );

        if (phaseName.equals("wjap.ra"))
            return String.join(" ", 
                    "enabled"
            );

        if (phaseName.equals("wjap.umt"))
            return String.join(" ", 
                    "enabled"
            );

        if (phaseName.equals("wjap.uft"))
            return String.join(" ", 
                    "enabled"
            );

        if (phaseName.equals("wjap.tqt"))
            return String.join(" ", 
                    "enabled"
            );

        if (phaseName.equals("wjap.cgg"))
            return String.join(" ", 
                    "enabled",
                    "show-lib-meths"
            );

        if (phaseName.equals("wjap.purity"))
            return String.join(" ", 
                    "enabled",
                    "dump-summaries",
                    "dump-cg",
                    "dump-intra",
                    "print",
                    "annotate",
                    "verbose"
            );

        if (phaseName.equals("shimple"))
            return String.join(" ", 
                    "enabled",
                    "node-elim-opt",
                    "standard-local-names",
                    "extended",
                    "debug"
            );

        if (phaseName.equals("stp"))
            return String.join(" ", 
                    "enabled"
            );

        if (phaseName.equals("sop"))
            return String.join(" ", 
                    "enabled"
            );

        if (phaseName.equals("sop.cpf"))
            return String.join(" ", 
                    "enabled",
                    "prune-cfg"
            );

        if (phaseName.equals("jtp"))
            return String.join(" ", 
                    "enabled"
            );

        if (phaseName.equals("jop"))
            return String.join(" ", 
                    "enabled"
            );

        if (phaseName.equals("jop.cse"))
            return String.join(" ", 
                    "enabled",
                    "naive-side-effect"
            );

        if (phaseName.equals("jop.bcm"))
            return String.join(" ", 
                    "enabled",
                    "naive-side-effect"
            );

        if (phaseName.equals("jop.lcm"))
            return String.join(" ", 
                    "enabled",
                    "safety",
                    "unroll",
                    "naive-side-effect"
            );

        if (phaseName.equals("jop.cp"))
            return String.join(" ", 
                    "enabled",
                    "only-regular-locals",
                    "only-stack-locals"
            );

        if (phaseName.equals("jop.cpf"))
            return String.join(" ", 
                    "enabled"
            );

        if (phaseName.equals("jop.cbf"))
            return String.join(" ", 
                    "enabled"
            );

        if (phaseName.equals("jop.dae"))
            return String.join(" ", 
                    "enabled",
                    "only-tag",
                    "only-stack-locals"
            );

        if (phaseName.equals("jop.nce"))
            return String.join(" ", 
                    "enabled"
            );

        if (phaseName.equals("jop.uce1"))
            return String.join(" ", 
                    "enabled",
                    "remove-unreachable-traps"
            );

        if (phaseName.equals("jop.ubf1"))
            return String.join(" ", 
                    "enabled"
            );

        if (phaseName.equals("jop.uce2"))
            return String.join(" ", 
                    "enabled",
                    "remove-unreachable-traps"
            );

        if (phaseName.equals("jop.ubf2"))
            return String.join(" ", 
                    "enabled"
            );

        if (phaseName.equals("jop.ule"))
            return String.join(" ", 
                    "enabled"
            );

        if (phaseName.equals("jap"))
            return String.join(" ", 
                    "enabled"
            );

        if (phaseName.equals("jap.npc"))
            return String.join(" ", 
                    "enabled",
                    "only-array-ref",
                    "profiling"
            );

        if (phaseName.equals("jap.npcolorer"))
            return String.join(" ", 
                    "enabled"
            );

        if (phaseName.equals("jap.abc"))
            return String.join(" ", 
                    "enabled",
                    "with-all",
                    "with-cse",
                    "with-arrayref",
                    "with-fieldref",
                    "with-classfield",
                    "with-rectarray",
                    "profiling",
                    "add-color-tags"
            );

        if (phaseName.equals("jap.profiling"))
            return String.join(" ", 
                    "enabled",
                    "notmainentry"
            );

        if (phaseName.equals("jap.sea"))
            return String.join(" ", 
                    "enabled",
                    "naive"
            );

        if (phaseName.equals("jap.fieldrw"))
            return String.join(" ", 
                    "enabled",
                    "threshold"
            );

        if (phaseName.equals("jap.cgtagger"))
            return String.join(" ", 
                    "enabled"
            );

        if (phaseName.equals("jap.parity"))
            return String.join(" ", 
                    "enabled"
            );

        if (phaseName.equals("jap.pat"))
            return String.join(" ", 
                    "enabled"
            );

        if (phaseName.equals("jap.lvtagger"))
            return String.join(" ", 
                    "enabled"
            );

        if (phaseName.equals("jap.rdtagger"))
            return String.join(" ", 
                    "enabled"
            );

        if (phaseName.equals("jap.che"))
            return String.join(" ", 
                    "enabled"
            );

        if (phaseName.equals("jap.umt"))
            return String.join(" ", 
                    "enabled"
            );

        if (phaseName.equals("jap.lit"))
            return String.join(" ", 
                    "enabled"
            );

        if (phaseName.equals("jap.aet"))
            return String.join(" ", 
                    "enabled",
                    "kind"
            );

        if (phaseName.equals("jap.dmt"))
            return String.join(" ", 
                    "enabled"
            );

        if (phaseName.equals("gb"))
            return String.join(" ", 
                    "enabled"
            );

        if (phaseName.equals("gb.a1"))
            return String.join(" ", 
                    "enabled",
                    "only-stack-locals"
            );

        if (phaseName.equals("gb.cf"))
            return String.join(" ", 
                    "enabled"
            );

        if (phaseName.equals("gb.a2"))
            return String.join(" ", 
                    "enabled",
                    "only-stack-locals"
            );

        if (phaseName.equals("gb.ule"))
            return String.join(" ", 
                    "enabled"
            );

        if (phaseName.equals("gop"))
            return String.join(" ", 
                    "enabled"
            );

        if (phaseName.equals("bb"))
            return String.join(" ", 
                    "enabled"
            );

        if (phaseName.equals("bb.lso"))
            return String.join(" ", 
                    "enabled",
                    "debug",
                    "inter",
                    "sl",
                    "sl2",
                    "sll",
                    "sll2"
            );

        if (phaseName.equals("bb.sco"))
            return String.join(" ", 
                    "enabled"
            );

        if (phaseName.equals("bb.pho"))
            return String.join(" ", 
                    "enabled"
            );

        if (phaseName.equals("bb.ule"))
            return String.join(" ", 
                    "enabled"
            );

        if (phaseName.equals("bb.lp"))
            return String.join(" ", 
                    "enabled",
                    "unsplit-original-locals"
            );

        if (phaseName.equals("bop"))
            return String.join(" ", 
                    "enabled"
            );

        if (phaseName.equals("tag"))
            return String.join(" ", 
                    "enabled"
            );

        if (phaseName.equals("tag.ln"))
            return String.join(" ", 
                    "enabled"
            );

        if (phaseName.equals("tag.an"))
            return String.join(" ", 
                    "enabled"
            );

        if (phaseName.equals("tag.dep"))
            return String.join(" ", 
                    "enabled"
            );

        if (phaseName.equals("tag.fieldrw"))
            return String.join(" ", 
                    "enabled"
            );

        if (phaseName.equals("db"))
            return String.join(" ", 
                    "enabled",
                    "source-is-javac"
            );

        if (phaseName.equals("db.transformations"))
            return String.join(" ", 
                    "enabled"
            );

        if (phaseName.equals("db.renamer"))
            return String.join(" ", 
                    "enabled"
            );

        if (phaseName.equals("db.deobfuscate"))
            return String.join(" ", 
                    "enabled"
            );

        if (phaseName.equals("db.force-recompile"))
            return String.join(" ", 
                    "enabled"
            );

        // The default set of options is just enabled.
        return "enabled";
    }

    public static String getDefaultOptionsForPhase(String phaseName) {
        if (phaseName.equals("jb"))
            return ""
                    + "enabled:true "
                    + "use-original-names:false "
                    + "preserve-source-annotations:false "
                    + "stabilize-local-names:false ";

        if (phaseName.equals("jb.dtr"))
            return ""
                    + "enabled:true ";

        if (phaseName.equals("jb.ese"))
            return ""
                    + "enabled:true ";

        if (phaseName.equals("jb.ls"))
            return ""
                    + "enabled:true ";

        if (phaseName.equals("jb.a"))
            return ""
                    + "enabled:true "
                    + "only-stack-locals:true ";

        if (phaseName.equals("jb.ule"))
            return ""
                    + "enabled:true ";

        if (phaseName.equals("jb.tr"))
            return ""
                    + "enabled:true "
                    + "use-older-type-assigner:false "
                    + "compare-type-assigners:false "
                    + "ignore-nullpointer-dereferences:false ";

        if (phaseName.equals("jb.ulp"))
            return ""
                    + "enabled:true "
                    + "unsplit-original-locals:true ";

        if (phaseName.equals("jb.lns"))
            return ""
                    + "enabled:true "
                    + "only-stack-locals:false "
                    + "sort-locals:false ";

        if (phaseName.equals("jb.cp"))
            return ""
                    + "enabled:true "
                    + "only-regular-locals:false "
                    + "only-stack-locals:true ";

        if (phaseName.equals("jb.dae"))
            return ""
                    + "enabled:true "
                    + "only-stack-locals:true ";

        if (phaseName.equals("jb.cp-ule"))
            return ""
                    + "enabled:true ";

        if (phaseName.equals("jb.lp"))
            return ""
                    + "enabled:false "
                    + "unsplit-original-locals:false ";

        if (phaseName.equals("jb.ne"))
            return ""
                    + "enabled:true ";

        if (phaseName.equals("jb.uce"))
            return ""
                    + "enabled:true "
                    + "remove-unreachable-traps:true ";

        if (phaseName.equals("jb.tt"))
            return ""
                    + "enabled:false ";

        if (phaseName.equals("jj"))
            return ""
                    + "enabled:true "
                    + "use-original-names:true ";

        if (phaseName.equals("jj.ls"))
            return ""
                    + "enabled:false ";

        if (phaseName.equals("jj.a"))
            return ""
                    + "enabled:true "
                    + "only-stack-locals:true ";

        if (phaseName.equals("jj.ule"))
            return ""
                    + "enabled:true ";

        if (phaseName.equals("jj.tr"))
            return ""
                    + "enabled:false ";

        if (phaseName.equals("jj.ulp"))
            return ""
                    + "enabled:false "
                    + "unsplit-original-locals:false ";

        if (phaseName.equals("jj.lns"))
            return ""
                    + "enabled:true "
                    + "only-stack-locals:false ";

        if (phaseName.equals("jj.cp"))
            return ""
                    + "enabled:true "
                    + "only-regular-locals:false "
                    + "only-stack-locals:true ";

        if (phaseName.equals("jj.dae"))
            return ""
                    + "enabled:true "
                    + "only-stack-locals:true ";

        if (phaseName.equals("jj.cp-ule"))
            return ""
                    + "enabled:true ";

        if (phaseName.equals("jj.lp"))
            return ""
                    + "enabled:false "
                    + "unsplit-original-locals:false ";

        if (phaseName.equals("jj.ne"))
            return ""
                    + "enabled:true ";

        if (phaseName.equals("jj.uce"))
            return ""
                    + "enabled:true ";

        if (phaseName.equals("wjpp"))
            return ""
                    + "enabled:true ";

        if (phaseName.equals("wjpp.cimbt"))
            return ""
                    + "enabled:false "
                    + "verbose:false ";

        if (phaseName.equals("wspp"))
            return ""
                    + "enabled:true ";

        if (phaseName.equals("cg"))
            return ""
                    + "enabled:true "
                    + "safe-forname:false "
                    + "safe-newinstance:false "
                    + "library:disabled "
                    + "verbose:false "
                    + "jdkver:3 "
                    + "all-reachable:false "
                    + "implicit-entry:true "
                    + "trim-clinit:true "
                    + "guards:ignore "
                    + "types-for-invoke:false ";

        if (phaseName.equals("cg.cha"))
            return ""
                    + "enabled:true "
                    + "verbose:false "
                    + "apponly:false ";

        if (phaseName.equals("cg.spark"))
            return ""
                    + "enabled:false "
                    + "verbose:false "
                    + "ignore-types:false "
                    + "force-gc:false "
                    + "pre-jimplify:false "
                    + "apponly:false "
                    + "vta:false "
                    + "rta:false "
                    + "field-based:false "
                    + "types-for-sites:false "
                    + "merge-stringbuffer:true "
                    + "string-constants:false "
                    + "simulate-natives:true "
                    + "empties-as-allocs:false "
                    + "simple-edges-bidirectional:false "
                    + "on-fly-cg:true "
                    + "simplify-offline:false "
                    + "simplify-sccs:false "
                    + "ignore-types-for-sccs:false "
                    + "propagator:worklist "
                    + "set-impl:double "
                    + "double-set-old:hybrid "
                    + "double-set-new:hybrid "
                    + "dump-html:false "
                    + "dump-pag:false "
                    + "dump-solution:false "
                    + "topo-sort:false "
                    + "dump-types:true "
                    + "class-method-var:true "
                    + "dump-answer:false "
                    + "add-tags:false "
                    + "set-mass:false "
                    + "cs-demand:false "
                    + "lazy-pts:true "
                    + "traversal:75000 "
                    + "passes:10 "
                    + "geom-pta:false "
                    + "geom-encoding:Geom "
                    + "geom-encoding:Geom "
                    + "geom-worklist:PQ "
                    + "geom-worklist:PQ "
                    + "geom-dump-verbose: "
                    + "geom-verify-name: "
                    + "geom-eval:0 "
                    + "geom-trans:false "
                    + "geom-frac-base:40 "
                    + "geom-blocking:true "
                    + "geom-runs:1 "
                    + "geom-app-only:true ";

        if (phaseName.equals("cg.paddle"))
            return ""
                    + "enabled:false "
                    + "verbose:false "
                    + "conf:ofcg "
                    + "bdd:false "
                    + "order:32 "
                    + "profile:false "
                    + "verbosegc:false "
                    + "q:auto "
                    + "backend:auto "
                    + "bdd-nodes:0 "
                    + "ignore-types:false "
                    + "pre-jimplify:false "
                    + "context:insens "
                    + "k:2 "
                    + "context-heap:false "
                    + "rta:false "
                    + "field-based:false "
                    + "types-for-sites:false "
                    + "merge-stringbuffer:true "
                    + "string-constants:false "
                    + "simulate-natives:true "
                    + "global-nodes-in-natives:false "
                    + "simple-edges-bidirectional:false "
                    + "this-edges:false "
                    + "precise-newinstance:true "
                    + "propagator:auto "
                    + "set-impl:double "
                    + "double-set-old:hybrid "
                    + "double-set-new:hybrid "
                    + "context-counts:false "
                    + "total-context-counts:false "
                    + "method-context-counts:false "
                    + "set-mass:false "
                    + "number-nodes:true ";

        if (phaseName.equals("wstp"))
            return ""
                    + "enabled:true ";

        if (phaseName.equals("wsop"))
            return ""
                    + "enabled:false ";

        if (phaseName.equals("wjtp"))
            return ""
                    + "enabled:true ";

        if (phaseName.equals("wjtp.mhp"))
            return ""
                    + "enabled:false ";

        if (phaseName.equals("wjtp.tn"))
            return ""
                    + "enabled:false "
                    + "locking-scheme:medium-grained "
                    + "avoid-deadlock:true "
                    + "open-nesting:true "
                    + "do-mhp:true "
                    + "do-tlo:true "
                    + "print-graph:false "
                    + "print-table:false "
                    + "print-debug:false ";

        if (phaseName.equals("wjtp.rdc"))
            return ""
                    + "enabled:false ";

        if (phaseName.equals("wjop"))
            return ""
                    + "enabled:false ";

        if (phaseName.equals("wjop.smb"))
            return ""
                    + "enabled:false "
                    + "insert-null-checks:true "
                    + "insert-redundant-casts:true "
                    + "allowed-modifier-changes:unsafe ";

        if (phaseName.equals("wjop.si"))
            return ""
                    + "enabled:true "
                    + "rerun-jb:true "
                    + "insert-null-checks:true "
                    + "insert-redundant-casts:true "
                    + "allowed-modifier-changes:unsafe "
                    + "expansion-factor:3 "
                    + "max-container-size:5000 "
                    + "max-inlinee-size:20 ";

        if (phaseName.equals("wjap"))
            return ""
                    + "enabled:true ";

        if (phaseName.equals("wjap.ra"))
            return ""
                    + "enabled:false ";

        if (phaseName.equals("wjap.umt"))
            return ""
                    + "enabled:false ";

        if (phaseName.equals("wjap.uft"))
            return ""
                    + "enabled:false ";

        if (phaseName.equals("wjap.tqt"))
            return ""
                    + "enabled:false ";

        if (phaseName.equals("wjap.cgg"))
            return ""
                    + "enabled:false "
                    + "show-lib-meths:false ";

        if (phaseName.equals("wjap.purity"))
            return ""
                    + "enabled:false "
                    + "dump-summaries:true "
                    + "dump-cg:false "
                    + "dump-intra:false "
                    + "print:true "
                    + "annotate:true "
                    + "verbose:false ";

        if (phaseName.equals("shimple"))
            return ""
                    + "enabled:true "
                    + "node-elim-opt:true "
                    + "standard-local-names:false "
                    + "extended:false "
                    + "debug:false ";

        if (phaseName.equals("stp"))
            return ""
                    + "enabled:true ";

        if (phaseName.equals("sop"))
            return ""
                    + "enabled:false ";

        if (phaseName.equals("sop.cpf"))
            return ""
                    + "enabled:true "
                    + "prune-cfg:true ";

        if (phaseName.equals("jtp"))
            return ""
                    + "enabled:true ";

        if (phaseName.equals("jop"))
            return ""
                    + "enabled:false ";

        if (phaseName.equals("jop.cse"))
            return ""
                    + "enabled:false "
                    + "naive-side-effect:false ";

        if (phaseName.equals("jop.bcm"))
            return ""
                    + "enabled:false "
                    + "naive-side-effect:false ";

        if (phaseName.equals("jop.lcm"))
            return ""
                    + "enabled:false "
                    + "safety:safe "
                    + "unroll:true "
                    + "naive-side-effect:false ";

        if (phaseName.equals("jop.cp"))
            return ""
                    + "enabled:true "
                    + "only-regular-locals:false "
                    + "only-stack-locals:false ";

        if (phaseName.equals("jop.cpf"))
            return ""
                    + "enabled:true ";

        if (phaseName.equals("jop.cbf"))
            return ""
                    + "enabled:true ";

        if (phaseName.equals("jop.dae"))
            return ""
                    + "enabled:true "
                    + "only-tag:false "
                    + "only-stack-locals:false ";

        if (phaseName.equals("jop.nce"))
            return ""
                    + "enabled:false ";

        if (phaseName.equals("jop.uce1"))
            return ""
                    + "enabled:true "
                    + "remove-unreachable-traps:false ";

        if (phaseName.equals("jop.ubf1"))
            return ""
                    + "enabled:true ";

        if (phaseName.equals("jop.uce2"))
            return ""
                    + "enabled:true "
                    + "remove-unreachable-traps:false ";

        if (phaseName.equals("jop.ubf2"))
            return ""
                    + "enabled:true ";

        if (phaseName.equals("jop.ule"))
            return ""
                    + "enabled:true ";

        if (phaseName.equals("jap"))
            return ""
                    + "enabled:true ";

        if (phaseName.equals("jap.npc"))
            return ""
                    + "enabled:false "
                    + "only-array-ref:false "
                    + "profiling:false ";

        if (phaseName.equals("jap.npcolorer"))
            return ""
                    + "enabled:false ";

        if (phaseName.equals("jap.abc"))
            return ""
                    + "enabled:false "
                    + "with-all:false "
                    + "with-cse:false "
                    + "with-arrayref:false "
                    + "with-fieldref:false "
                    + "with-classfield:false "
                    + "with-rectarray:false "
                    + "profiling:false "
                    + "add-color-tags:false ";

        if (phaseName.equals("jap.profiling"))
            return ""
                    + "enabled:false "
                    + "notmainentry:false ";

        if (phaseName.equals("jap.sea"))
            return ""
                    + "enabled:false "
                    + "naive:false ";

        if (phaseName.equals("jap.fieldrw"))
            return ""
                    + "enabled:false "
                    + "threshold:100 ";

        if (phaseName.equals("jap.cgtagger"))
            return ""
                    + "enabled:false ";

        if (phaseName.equals("jap.parity"))
            return ""
                    + "enabled:false ";

        if (phaseName.equals("jap.pat"))
            return ""
                    + "enabled:false ";

        if (phaseName.equals("jap.lvtagger"))
            return ""
                    + "enabled:false ";

        if (phaseName.equals("jap.rdtagger"))
            return ""
                    + "enabled:false ";

        if (phaseName.equals("jap.che"))
            return ""
                    + "enabled:false ";

        if (phaseName.equals("jap.umt"))
            return ""
                    + "enabled:false ";

        if (phaseName.equals("jap.lit"))
            return ""
                    + "enabled:false ";

        if (phaseName.equals("jap.aet"))
            return ""
                    + "enabled:false "
                    + "kind:optimistic ";

        if (phaseName.equals("jap.dmt"))
            return ""
                    + "enabled:false ";

        if (phaseName.equals("gb"))
            return ""
                    + "enabled:true ";

        if (phaseName.equals("gb.a1"))
            return ""
                    + "enabled:true "
                    + "only-stack-locals:true ";

        if (phaseName.equals("gb.cf"))
            return ""
                    + "enabled:true ";

        if (phaseName.equals("gb.a2"))
            return ""
                    + "enabled:true "
                    + "only-stack-locals:true ";

        if (phaseName.equals("gb.ule"))
            return ""
                    + "enabled:true ";

        if (phaseName.equals("gop"))
            return ""
                    + "enabled:false ";

        if (phaseName.equals("bb"))
            return ""
                    + "enabled:true ";

        if (phaseName.equals("bb.lso"))
            return ""
                    + "enabled:true "
                    + "debug:false "
                    + "inter:false "
                    + "sl:true "
                    + "sl2:false "
                    + "sll:true "
                    + "sll2:false ";

        if (phaseName.equals("bb.sco"))
            return ""
                    + "enabled:true ";

        if (phaseName.equals("bb.pho"))
            return ""
                    + "enabled:true ";

        if (phaseName.equals("bb.ule"))
            return ""
                    + "enabled:true ";

        if (phaseName.equals("bb.lp"))
            return ""
                    + "enabled:true "
                    + "unsplit-original-locals:false ";

        if (phaseName.equals("bop"))
            return ""
                    + "enabled:false ";

        if (phaseName.equals("tag"))
            return ""
                    + "enabled:true ";

        if (phaseName.equals("tag.ln"))
            return ""
                    + "enabled:true ";

        if (phaseName.equals("tag.an"))
            return ""
                    + "enabled:false ";

        if (phaseName.equals("tag.dep"))
            return ""
                    + "enabled:false ";

        if (phaseName.equals("tag.fieldrw"))
            return ""
                    + "enabled:false ";

        if (phaseName.equals("db"))
            return ""
                    + "enabled:true "
                    + "source-is-javac:true ";

        if (phaseName.equals("db.transformations"))
            return ""
                    + "enabled:true ";

        if (phaseName.equals("db.renamer"))
            return ""
                    + "enabled:false ";

        if (phaseName.equals("db.deobfuscate"))
            return ""
                    + "enabled:true ";

        if (phaseName.equals("db.force-recompile"))
            return ""
                    + "enabled:true ";

        // The default default value is enabled.
        return "enabled";
    }

    public void warnForeignPhase(String phaseName) {
        if (false
                || phaseName.equals("jb")
                || phaseName.equals("jb.dtr")
                || phaseName.equals("jb.ese")
                || phaseName.equals("jb.ls")
                || phaseName.equals("jb.a")
                || phaseName.equals("jb.ule")
                || phaseName.equals("jb.tr")
                || phaseName.equals("jb.ulp")
                || phaseName.equals("jb.lns")
                || phaseName.equals("jb.cp")
                || phaseName.equals("jb.dae")
                || phaseName.equals("jb.cp-ule")
                || phaseName.equals("jb.lp")
                || phaseName.equals("jb.ne")
                || phaseName.equals("jb.uce")
                || phaseName.equals("jb.tt")
                || phaseName.equals("jj")
                || phaseName.equals("jj.ls")
                || phaseName.equals("jj.a")
                || phaseName.equals("jj.ule")
                || phaseName.equals("jj.tr")
                || phaseName.equals("jj.ulp")
                || phaseName.equals("jj.lns")
                || phaseName.equals("jj.cp")
                || phaseName.equals("jj.dae")
                || phaseName.equals("jj.cp-ule")
                || phaseName.equals("jj.lp")
                || phaseName.equals("jj.ne")
                || phaseName.equals("jj.uce")
                || phaseName.equals("wjpp")
                || phaseName.equals("wjpp.cimbt")
                || phaseName.equals("wspp")
                || phaseName.equals("cg")
                || phaseName.equals("cg.cha")
                || phaseName.equals("cg.spark")
                || phaseName.equals("cg.paddle")
                || phaseName.equals("wstp")
                || phaseName.equals("wsop")
                || phaseName.equals("wjtp")
                || phaseName.equals("wjtp.mhp")
                || phaseName.equals("wjtp.tn")
                || phaseName.equals("wjtp.rdc")
                || phaseName.equals("wjop")
                || phaseName.equals("wjop.smb")
                || phaseName.equals("wjop.si")
                || phaseName.equals("wjap")
                || phaseName.equals("wjap.ra")
                || phaseName.equals("wjap.umt")
                || phaseName.equals("wjap.uft")
                || phaseName.equals("wjap.tqt")
                || phaseName.equals("wjap.cgg")
                || phaseName.equals("wjap.purity")
                || phaseName.equals("shimple")
                || phaseName.equals("stp")
                || phaseName.equals("sop")
                || phaseName.equals("sop.cpf")
                || phaseName.equals("jtp")
                || phaseName.equals("jop")
                || phaseName.equals("jop.cse")
                || phaseName.equals("jop.bcm")
                || phaseName.equals("jop.lcm")
                || phaseName.equals("jop.cp")
                || phaseName.equals("jop.cpf")
                || phaseName.equals("jop.cbf")
                || phaseName.equals("jop.dae")
                || phaseName.equals("jop.nce")
                || phaseName.equals("jop.uce1")
                || phaseName.equals("jop.ubf1")
                || phaseName.equals("jop.uce2")
                || phaseName.equals("jop.ubf2")
                || phaseName.equals("jop.ule")
                || phaseName.equals("jap")
                || phaseName.equals("jap.npc")
                || phaseName.equals("jap.npcolorer")
                || phaseName.equals("jap.abc")
                || phaseName.equals("jap.profiling")
                || phaseName.equals("jap.sea")
                || phaseName.equals("jap.fieldrw")
                || phaseName.equals("jap.cgtagger")
                || phaseName.equals("jap.parity")
                || phaseName.equals("jap.pat")
                || phaseName.equals("jap.lvtagger")
                || phaseName.equals("jap.rdtagger")
                || phaseName.equals("jap.che")
                || phaseName.equals("jap.umt")
                || phaseName.equals("jap.lit")
                || phaseName.equals("jap.aet")
                || phaseName.equals("jap.dmt")
                || phaseName.equals("gb")
                || phaseName.equals("gb.a1")
                || phaseName.equals("gb.cf")
                || phaseName.equals("gb.a2")
                || phaseName.equals("gb.ule")
                || phaseName.equals("gop")
                || phaseName.equals("bb")
                || phaseName.equals("bb.lso")
                || phaseName.equals("bb.sco")
                || phaseName.equals("bb.pho")
                || phaseName.equals("bb.ule")
                || phaseName.equals("bb.lp")
                || phaseName.equals("bop")
                || phaseName.equals("tag")
                || phaseName.equals("tag.ln")
                || phaseName.equals("tag.an")
                || phaseName.equals("tag.dep")
                || phaseName.equals("tag.fieldrw")
                || phaseName.equals("db")
                || phaseName.equals("db.transformations")
                || phaseName.equals("db.renamer")
                || phaseName.equals("db.deobfuscate")
                || phaseName.equals("db.force-recompile")
        ) return;

        G.v().out.println("Warning: Phase " + phaseName + " is not a standard Soot phase listed in XML files.");
    }

    public void warnNonexistentPhase() {
        if (!PackManager.v().hasPhase("jb"))
            G.v().out.println("Warning: Options exist for non-existent phase jb");
        if (!PackManager.v().hasPhase("jb.dtr"))
            G.v().out.println("Warning: Options exist for non-existent phase jb.dtr");
        if (!PackManager.v().hasPhase("jb.ese"))
            G.v().out.println("Warning: Options exist for non-existent phase jb.ese");
        if (!PackManager.v().hasPhase("jb.ls"))
            G.v().out.println("Warning: Options exist for non-existent phase jb.ls");
        if (!PackManager.v().hasPhase("jb.a"))
            G.v().out.println("Warning: Options exist for non-existent phase jb.a");
        if (!PackManager.v().hasPhase("jb.ule"))
            G.v().out.println("Warning: Options exist for non-existent phase jb.ule");
        if (!PackManager.v().hasPhase("jb.tr"))
            G.v().out.println("Warning: Options exist for non-existent phase jb.tr");
        if (!PackManager.v().hasPhase("jb.ulp"))
            G.v().out.println("Warning: Options exist for non-existent phase jb.ulp");
        if (!PackManager.v().hasPhase("jb.lns"))
            G.v().out.println("Warning: Options exist for non-existent phase jb.lns");
        if (!PackManager.v().hasPhase("jb.cp"))
            G.v().out.println("Warning: Options exist for non-existent phase jb.cp");
        if (!PackManager.v().hasPhase("jb.dae"))
            G.v().out.println("Warning: Options exist for non-existent phase jb.dae");
        if (!PackManager.v().hasPhase("jb.cp-ule"))
            G.v().out.println("Warning: Options exist for non-existent phase jb.cp-ule");
        if (!PackManager.v().hasPhase("jb.lp"))
            G.v().out.println("Warning: Options exist for non-existent phase jb.lp");
        if (!PackManager.v().hasPhase("jb.ne"))
            G.v().out.println("Warning: Options exist for non-existent phase jb.ne");
        if (!PackManager.v().hasPhase("jb.uce"))
            G.v().out.println("Warning: Options exist for non-existent phase jb.uce");
        if (!PackManager.v().hasPhase("jb.tt"))
            G.v().out.println("Warning: Options exist for non-existent phase jb.tt");
        if (!PackManager.v().hasPhase("jj"))
            G.v().out.println("Warning: Options exist for non-existent phase jj");
        if (!PackManager.v().hasPhase("jj.ls"))
            G.v().out.println("Warning: Options exist for non-existent phase jj.ls");
        if (!PackManager.v().hasPhase("jj.a"))
            G.v().out.println("Warning: Options exist for non-existent phase jj.a");
        if (!PackManager.v().hasPhase("jj.ule"))
            G.v().out.println("Warning: Options exist for non-existent phase jj.ule");
        if (!PackManager.v().hasPhase("jj.tr"))
            G.v().out.println("Warning: Options exist for non-existent phase jj.tr");
        if (!PackManager.v().hasPhase("jj.ulp"))
            G.v().out.println("Warning: Options exist for non-existent phase jj.ulp");
        if (!PackManager.v().hasPhase("jj.lns"))
            G.v().out.println("Warning: Options exist for non-existent phase jj.lns");
        if (!PackManager.v().hasPhase("jj.cp"))
            G.v().out.println("Warning: Options exist for non-existent phase jj.cp");
        if (!PackManager.v().hasPhase("jj.dae"))
            G.v().out.println("Warning: Options exist for non-existent phase jj.dae");
        if (!PackManager.v().hasPhase("jj.cp-ule"))
            G.v().out.println("Warning: Options exist for non-existent phase jj.cp-ule");
        if (!PackManager.v().hasPhase("jj.lp"))
            G.v().out.println("Warning: Options exist for non-existent phase jj.lp");
        if (!PackManager.v().hasPhase("jj.ne"))
            G.v().out.println("Warning: Options exist for non-existent phase jj.ne");
        if (!PackManager.v().hasPhase("jj.uce"))
            G.v().out.println("Warning: Options exist for non-existent phase jj.uce");
        if (!PackManager.v().hasPhase("wjpp"))
            G.v().out.println("Warning: Options exist for non-existent phase wjpp");
        if (!PackManager.v().hasPhase("wjpp.cimbt"))
            G.v().out.println("Warning: Options exist for non-existent phase wjpp.cimbt");
        if (!PackManager.v().hasPhase("wspp"))
            G.v().out.println("Warning: Options exist for non-existent phase wspp");
        if (!PackManager.v().hasPhase("cg"))
            G.v().out.println("Warning: Options exist for non-existent phase cg");
        if (!PackManager.v().hasPhase("cg.cha"))
            G.v().out.println("Warning: Options exist for non-existent phase cg.cha");
        if (!PackManager.v().hasPhase("cg.spark"))
            G.v().out.println("Warning: Options exist for non-existent phase cg.spark");
        if (!PackManager.v().hasPhase("cg.paddle"))
            G.v().out.println("Warning: Options exist for non-existent phase cg.paddle");
        if (!PackManager.v().hasPhase("wstp"))
            G.v().out.println("Warning: Options exist for non-existent phase wstp");
        if (!PackManager.v().hasPhase("wsop"))
            G.v().out.println("Warning: Options exist for non-existent phase wsop");
        if (!PackManager.v().hasPhase("wjtp"))
            G.v().out.println("Warning: Options exist for non-existent phase wjtp");
        if (!PackManager.v().hasPhase("wjtp.mhp"))
            G.v().out.println("Warning: Options exist for non-existent phase wjtp.mhp");
        if (!PackManager.v().hasPhase("wjtp.tn"))
            G.v().out.println("Warning: Options exist for non-existent phase wjtp.tn");
        if (!PackManager.v().hasPhase("wjtp.rdc"))
            G.v().out.println("Warning: Options exist for non-existent phase wjtp.rdc");
        if (!PackManager.v().hasPhase("wjop"))
            G.v().out.println("Warning: Options exist for non-existent phase wjop");
        if (!PackManager.v().hasPhase("wjop.smb"))
            G.v().out.println("Warning: Options exist for non-existent phase wjop.smb");
        if (!PackManager.v().hasPhase("wjop.si"))
            G.v().out.println("Warning: Options exist for non-existent phase wjop.si");
        if (!PackManager.v().hasPhase("wjap"))
            G.v().out.println("Warning: Options exist for non-existent phase wjap");
        if (!PackManager.v().hasPhase("wjap.ra"))
            G.v().out.println("Warning: Options exist for non-existent phase wjap.ra");
        if (!PackManager.v().hasPhase("wjap.umt"))
            G.v().out.println("Warning: Options exist for non-existent phase wjap.umt");
        if (!PackManager.v().hasPhase("wjap.uft"))
            G.v().out.println("Warning: Options exist for non-existent phase wjap.uft");
        if (!PackManager.v().hasPhase("wjap.tqt"))
            G.v().out.println("Warning: Options exist for non-existent phase wjap.tqt");
        if (!PackManager.v().hasPhase("wjap.cgg"))
            G.v().out.println("Warning: Options exist for non-existent phase wjap.cgg");
        if (!PackManager.v().hasPhase("wjap.purity"))
            G.v().out.println("Warning: Options exist for non-existent phase wjap.purity");
        if (!PackManager.v().hasPhase("shimple"))
            G.v().out.println("Warning: Options exist for non-existent phase shimple");
        if (!PackManager.v().hasPhase("stp"))
            G.v().out.println("Warning: Options exist for non-existent phase stp");
        if (!PackManager.v().hasPhase("sop"))
            G.v().out.println("Warning: Options exist for non-existent phase sop");
        if (!PackManager.v().hasPhase("sop.cpf"))
            G.v().out.println("Warning: Options exist for non-existent phase sop.cpf");
        if (!PackManager.v().hasPhase("jtp"))
            G.v().out.println("Warning: Options exist for non-existent phase jtp");
        if (!PackManager.v().hasPhase("jop"))
            G.v().out.println("Warning: Options exist for non-existent phase jop");
        if (!PackManager.v().hasPhase("jop.cse"))
            G.v().out.println("Warning: Options exist for non-existent phase jop.cse");
        if (!PackManager.v().hasPhase("jop.bcm"))
            G.v().out.println("Warning: Options exist for non-existent phase jop.bcm");
        if (!PackManager.v().hasPhase("jop.lcm"))
            G.v().out.println("Warning: Options exist for non-existent phase jop.lcm");
        if (!PackManager.v().hasPhase("jop.cp"))
            G.v().out.println("Warning: Options exist for non-existent phase jop.cp");
        if (!PackManager.v().hasPhase("jop.cpf"))
            G.v().out.println("Warning: Options exist for non-existent phase jop.cpf");
        if (!PackManager.v().hasPhase("jop.cbf"))
            G.v().out.println("Warning: Options exist for non-existent phase jop.cbf");
        if (!PackManager.v().hasPhase("jop.dae"))
            G.v().out.println("Warning: Options exist for non-existent phase jop.dae");
        if (!PackManager.v().hasPhase("jop.nce"))
            G.v().out.println("Warning: Options exist for non-existent phase jop.nce");
        if (!PackManager.v().hasPhase("jop.uce1"))
            G.v().out.println("Warning: Options exist for non-existent phase jop.uce1");
        if (!PackManager.v().hasPhase("jop.ubf1"))
            G.v().out.println("Warning: Options exist for non-existent phase jop.ubf1");
        if (!PackManager.v().hasPhase("jop.uce2"))
            G.v().out.println("Warning: Options exist for non-existent phase jop.uce2");
        if (!PackManager.v().hasPhase("jop.ubf2"))
            G.v().out.println("Warning: Options exist for non-existent phase jop.ubf2");
        if (!PackManager.v().hasPhase("jop.ule"))
            G.v().out.println("Warning: Options exist for non-existent phase jop.ule");
        if (!PackManager.v().hasPhase("jap"))
            G.v().out.println("Warning: Options exist for non-existent phase jap");
        if (!PackManager.v().hasPhase("jap.npc"))
            G.v().out.println("Warning: Options exist for non-existent phase jap.npc");
        if (!PackManager.v().hasPhase("jap.npcolorer"))
            G.v().out.println("Warning: Options exist for non-existent phase jap.npcolorer");
        if (!PackManager.v().hasPhase("jap.abc"))
            G.v().out.println("Warning: Options exist for non-existent phase jap.abc");
        if (!PackManager.v().hasPhase("jap.profiling"))
            G.v().out.println("Warning: Options exist for non-existent phase jap.profiling");
        if (!PackManager.v().hasPhase("jap.sea"))
            G.v().out.println("Warning: Options exist for non-existent phase jap.sea");
        if (!PackManager.v().hasPhase("jap.fieldrw"))
            G.v().out.println("Warning: Options exist for non-existent phase jap.fieldrw");
        if (!PackManager.v().hasPhase("jap.cgtagger"))
            G.v().out.println("Warning: Options exist for non-existent phase jap.cgtagger");
        if (!PackManager.v().hasPhase("jap.parity"))
            G.v().out.println("Warning: Options exist for non-existent phase jap.parity");
        if (!PackManager.v().hasPhase("jap.pat"))
            G.v().out.println("Warning: Options exist for non-existent phase jap.pat");
        if (!PackManager.v().hasPhase("jap.lvtagger"))
            G.v().out.println("Warning: Options exist for non-existent phase jap.lvtagger");
        if (!PackManager.v().hasPhase("jap.rdtagger"))
            G.v().out.println("Warning: Options exist for non-existent phase jap.rdtagger");
        if (!PackManager.v().hasPhase("jap.che"))
            G.v().out.println("Warning: Options exist for non-existent phase jap.che");
        if (!PackManager.v().hasPhase("jap.umt"))
            G.v().out.println("Warning: Options exist for non-existent phase jap.umt");
        if (!PackManager.v().hasPhase("jap.lit"))
            G.v().out.println("Warning: Options exist for non-existent phase jap.lit");
        if (!PackManager.v().hasPhase("jap.aet"))
            G.v().out.println("Warning: Options exist for non-existent phase jap.aet");
        if (!PackManager.v().hasPhase("jap.dmt"))
            G.v().out.println("Warning: Options exist for non-existent phase jap.dmt");
        if (!PackManager.v().hasPhase("gb"))
            G.v().out.println("Warning: Options exist for non-existent phase gb");
        if (!PackManager.v().hasPhase("gb.a1"))
            G.v().out.println("Warning: Options exist for non-existent phase gb.a1");
        if (!PackManager.v().hasPhase("gb.cf"))
            G.v().out.println("Warning: Options exist for non-existent phase gb.cf");
        if (!PackManager.v().hasPhase("gb.a2"))
            G.v().out.println("Warning: Options exist for non-existent phase gb.a2");
        if (!PackManager.v().hasPhase("gb.ule"))
            G.v().out.println("Warning: Options exist for non-existent phase gb.ule");
        if (!PackManager.v().hasPhase("gop"))
            G.v().out.println("Warning: Options exist for non-existent phase gop");
        if (!PackManager.v().hasPhase("bb"))
            G.v().out.println("Warning: Options exist for non-existent phase bb");
        if (!PackManager.v().hasPhase("bb.lso"))
            G.v().out.println("Warning: Options exist for non-existent phase bb.lso");
        if (!PackManager.v().hasPhase("bb.sco"))
            G.v().out.println("Warning: Options exist for non-existent phase bb.sco");
        if (!PackManager.v().hasPhase("bb.pho"))
            G.v().out.println("Warning: Options exist for non-existent phase bb.pho");
        if (!PackManager.v().hasPhase("bb.ule"))
            G.v().out.println("Warning: Options exist for non-existent phase bb.ule");
        if (!PackManager.v().hasPhase("bb.lp"))
            G.v().out.println("Warning: Options exist for non-existent phase bb.lp");
        if (!PackManager.v().hasPhase("bop"))
            G.v().out.println("Warning: Options exist for non-existent phase bop");
        if (!PackManager.v().hasPhase("tag"))
            G.v().out.println("Warning: Options exist for non-existent phase tag");
        if (!PackManager.v().hasPhase("tag.ln"))
            G.v().out.println("Warning: Options exist for non-existent phase tag.ln");
        if (!PackManager.v().hasPhase("tag.an"))
            G.v().out.println("Warning: Options exist for non-existent phase tag.an");
        if (!PackManager.v().hasPhase("tag.dep"))
            G.v().out.println("Warning: Options exist for non-existent phase tag.dep");
        if (!PackManager.v().hasPhase("tag.fieldrw"))
            G.v().out.println("Warning: Options exist for non-existent phase tag.fieldrw");
        if (!PackManager.v().hasPhase("db"))
            G.v().out.println("Warning: Options exist for non-existent phase db");
        if (!PackManager.v().hasPhase("db.transformations"))
            G.v().out.println("Warning: Options exist for non-existent phase db.transformations");
        if (!PackManager.v().hasPhase("db.renamer"))
            G.v().out.println("Warning: Options exist for non-existent phase db.renamer");
        if (!PackManager.v().hasPhase("db.deobfuscate"))
            G.v().out.println("Warning: Options exist for non-existent phase db.deobfuscate");
        if (!PackManager.v().hasPhase("db.force-recompile"))
            G.v().out.println("Warning: Options exist for non-existent phase db.force-recompile");
        }

}<|MERGE_RESOLUTION|>--- conflicted
+++ resolved
@@ -30,7 +30,7 @@
  *
  * @author Ondrej Lhotak
  */
-@javax.annotation.Generated(value = "Saxonica v3.0", date = "2018-04-16T19:15:43.228+02:00", comments = "from soot_options.xml")
+@javax.annotation.Generated(value = "Saxonica v3.0", date = "2018-04-18T13:30:46.087+02:00", comments = "from soot_options.xml")
 public class Options extends OptionsBase {
 
     public Options(Singletons.Global g) {
@@ -234,33 +234,25 @@
                     return false;
                 }
             }
-<<<<<<< HEAD
-  
-            else if( false
-            || option.equals( "soot-modulepath" )
+            else if (false
+                    || option.equals("soot-modulepath")
             ) {
-                if( !hasMoreOptions() ) {
-                    G.v().out.println( "No value given for option -"+option );
+                if (!hasMoreOptions()) {
+                    G.v().out.println("No value given for option -" + option);
                     return false;
                 }
+
                 String value = nextOption();
-    
-                if( soot_modulepath.length() == 0 )
+                if (soot_modulepath.isEmpty())
                     soot_modulepath = value;
                 else {
-                    G.v().out.println( "Duplicate values "+soot_modulepath+" and "+value+" for option -"+option );
+                    G.v().out.println("Duplicate values " + soot_modulepath + " and " + value + " for option -" + option);
                     return false;
                 }
             }
-  
-            else if( false 
-            || option.equals( "pp" )
-            || option.equals( "prepend-classpath" )
-=======
             else if (false
                     || option.equals("pp")
                     || option.equals("prepend-classpath")
->>>>>>> 5c8bfba2
             )
                 prepend_classpath = true;
             else if (false
@@ -1368,13 +1360,11 @@
     public String soot_classpath() { return soot_classpath; }
     public void set_soot_classpath(String setting) { soot_classpath = setting; }
     private String soot_classpath = "";
-<<<<<<< HEAD
+
     public String soot_modulepath() { return soot_modulepath; }
-    public void set_soot_modulepath( String setting ) { soot_modulepath = setting; }
+    public void set_soot_modulepath(String setting) { soot_modulepath = setting; }
     private String soot_modulepath = "";
-=======
-
->>>>>>> 5c8bfba2
+
     public boolean prepend_classpath() { return prepend_classpath; }
     private boolean prepend_classpath = false;
     public void set_prepend_classpath(boolean setting) { prepend_classpath = setting; }
@@ -1628,153 +1618,6 @@
 
     public String getUsage() {
         return ""
-<<<<<<< HEAD
-
-+"\nGeneral Options:\n"
-      
-+padOpt(" -coffi", "Use the good old Coffi front end for parsing Java bytecode (instead of using ASM)." )
-+padOpt(" -asm-backend", "Use the ASM back end for generating Java bytecode (instead of using Jasmin)." )
-+padOpt(" -h -help", "Display help and exit" )
-+padOpt(" -pl -phase-list", "Print list of available phases" )
-+padOpt(" -ph PHASE -phase-help PHASE", "Print help for specified PHASE " )
-+padOpt(" -version", "Display version information and exit" )
-+padOpt(" -v -verbose", "Verbose mode" )
-+padOpt(" -interactive-mode", "Run in interactive mode" )
-+padOpt(" -unfriendly-mode", "Allow Soot to run with no command-line options" )
-+padOpt(" -app", "Run in application mode" )
-+padOpt(" -w -whole-program", "Run in whole-program mode" )
-+padOpt(" -ws -whole-shimple", "Run in whole-shimple mode" )
-+padOpt(" -fly -on-the-fly", "Run in on-the-fly mode" )
-+padOpt(" -validate", "Run internal validation on bodies" )
-+padOpt(" -debug", "Print various Soot debugging info" )
-+padOpt(" -debug-resolver", "Print debugging info from SootResolver" )
-+padOpt(" -ignore-resolving-levels", "Ignore mismatching resolving levels" )
-+"\nInput Options:\n"
-      
-+padOpt(" -cp PATH -soot-class-path PATH -soot-classpath PATH", "Use PATH as the classpath for finding classes." )
-+padOpt(" -soot-modulepath MODULEPATH", "Use MODULEPATH as the modulepath for finding classes." )
-+padOpt(" -pp -prepend-classpath", "Prepend the given soot classpath to the default classpath." )
-+padOpt(" -ice -ignore-classpath-errors", "Ignores invalid entries on the Soot classpath." )
-+padOpt(" -process-multiple-dex", "Process all DEX files found in APK." )
-+padOpt(" -search-dex-in-archives", "Also includes Jar and Zip files when searching for DEX files under the provided classpath." )
-+padOpt(" -process-path DIR -process-dir DIR", "Process all classes found in DIR " )
-+padOpt(" -oaat", "From the process-dir, processes one class at a time." )
-+padOpt(" -android-jars PATH", "Use PATH as the path for finding the android.jar file" )
-+padOpt(" -force-android-jar PATH", "Force Soot to use PATH as the path for the android.jar file." )
-+padOpt(" -ast-metrics", "Compute AST Metrics if performing java to jimple" )
-+padOpt(" -src-prec FORMAT", "Sets source precedence to FORMAT files" )
-+padVal(" c class (default)", "Favour class files as Soot source" )
-+padVal(" only-class", "Use only class files as Soot source" )
-+padVal(" J jimple", "Favour Jimple files as Soot source" )
-+padVal(" java", "Favour Java files as Soot source" )
-+padVal(" apk", "Favour APK files as Soot source" )
-+padVal(" apk-class-jimple apk-c-j", "Favour APK files as Soot source, disregard Java files" )
-+padOpt(" -full-resolver", "Force transitive resolving of referenced classes" )
-+padOpt(" -allow-phantom-refs", "Allow unresolved classes; may cause errors" )
-+padOpt(" -no-bodies-for-excluded", "Do not load bodies for excluded classes" )
-+padOpt(" -j2me", "Use J2ME mode; changes assignment of types" )
-+padOpt(" -main-class CLASS", "Sets the main class for whole-program analysis." )
-+padOpt(" -polyglot", "Use Java 1.4 Polyglot frontend instead of JastAdd" )
-+padOpt(" -permissive-resolving", "Use alternative sources when classes cannot be found using the normal resolving strategy" )
-+padOpt(" -drop-bodies-after-load", "Drop the method source after it has served its purpose of loading the method body" )
-+"\nOutput Options:\n"
-      
-+padOpt(" -d DIR -output-dir DIR", "Store output files in DIR " )
-+padOpt(" -f FORMAT -output-format FORMAT", "Set output format for Soot" )
-+padVal(" J jimple", "Produce .jimple Files" )
-+padVal(" j jimp", "Produce .jimp (abbreviated Jimple) files" )
-+padVal(" S shimple", "Produce .shimple files" )
-+padVal(" s shimp", "Produce .shimp (abbreviated Shimple) files" )
-+padVal(" B baf", "Produce .baf files" )
-+padVal(" b", "Produce .b (abbreviated Baf) files" )
-+padVal(" G grimple", "Produce .grimple files" )
-+padVal(" g grimp", "Produce .grimp (abbreviated Grimp) files" )
-+padVal(" X xml", "Produce .xml Files" )
-+padVal(" dex", "Produce Dalvik Virtual Machine files" )
-+padVal(" force-dex", "Produce Dalvik DEX files" )
-+padVal(" n none", "Produce no output" )
-+padVal(" jasmin", "Produce .jasmin files" )
-+padVal(" c class (default)", "Produce .class Files" )
-+padVal(" d dava", "Produce dava-decompiled .java files" )
-+padVal(" t template", "Produce .java files with Jimple templates." )
-+padVal(" a asm", "Produce .asm files as textual bytecode representation generated with the ASM back end." )
-+padOpt(" -java-version VERSION", "Force Java version of bytecode generated by Soot." )
-+padVal(" default", "Let Soot determine Java version of generated bytecode." )
-+padVal(" 1.1 1", "Force Java 1.1 as output version." )
-+padVal(" 1.2 2", "Force Java 1.2 as output version." )
-+padVal(" 1.3 3", "Force Java 1.3 as output version." )
-+padVal(" 1.4 4", "Force Java 1.4 as output version." )
-+padVal(" 1.5 5", "Force Java 1.5 as output version." )
-+padVal(" 1.6 6", "Force Java 1.6 as output version." )
-+padVal(" 1.7 7", "Force Java 1.7 as output version." )
-+padVal(" 1.8 8", "Force Java 1.8 as output version." )
-+padOpt(" -outjar -output-jar", "Make output dir a Jar file instead of dir" )
-+padOpt(" -xml-attributes", "Save tags to XML attributes for Eclipse" )
-+padOpt(" -print-tags -print-tags-in-output", "Print tags in output files after stmt" )
-+padOpt(" -no-output-source-file-attribute", "Don't output Source File Attribute when producing class files" )
-+padOpt(" -no-output-inner-classes-attribute", "Don't output inner classes attribute in class files" )
-+padOpt(" -dump-body PHASENAME", "Dump the internal representation of each method before and after phase PHASENAME " )
-+padOpt(" -dump-cfg PHASENAME", "Dump the internal representation of each CFG constructed during phase PHASENAME " )
-+padOpt(" -show-exception-dests", "Include exception destination edges as well as CFG edges in dumped CFGs" )
-+padOpt(" -gzip", "GZip IR output files" )
-+padOpt(" -force-overwrite", "Force Overwrite Output Files" )
-+"\nProcessing Options:\n"
-      
-+padOpt(" -plugin FILE", "Load all plugins found in FILE " )
-+padOpt(" -wrong-staticness ARG", "Ignores or fixes errors due to wrong staticness" )
-+padVal(" fail", "Raise an error when wrong staticness is detected" )
-+padVal(" ignore", "Ignore errors caused by wrong staticness" )
-+padVal(" fix (default)", "Transparently fix staticness errors" )
-+padVal(" fixstrict (default)", "Transparently fix staticness errors, but do not ignore remaining errors" )
-+padOpt(" -field-type-mismatches ARG", "Specifies how errors shall be handled when resolving field references with mismatching types" )
-+padVal(" fail", "Raise an error when a field type mismatch is detected" )
-+padVal(" ignore", "Ignore field type mismatches" )
-+padVal(" null (default)", "Return null in case of type mismatch" )
-+padOpt(" -p PHASE OPT:VAL -phase-option PHASE OPT:VAL", "Set PHASE 's OPT option to VALUE " )
-+padOpt(" -O -optimize", "Perform intraprocedural optimizations" )
-+padOpt(" -W -whole-optimize", "Perform whole program optimizations" )
-+padOpt(" -via-grimp", "Convert to bytecode via Grimp instead of via Baf" )
-+padOpt(" -via-shimple", "Enable Shimple SSA representation" )
-+padOpt(" -throw-analysis ARG", "" )
-+padVal(" pedantic", "Pedantically conservative throw analysis" )
-+padVal(" unit (default)", "Unit Throw Analysis" )
-+padVal(" dalvik", "Dalvik Throw Analysis" )
-+padOpt(" -check-init-ta ARG -check-init-throw-analysis ARG", "" )
-+padVal(" auto (default)", "Automatically select a throw analysis" )
-+padVal(" pedantic", "Pedantically conservative throw analysis" )
-+padVal(" unit", "Unit Throw Analysis" )
-+padVal(" dalvik", "Dalvik Throw Analysis" )
-+padOpt(" -omit-excepting-unit-edges", "Omit CFG edges to handlers from excepting units which lack side effects" )
-+padOpt(" -trim-cfgs", "Trim unrealizable exceptional edges from CFGs" )
-+padOpt(" -ire -ignore-resolution-errors", "Does not throw an exception when a program references an undeclared field or method." )
-+"\nApplication Mode Options:\n"
-      
-+padOpt(" -i PKG -include PKG", "Include classes in PKG as application classes" )
-+padOpt(" -x PKG -exclude PKG", "Exclude classes in PKG from application classes" )
-+padOpt(" -include-all", "Set default excluded packages to empty list" )
-+padOpt(" -dynamic-class CLASS", "Note that CLASS may be loaded dynamically" )
-+padOpt(" -dynamic-dir DIR", "Mark all classes in DIR as potentially dynamic" )
-+padOpt(" -dynamic-package PKG", "Marks classes in PKG as potentially dynamic" )
-+"\nInput Attribute Options:\n"
-      
-+padOpt(" -keep-line-number", "Keep line number tables" )
-+padOpt(" -keep-bytecode-offset -keep-offset", "Attach bytecode offset to IR" )
-+"\nOutput Attribute Options:\n"
-      
-+padOpt(" -write-local-annotations", "Write out debug annotations on local names" )
-+"\nAnnotation Options:\n"
-      
-+padOpt(" -annot-purity", "Emit purity attributes" )
-+padOpt(" -annot-nullpointer", "Emit null pointer attributes" )
-+padOpt(" -annot-arraybounds", "Emit array bounds check attributes" )
-+padOpt(" -annot-side-effect", "Emit side-effect attributes" )
-+padOpt(" -annot-fieldrw", "Emit field read/write attributes" )
-+"\nMiscellaneous Options:\n"
-      
-+padOpt(" -time", "Report time required for transformations" )
-+padOpt(" -subtract-gc", "Subtract gc from time" )
-+padOpt(" -no-writeout-body-releasing", "Disables the release of method bodies after writeout. This flag is used internally." );
-=======
                 + "\nGeneral Options:\n"
                 + padOpt("-coffi", "Use the good old Coffi front end for parsing Java bytecode (instead of using ASM).")
                 + padOpt("-jasmin-backend", "Use the Jasmin back end for generating Java bytecode (instead of using ASM).")
@@ -1795,6 +1638,7 @@
                 + padOpt("-ignore-resolving-levels", "Ignore mismatching resolving levels")
                 + "\nInput Options:\n"
                 + padOpt("-cp ARG -soot-class-path ARG -soot-classpath ARG", "Use ARG as the classpath for finding classes.")
+                + padOpt("-soot-modulepath ARG", "Use ARG as the modulepath for finding classes.")
                 + padOpt("-pp, -prepend-classpath", "Prepend the given soot classpath to the default classpath.")
                 + padOpt("-ice, -ignore-classpath-errors", "Ignores invalid entries on the Soot classpath.")
                 + padOpt("-process-multiple-dex", "Process all DEX files found in APK.")
@@ -1909,1809 +1753,11 @@
                 + padOpt("-time", "Report time required for transformations")
                 + padOpt("-subtract-gc", "Subtract gc from time")
                 + padOpt("-no-writeout-body-releasing", "Disables the release of method bodies after writeout. This flag is used internally.");
->>>>>>> 5c8bfba2
     }
 
 
     public String getPhaseList() {
         return ""
-<<<<<<< HEAD
-    
-        +padOpt("jb", "Creates a JimpleBody for each method")
-        +padVal("jb.dtr", "Reduces chains of catch-all traps")
-        +padVal("jb.ese", "Removes empty switch statements")
-        +padVal("jb.ls", "Local splitter: one local per DU-UD web")
-        +padVal("jb.a", "Aggregator: removes some unnecessary copies")
-        +padVal("jb.ule", "Unused local eliminator")
-        +padVal("jb.tr", "Assigns types to locals")
-        +padVal("jb.ulp", "Local packer: minimizes number of locals")
-        +padVal("jb.lns", "Local name standardizer")
-        +padVal("jb.cp", "Copy propagator")
-        +padVal("jb.dae", "Dead assignment eliminator")
-        +padVal("jb.cp-ule", "Post-copy propagation unused local eliminator")
-        +padVal("jb.lp", "Local packer: minimizes number of locals")
-        +padVal("jb.ne", "Nop eliminator")
-        +padVal("jb.uce", "Unreachable code eliminator")
-        +padVal("jb.tt", "Trap Tightener")
-        +padOpt("jj", "Creates a JimpleBody for each method directly from source")
-        +padVal("jj.ls", "Local splitter: one local per DU-UD web")
-        +padVal("jj.a", "Aggregator: removes some unnecessary copies")
-        +padVal("jj.ule", "Unused local eliminator")
-        +padVal("jj.tr", "Assigns types to locals")
-        +padVal("jj.ulp", "Local packer: minimizes number of locals")
-        +padVal("jj.lns", "Local name standardizer")
-        +padVal("jj.cp", "Copy propagator")
-        +padVal("jj.dae", "Dead assignment eliminator")
-        +padVal("jj.cp-ule", "Post-copy propagation unused local eliminator")
-        +padVal("jj.lp", "Local packer: minimizes number of locals")
-        +padVal("jj.ne", "Nop eliminator")
-        +padVal("jj.uce", "Unreachable code eliminator")
-        +padOpt("wjpp", "Whole Jimple Pre-processing Pack")
-        +padVal("wjpp.cimbt", "Replaces base objects of calls to Method.invoke() that are string constants by locals")
-        +padOpt("wspp", "Whole Shimple Pre-processing Pack")
-        +padOpt("cg", "Call graph constructor")
-        +padVal("cg.cha", "Builds call graph using Class Hierarchy Analysis")
-        +padVal("cg.spark", "Spark points-to analysis framework")
-        +padVal("cg.paddle", "Paddle points-to analysis framework")
-        +padOpt("wstp", "Whole-shimple transformation pack")
-        +padOpt("wsop", "Whole-shimple optimization pack")
-        +padOpt("wjtp", "Whole-jimple transformation pack")
-        +padVal("wjtp.mhp", "Determines what statements may be run concurrently")
-        +padVal("wjtp.tn", "Finds critical sections, allocates locks")
-        +padVal("wjtp.rdc", "Rename duplicated classes when the file system is not case sensitive")
-        +padOpt("wjop", "Whole-jimple optimization pack")
-        +padVal("wjop.smb", "Static method binder: Devirtualizes monomorphic calls")
-        +padVal("wjop.si", "Static inliner: inlines monomorphic calls")
-        +padOpt("wjap", "Whole-jimple annotation pack: adds interprocedural tags")
-        +padVal("wjap.ra", "Rectangular array finder")
-        +padVal("wjap.umt", "Tags all unreachable methods")
-        +padVal("wjap.uft", "Tags all unreachable fields")
-        +padVal("wjap.tqt", "Tags all qualifiers that could be tighter")
-        +padVal("wjap.cgg", "Creates graphical call graph.")
-        +padVal("wjap.purity", "Emit purity attributes")
-        +padOpt("shimple", "Sets parameters for Shimple SSA form")
-        +padOpt("stp", "Shimple transformation pack")
-        +padOpt("sop", "Shimple optimization pack")
-        +padVal("sop.cpf", "Shimple constant propagator and folder")
-        +padOpt("jtp", "Jimple transformation pack: intraprocedural analyses added to Soot")
-        +padOpt("jop", "Jimple optimization pack (intraprocedural)")
-        +padVal("jop.cse", "Common subexpression eliminator")
-        +padVal("jop.bcm", "Busy code motion: unaggressive partial redundancy elimination")
-        +padVal("jop.lcm", "Lazy code motion: aggressive partial redundancy elimination")
-        +padVal("jop.cp", "Copy propagator")
-        +padVal("jop.cpf", "Constant propagator and folder")
-        +padVal("jop.cbf", "Conditional branch folder")
-        +padVal("jop.dae", "Dead assignment eliminator")
-        +padVal("jop.nce", "Null Check Eliminator")
-        +padVal("jop.uce1", "Unreachable code eliminator, pass 1")
-        +padVal("jop.ubf1", "Unconditional branch folder, pass 1")
-        +padVal("jop.uce2", "Unreachable code eliminator, pass 2")
-        +padVal("jop.ubf2", "Unconditional branch folder, pass 2")
-        +padVal("jop.ule", "Unused local eliminator")
-        +padOpt("jap", "Jimple annotation pack: adds intraprocedural tags")
-        +padVal("jap.npc", "Null pointer checker")
-        +padVal("jap.npcolorer", "Null pointer colourer: tags references for eclipse")
-        +padVal("jap.abc", "Array bound checker")
-        +padVal("jap.profiling", "Instruments null pointer and array checks")
-        +padVal("jap.sea", "Side effect tagger")
-        +padVal("jap.fieldrw", "Field read/write tagger")
-        +padVal("jap.cgtagger", "Call graph tagger")
-        +padVal("jap.parity", "Parity tagger")
-        +padVal("jap.pat", "Colour-codes method parameters that may be aliased")
-        +padVal("jap.lvtagger", "Creates color tags for live variables")
-        +padVal("jap.rdtagger", "Creates link tags for reaching defs")
-        +padVal("jap.che", "Indicates whether cast checks can be eliminated")
-        +padVal("jap.umt", "Inserts assertions into unreachable methods")
-        +padVal("jap.lit", "Tags loop invariants")
-        +padVal("jap.aet", "Tags statements with sets of available expressions")
-        +padVal("jap.dmt", "Tags dominators of statement")
-        +padOpt("gb", "Creates a GrimpBody for each method")
-        +padVal("gb.a1", "Aggregator: removes some copies, pre-folding")
-        +padVal("gb.cf", "Constructor folder")
-        +padVal("gb.a2", "Aggregator: removes some copies, post-folding")
-        +padVal("gb.ule", "Unused local eliminator")
-        +padOpt("gop", "Grimp optimization pack")
-        +padOpt("bb", "Creates Baf bodies")
-        +padVal("bb.lso", "Load store optimizer")
-        +padVal("bb.sco", "Store chain optimizer")
-        +padVal("bb.pho", "Peephole optimizer")
-        +padVal("bb.ule", "Unused local eliminator")
-        +padVal("bb.lp", "Local packer: minimizes number of locals")
-        +padOpt("bop", "Baf optimization pack")
-        +padOpt("tag", "Tag aggregator: turns tags into attributes")
-        +padVal("tag.ln", "Line number aggregator")
-        +padVal("tag.an", "Array bounds and null pointer check aggregator")
-        +padVal("tag.dep", "Dependence aggregator")
-        +padVal("tag.fieldrw", "Field read/write aggregator")
-        +padOpt("db", "Dummy phase to store options for Dava")
-        +padVal("db.transformations", "The Dava back-end with all its transformations")
-        +padVal("db.renamer", "Apply heuristics based naming of local variables")
-        +padVal("db.deobfuscate", "Apply de-obfuscation analyses")
-        +padVal("db.force-recompile", "Try to get recompilable code.");
-    }
-
-    public String getPhaseHelp( String phaseName ) {
-    
-        if( phaseName.equals( "jb" ) )
-            return "Phase "+phaseName+":\n"+
-                "\nJimple Body Creation creates a JimpleBody \nfor each input method, using either coffi, \nto read .class files, or the jimple parser, \nto read .jimple files. "
-                +"\n\nRecognized options (with default values):\n"
-                +padOpt( "enabled (true)", "" )
-                +padOpt( "use-original-names (false)", "" )
-                +padOpt( "preserve-source-annotations (false)", "" )
-                +padOpt( "stabilize-local-names (false)", "" );
-    
-        if( phaseName.equals( "jb.dtr" ) )
-            return "Phase "+phaseName+":\n"+
-                "\nThis transformer detects cases in which \nthe same code block is covered by two different \ncatch all traps with different exception handlers (A and \nB), and if there is at the same time a \nthird catch all trap that covers the second handler B and jumps \nto A, then the second trap is \nunnecessary, because it is already covered by a combination of \nthe other two traps. This transformer \nremoves the unnecessary trap. "
-                +"\n\nRecognized options (with default values):\n"
-                +padOpt( "enabled (true)", "" );
-    
-        if( phaseName.equals( "jb.ese" ) )
-            return "Phase "+phaseName+":\n"+
-                "\nThe Empty Switch Eliminator detects and \nremoves switch statements that have no data labels. \nInstead, the code is transformed to contain a single \njump statement to the default label. "
-                +"\n\nRecognized options (with default values):\n"
-                +padOpt( "enabled (true)", "" );
-    
-        if( phaseName.equals( "jb.ls" ) )
-            return "Phase "+phaseName+":\n"+
-                "\nThe Local Splitter identifies DU-UD \nwebs for local variables and introduces \nnew variables so that each disjoint web is associated \nwith a single local. "
-                +"\n\nRecognized options (with default values):\n"
-                +padOpt( "enabled (true)", "" );
-    
-        if( phaseName.equals( "jb.a" ) )
-            return "Phase "+phaseName+":\n"+
-                "\nThe Jimple Local Aggregator removes \nsome unnecessary copies by combining \nlocal variables. Essentially, it finds definitions \nwhich have only a single use and, if it is safe to \ndo so, removes the original \ndefinition after replacing the use with the \ndefinition's right-hand side. \nAt this stage in JimpleBody \nconstruction, local aggregation \nserves largely to remove the copies to and from stack \nvariables which simulate load and store \ninstructions in the original \nbytecode. "
-                +"\n\nRecognized options (with default values):\n"
-                +padOpt( "enabled (true)", "" )
-                +padOpt( "only-stack-locals (true)", "" );
-    
-        if( phaseName.equals( "jb.ule" ) )
-            return "Phase "+phaseName+":\n"+
-                "\nThe Unused Local Eliminator removes any \nunused locals from the method. \n"
-                +"\n\nRecognized options (with default values):\n"
-                +padOpt( "enabled (true)", "" );
-    
-        if( phaseName.equals( "jb.tr" ) )
-            return "Phase "+phaseName+":\n"+
-                "\nThe Type Assigner gives local variables \ntypes which will accommodate the values \nstored in them over the course of the \nmethod. "
-                +"\n\nRecognized options (with default values):\n"
-                +padOpt( "enabled (true)", "" )
-                +padOpt( "use-older-type-assigner (false)", "Enables the older type assigner" )
-                +padOpt( "compare-type-assigners (false)", "Compares Ben Bellamy's and the older type assigner" )
-                +padOpt( "ignore-nullpointer-dereferences (false)", "Ignores virtual method calls on base objects that may only be null" );
-    
-        if( phaseName.equals( "jb.ulp" ) )
-            return "Phase "+phaseName+":\n"+
-                "\nThe Unsplit-originals Local Packer \nexecutes only when the \n`use-original-names' option is chosen for the \n`jb' phase. The Local Packer attempts to minimize \nthe number of local variables required in a method \nby reusing the same variable for \ndisjoint DU-UD webs. Conceptually, it is the \ninverse of the Local Splitter. "
-                +"\n\nRecognized options (with default values):\n"
-                +padOpt( "enabled (true)", "" )
-                +padOpt( "unsplit-original-locals (true)", "" );
-    
-        if( phaseName.equals( "jb.lns" ) )
-            return "Phase "+phaseName+":\n"+
-                "\nThe Local Name Standardizer assigns \ngeneric names to local variables. "
-                +"\n\nRecognized options (with default values):\n"
-                +padOpt( "enabled (true)", "" )
-                +padOpt( "only-stack-locals (false)", "" )
-                +padOpt( "sort-locals (false)", "Specifies whether the locals shall be ordered." );
-    
-        if( phaseName.equals( "jb.cp" ) )
-            return "Phase "+phaseName+":\n"+
-                "\nThis phase performs cascaded copy \npropagation. If the propagator \nencounters situations of the form: \nA: a = ...; \n... B: x = a; \n... C: ... = ... x; \nwhere a and x are each \ndefined only once (at A \nand B, respectively), then it can propagate \nimmediately without checking between B and \nC for redefinitions of a. In \nthis case the propagator is global. \nOtherwise, if a has multiple definitions \nthen the propagator checks for \nredefinitions and propagates copies only \nwithin extended basic blocks. "
-                +"\n\nRecognized options (with default values):\n"
-                +padOpt( "enabled (true)", "" )
-                +padOpt( "only-regular-locals (false)", "" )
-                +padOpt( "only-stack-locals (true)", "" );
-    
-        if( phaseName.equals( "jb.dae" ) )
-            return "Phase "+phaseName+":\n"+
-                "\nThe Dead Assignment Eliminator \neliminates assignment statements to \nlocals whose values are not subsequently used, unless \nevaluating the right-hand side of the assignment \nmay cause side-effects. \n"
-                +"\n\nRecognized options (with default values):\n"
-                +padOpt( "enabled (true)", "" )
-                +padOpt( "only-stack-locals (true)", "" );
-    
-        if( phaseName.equals( "jb.cp-ule" ) )
-            return "Phase "+phaseName+":\n"+
-                "\nThis phase removes any locals that are \nunused after copy propagation. "
-                +"\n\nRecognized options (with default values):\n"
-                +padOpt( "enabled (true)", "" );
-    
-        if( phaseName.equals( "jb.lp" ) )
-            return "Phase "+phaseName+":\n"+
-                "\nThe Local Packer attempts to minimize \nthe number of local variables required \nin a method by reusing the same variable for \ndisjoint DU-UD webs. Conceptually, it is the inverse of the \nLocal Splitter. "
-                +"\n\nRecognized options (with default values):\n"
-                +padOpt( "enabled (false)", "" )
-                +padOpt( "unsplit-original-locals (false)", "" );
-    
-        if( phaseName.equals( "jb.ne" ) )
-            return "Phase "+phaseName+":\n"+
-                "\nThe Nop Eliminator removes nop \nstatements from the method. "
-                +"\n\nRecognized options (with default values):\n"
-                +padOpt( "enabled (true)", "" );
-    
-        if( phaseName.equals( "jb.uce" ) )
-            return "Phase "+phaseName+":\n"+
-                "\nThe Unreachable Code Eliminator removes \nunreachable code and traps whose catch \nblocks are empty. "
-                +"\n\nRecognized options (with default values):\n"
-                +padOpt( "enabled (true)", "" )
-                +padOpt( "remove-unreachable-traps (true)", "" );
-    
-        if( phaseName.equals( "jb.tt" ) )
-            return "Phase "+phaseName+":\n"+
-                "\nThe Trap Tightener changes the area \nprotected by each exception handler, so \nthat it begins with the first instruction in the old protected \narea which is actually capable of throwing \nan exception caught by the handler, and \nends just after the last instruction in the old \nprotected area which can throw an exception caught by the \nhandler. This reduces the chance of \nproducing unverifiable code as a \nbyproduct of pruning exceptional control flow within CFGs. \n"
-                +"\n\nRecognized options (with default values):\n"
-                +padOpt( "enabled (false)", "" );
-    
-        if( phaseName.equals( "jj" ) )
-            return "Phase "+phaseName+":\n"+
-                "\nJimple Body Creation creates a JimpleBody \nfor each input method, using polyglot, to \nread .java files. "
-                +"\n\nRecognized options (with default values):\n"
-                +padOpt( "enabled (true)", "" )
-                +padOpt( "use-original-names (true)", "" );
-    
-        if( phaseName.equals( "jj.ls" ) )
-            return "Phase "+phaseName+":\n"+
-                "\nThe Local Splitter identifies DU-UD \nwebs for local variables and introduces \nnew variables so that each disjoint web is associated \nwith a single local. "
-                +"\n\nRecognized options (with default values):\n"
-                +padOpt( "enabled (false)", "" );
-    
-        if( phaseName.equals( "jj.a" ) )
-            return "Phase "+phaseName+":\n"+
-                "\nThe Jimple Local Aggregator removes \nsome unnecessary copies by combining \nlocal variables. Essentially, it finds definitions \nwhich have only a single use and, if it is safe to \ndo so, removes the original \ndefinition after replacing the use with the \ndefinition's right-hand side. \nAt this stage in JimpleBody \nconstruction, local aggregation \nserves largely to remove the copies to and from stack \nvariables which simulate load and store \ninstructions in the original \nbytecode. "
-                +"\n\nRecognized options (with default values):\n"
-                +padOpt( "enabled (true)", "" )
-                +padOpt( "only-stack-locals (true)", "" );
-    
-        if( phaseName.equals( "jj.ule" ) )
-            return "Phase "+phaseName+":\n"+
-                "\nThe Unused Local Eliminator removes any \nunused locals from the method. \n"
-                +"\n\nRecognized options (with default values):\n"
-                +padOpt( "enabled (true)", "" );
-    
-        if( phaseName.equals( "jj.tr" ) )
-            return "Phase "+phaseName+":\n"+
-                "\nThe Type Assigner gives local variables \ntypes which will accommodate the values \nstored in them over the course of the \nmethod. "
-                +"\n\nRecognized options (with default values):\n"
-                +padOpt( "enabled (false)", "" );
-    
-        if( phaseName.equals( "jj.ulp" ) )
-            return "Phase "+phaseName+":\n"+
-                "\nThe Unsplit-originals Local Packer \nexecutes only when the \n`use-original-names' option is chosen for the \n`jb' phase. The Local Packer attempts to minimize \nthe number of local variables required in a method \nby reusing the same variable for \ndisjoint DU-UD webs. Conceptually, it is the \ninverse of the Local Splitter. "
-                +"\n\nRecognized options (with default values):\n"
-                +padOpt( "enabled (false)", "" )
-                +padOpt( "unsplit-original-locals (false)", "" );
-    
-        if( phaseName.equals( "jj.lns" ) )
-            return "Phase "+phaseName+":\n"+
-                "\nThe Local Name Standardizer assigns \ngeneric names to local variables. "
-                +"\n\nRecognized options (with default values):\n"
-                +padOpt( "enabled (true)", "" )
-                +padOpt( "only-stack-locals (false)", "" );
-    
-        if( phaseName.equals( "jj.cp" ) )
-            return "Phase "+phaseName+":\n"+
-                "\nThis phase performs cascaded copy \npropagation. If the propagator \nencounters situations of the form: \nA: a = ...; \n... B: x = a; \n... C: ... = ... x; \nwhere a and x are each \ndefined only once (at A \nand B, respectively), then it can propagate \nimmediately without checking between B and \nC for redefinitions of a. In \nthis case the propagator is global. \nOtherwise, if a has multiple definitions \nthen the propagator checks for \nredefinitions and propagates copies only \nwithin extended basic blocks. "
-                +"\n\nRecognized options (with default values):\n"
-                +padOpt( "enabled (true)", "" )
-                +padOpt( "only-regular-locals (false)", "" )
-                +padOpt( "only-stack-locals (true)", "" );
-    
-        if( phaseName.equals( "jj.dae" ) )
-            return "Phase "+phaseName+":\n"+
-                "\nThe Dead Assignment Eliminator \neliminates assignment statements to \nlocals whose values are not subsequently used, unless \nevaluating the right-hand side of the assignment \nmay cause side-effects. \n"
-                +"\n\nRecognized options (with default values):\n"
-                +padOpt( "enabled (true)", "" )
-                +padOpt( "only-stack-locals (true)", "" );
-    
-        if( phaseName.equals( "jj.cp-ule" ) )
-            return "Phase "+phaseName+":\n"+
-                "\nThis phase removes any locals that are \nunused after copy propagation. "
-                +"\n\nRecognized options (with default values):\n"
-                +padOpt( "enabled (true)", "" );
-    
-        if( phaseName.equals( "jj.lp" ) )
-            return "Phase "+phaseName+":\n"+
-                "\nThe Local Packer attempts to minimize \nthe number of local variables required \nin a method by reusing the same variable for \ndisjoint DU-UD webs. Conceptually, it is the inverse of the \nLocal Splitter. "
-                +"\n\nRecognized options (with default values):\n"
-                +padOpt( "enabled (false)", "" )
-                +padOpt( "unsplit-original-locals (false)", "" );
-    
-        if( phaseName.equals( "jj.ne" ) )
-            return "Phase "+phaseName+":\n"+
-                "\nThe Nop Eliminator removes nop \nstatements from the method. "
-                +"\n\nRecognized options (with default values):\n"
-                +padOpt( "enabled (true)", "" );
-    
-        if( phaseName.equals( "jj.uce" ) )
-            return "Phase "+phaseName+":\n"+
-                "\nThe Unreachable Code Eliminator removes \nunreachable code and traps whose catch \nblocks are empty. "
-                +"\n\nRecognized options (with default values):\n"
-                +padOpt( "enabled (true)", "" );
-    
-        if( phaseName.equals( "wjpp" ) )
-            return "Phase "+phaseName+":\n"+
-                "\nThis pack allows you to insert \npre-processors that are run before \ncall-graph construction. Only enabled in whole-program mode. \n"
-                +"\n\nRecognized options (with default values):\n"
-                +padOpt( "enabled (true)", "" );
-    
-        if( phaseName.equals( "wjpp.cimbt" ) )
-            return "Phase "+phaseName+":\n"+
-                "\nWhen using the types-for-invoke option of the cg phase, problems \nmight occur if the base object of a call \nto Method.invoke() (the first argument) is a string constant. \nThis option replaces all \nstring constants of such calls by locals and, therefore, \nallows the static resolution of \nreflective call targets on constant string objects. \n"
-                +"\n\nRecognized options (with default values):\n"
-                +padOpt( "enabled (false)", "" )
-                +padOpt( "verbose (false)", "" );
-    
-        if( phaseName.equals( "wspp" ) )
-            return "Phase "+phaseName+":\n"+
-                "\nThis pack allows you to insert \npre-processors that are run before \ncall-graph construction. Only enabled in whole-program Shimple \nmode. In an \nunmodified copy of Soot, this pack is empty. \n"
-                +"\n\nRecognized options (with default values):\n"
-                +padOpt( "enabled (true)", "" );
-    
-        if( phaseName.equals( "cg" ) )
-            return "Phase "+phaseName+":\n"+
-                "\nThe Call Graph Constructor computes a call \ngraph for whole program analysis. When this \npack finishes, a call graph is available in \nthe Scene. The different phases in this pack are \ndifferent ways to construct the call graph. Exactly one \nphase in this pack must be enabled; Soot \nwill raise an error otherwise. "
-                +"\n\nRecognized options (with default values):\n"
-                +padOpt( "enabled (true)", "" )
-                +padOpt( "safe-forname (false)", "Handle Class.forName() calls conservatively" )
-                +padOpt( "safe-newinstance (false)", "Handle Class.newInstance() calls conservatively" )
-                +padOpt( "library", "Specifies whether the target classes should be treated as an application or a library." )
-                +padVal( "disabled (default)", "Call(and pointer assignment) graph construction treat the target classes as application starting from the entry points." )
-                
-                +padVal( "any-subtype", "In this mode types of any accessible field, method parameter, this local, or caugth exception is set to any possible sub type according to the class hierarchy of the target library." )
-                
-                +padVal( "signature-resolution", "In this mode types of any accessible field, method parameter, this local, or caugth exception is set to any possible sub type according to a possible extended class hierarchy of the target library." )
-                
-                +padOpt( "verbose (false)", "Print warnings about where the call graph may be incomplete" )
-                +padOpt( "jdkver (3)", "JDK version for native methods" )
-                +padOpt( "all-reachable (false)", "Assume all methods of application classes are reachable." )
-                +padOpt( "implicit-entry (true)", "Include methods called implicitly by the VM as entry points" )
-                +padOpt( "trim-clinit (true)", "Removes redundant static initializer calls" )
-                +padOpt( "reflection-log", "Uses a reflection log to resolve reflective calls." )
-                +padOpt( "guards (ignore)", "Describes how to guard the program from unsound assumptions." )
-                +padOpt( "types-for-invoke (false)", "Uses reaching types inferred by the pointer analysis to resolve reflective calls." );
-    
-        if( phaseName.equals( "cg.cha" ) )
-            return "Phase "+phaseName+":\n"+
-                "\nThis phase uses Class Hierarchy Analysis to generate a call \ngraph."
-                +"\n\nRecognized options (with default values):\n"
-                +padOpt( "enabled (true)", "" )
-                +padOpt( "verbose (false)", "Print statistics about the resulting call graph" )
-                +padOpt( "apponly (false)", "Consider only application classes" );
-    
-        if( phaseName.equals( "cg.spark" ) )
-            return "Phase "+phaseName+":\n"+
-                "\nSpark is a flexible points-to analysis framework. Aside from \nbuilding a call graph, it also generates \ninformation about the targets of pointers. For details about \nSpark, please see Ondrej Lhotak's \nM.Sc. thesis. "
-                +"\n\nRecognized options (with default values):\n"
-                +padOpt( "enabled (false)", "" )
-                +padOpt( "verbose (false)", "Print detailed information about the execution of Spark" )
-                +padOpt( "ignore-types (false)", "Make Spark completely ignore declared types of variables" )
-                +padOpt( "force-gc (false)", "Force garbage collection for measuring memory usage" )
-                +padOpt( "pre-jimplify (false)", "Jimplify all methods before starting Spark" )
-                +padOpt( "apponly (false)", "Consider only application classes" )
-                +padOpt( "vta (false)", "Emulate Variable Type Analysis" )
-                +padOpt( "rta (false)", "Emulate Rapid Type Analysis" )
-                +padOpt( "field-based (false)", "Use a field-based rather than field-sensitive representation" )
-                +padOpt( "types-for-sites (false)", "Represent objects by their actual type rather than allocation site" )
-                +padOpt( "merge-stringbuffer (true)", "Represent all StringBuffers as one object" )
-                +padOpt( "string-constants (false)", "Propagate all string constants, not just class names" )
-                +padOpt( "simulate-natives (true)", "Simulate effects of native methods in standard class library" )
-                +padOpt( "empties-as-allocs (false)", "Treat singletons for empty sets etc. as allocation sites" )
-                +padOpt( "simple-edges-bidirectional (false)", "Equality-based analysis between variable nodes" )
-                +padOpt( "on-fly-cg (true)", "Build call graph as receiver types become known" )
-                +padOpt( "simplify-offline (false)", "Collapse single-entry subgraphs of the PAG" )
-                +padOpt( "simplify-sccs (false)", "Collapse strongly-connected components of the PAG" )
-                +padOpt( "ignore-types-for-sccs (false)", "Ignore declared types when determining node equivalence for SCCs" )
-                +padOpt( "propagator", "Select propagation algorithm" )
-                +padVal( "iter", "Simple iterative algorithm" )
-                
-                +padVal( "worklist (default)", "Fast, worklist-based algorithm" )
-                
-                +padVal( "cycle", "Unfinished on-the-fly cycle detection algorithm" )
-                
-                +padVal( "merge", "Unfinished field reference merging algorithms" )
-                
-                +padVal( "alias", "Alias-edge based algorithm" )
-                
-                +padVal( "none", "Disable propagation" )
-                
-                +padOpt( "set-impl", "Select points-to set implementation" )
-                +padVal( "hash", "Use Java HashSet" )
-                
-                +padVal( "bit", "Bit vector" )
-                
-                +padVal( "hybrid", "Hybrid representation using bit vector for large sets" )
-                
-                +padVal( "array", "Sorted array representation" )
-                
-                +padVal( "heintze", "Heintze's shared bit-vector and overflow list representation" )
-                
-                +padVal( "sharedlist", "Shared list representation" )
-                
-                +padVal( "double (default)", "Double set representation for incremental propagation" )
-                
-                +padOpt( "double-set-old", "Select implementation of points-to set for old part of double set" )
-                +padVal( "hash", "Use Java HashSet" )
-                
-                +padVal( "bit", "Bit vector" )
-                
-                +padVal( "hybrid (default)", "Hybrid representation using bit vector for large sets" )
-                
-                +padVal( "array", "Sorted array representation" )
-                
-                +padVal( "heintze", "Heintze's shared bit-vector and overflow list representation" )
-                
-                +padVal( "sharedlist", "Shared list representation" )
-                
-                +padOpt( "double-set-new", "Select implementation of points-to set for new part of double set" )
-                +padVal( "hash", "Use Java HashSet" )
-                
-                +padVal( "bit", "Bit vector" )
-                
-                +padVal( "hybrid (default)", "Hybrid representation using bit vector for large sets" )
-                
-                +padVal( "array", "Sorted array representation" )
-                
-                +padVal( "heintze", "Heintze's shared bit-vector and overflow list representation" )
-                
-                +padVal( "sharedlist", "Shared list representation" )
-                
-                +padOpt( "dump-html (false)", "Dump pointer assignment graph to HTML for debugging" )
-                +padOpt( "dump-pag (false)", "Dump pointer assignment graph for other solvers" )
-                +padOpt( "dump-solution (false)", "Dump final solution for comparison with other solvers" )
-                +padOpt( "topo-sort (false)", "Sort variable nodes in dump" )
-                +padOpt( "dump-types (true)", "Include declared types in dump" )
-                +padOpt( "class-method-var (true)", "In dump, label variables by class and method" )
-                +padOpt( "dump-answer (false)", "Dump computed reaching types for comparison with other solvers" )
-                +padOpt( "add-tags (false)", "Output points-to results in tags for viewing with the Jimple" )
-                +padOpt( "set-mass (false)", "Calculate statistics about points-to set sizes" )
-                +padOpt( "cs-demand (false)", "After running Spark, refine points-to sets on demand with context information" )
-                +padOpt( "lazy-pts (true)", "Create lazy points-to sets that create context information only when needed." )
-                +padOpt( "traversal (75000)", "Make the analysis traverse at most this number of nodes per query." )
-                +padOpt( "passes (10)", "Perform at most this number of refinement iterations." )
-                +padOpt( "geom-pta (false)", "This switch enables/disables the geometric analysis." )
-                +padOpt( "geom-encoding (Geom)", "Encoding methodology" )
-                +padVal( "Geom (default)", "Geometric Encoding" )
-                
-                +padVal( "HeapIns", "Heap Insensitive Encoding" )
-                
-                +padVal( "PtIns", "PtIns" )
-                
-                +padOpt( "geom-worklist (PQ)", "Worklist type" )
-                +padVal( "PQ (default)", "Priority Queue" )
-                
-                +padVal( "FIFO", "FIFO Queue" )
-                
-                +padOpt( "geom-dump-verbose ()", "Filename for detailed execution log" )
-                +padOpt( "geom-verify-name ()", "Filename for verification file" )
-                +padOpt( "geom-eval (0)", "Precision evaluation methodologies" )
-                +padOpt( "geom-trans (false)", "Transform to context-insensitive result" )
-                +padOpt( "geom-frac-base (40)", "Fractional parameter for precision/performance trade-off" )
-                +padOpt( "geom-blocking (true)", "Enable blocking strategy for recursive calls" )
-                +padOpt( "geom-runs (1)", "Iterations of analysis" )
-                +padOpt( "geom-app-only (true)", "Processing pointers that impact pointers in application code only" );
-    
-        if( phaseName.equals( "cg.paddle" ) )
-            return "Phase "+phaseName+":\n"+
-                "\nPaddle is a BDD-based interprocedural analysis framework. It \nincludes points-to analysis, call graph \nconstruction, and various client analyses. "
-                +"\n\nRecognized options (with default values):\n"
-                +padOpt( "enabled (false)", "" )
-                +padOpt( "verbose (false)", "Print detailed information about the execution of Paddle" )
-                +padOpt( "conf", "Select Paddle configuration" )
-                +padVal( "ofcg (default)", "On-the fly call graph" )
-                
-                +padVal( "cha", "CHA only" )
-                
-                +padVal( "cha-aot", "CHA ahead-of-time callgraph" )
-                
-                +padVal( "ofcg-aot", "OFCG-AOT callgraph" )
-                
-                +padVal( "cha-context-aot", "CHA-Context-AOT callgraph" )
-                
-                +padVal( "ofcg-context-aot", "OFCG-Context-AOT callgraph" )
-                
-                +padVal( "cha-context", "CHA-Context callgraph" )
-                
-                +padVal( "ofcg-context", "OFCG-Context callgraph" )
-                
-                +padOpt( "bdd (false)", "Use BDD version of Paddle" )
-                +padOpt( "order (32)", "" )
-                +padOpt( "dynamic-order", "" )
-                +padOpt( "profile (false)", "Profile BDDs using JeddProfiler" )
-                +padOpt( "verbosegc (false)", "Print memory usage at each BDD garbage collection." )
-                +padOpt( "q", "Select queue implementation" )
-                +padVal( "auto (default)", "Select queue implementation based on bdd option" )
-                
-                +padVal( "trad", "Normal worklist queue implementation" )
-                
-                +padVal( "bdd", "BDD-based queue implementation" )
-                
-                +padVal( "debug", "Debugging queue implementation" )
-                
-                +padVal( "trace", "Tracing queue implementation" )
-                
-                +padVal( "numtrace", "Number-tracing queue implementation" )
-                
-                +padOpt( "backend", "Select BDD backend" )
-                +padVal( "auto (default)", "Select backend based on bdd option" )
-                
-                +padVal( "buddy", "BuDDy backend" )
-                
-                +padVal( "cudd", "CUDD backend" )
-                
-                +padVal( "sable", "SableJBDD backend" )
-                
-                +padVal( "javabdd", "JavaBDD backend" )
-                
-                +padVal( "none", "No BDDs" )
-                
-                +padOpt( "bdd-nodes (0)", "Number of BDD nodes to allocate (0=unlimited)" )
-                +padOpt( "ignore-types (false)", "Make Paddle completely ignore declared types of variables" )
-                +padOpt( "pre-jimplify (false)", "Jimplify all methods before starting Paddle" )
-                +padOpt( "context", "Select context-sensitivity level" )
-                +padVal( "insens (default)", "Builds a context-insensitive call graph" )
-                
-                +padVal( "1cfa", "Builds a 1-CFA call graph" )
-                
-                +padVal( "kcfa", "Builds a k-CFA call graph" )
-                
-                +padVal( "objsens", "Builds an object-sensitive call graph" )
-                
-                +padVal( "kobjsens", "Builds a k-object-sensitive call graph" )
-                
-                +padVal( "uniqkobjsens", "Builds a unique-k-object-sensitive call graph" )
-                
-                +padVal( "threadkobjsens", "Experimental option for thread-entry-point sensitivity" )
-                
-                +padOpt( "k (2)", "" )
-                +padOpt( "context-heap (false)", "Treat allocation sites context-sensitively" )
-                +padOpt( "rta (false)", "Emulate Rapid Type Analysis" )
-                +padOpt( "field-based (false)", "Use a field-based rather than field-sensitive representation" )
-                +padOpt( "types-for-sites (false)", "Represent objects by their actual type rather than allocation site" )
-                +padOpt( "merge-stringbuffer (true)", "Represent all StringBuffers as one object" )
-                +padOpt( "string-constants (false)", "Propagate all string constants, not just class names" )
-                +padOpt( "simulate-natives (true)", "Simulate effects of native methods in standard class library" )
-                +padOpt( "global-nodes-in-natives (false)", "Use global node to model variables in simulations of native methods" )
-                +padOpt( "simple-edges-bidirectional (false)", "Equality-based analysis between variable nodes" )
-                +padOpt( "this-edges (false)", "Use pointer assignment edges to model this parameters" )
-                +padOpt( "precise-newinstance (true)", "Make newInstance only allocate objects of dynamic classes" )
-                +padOpt( "propagator", "Select propagation algorithm" )
-                +padVal( "auto (default)", "Select propagation algorithm based on bdd option" )
-                
-                +padVal( "iter", "Simple iterative algorithm" )
-                
-                +padVal( "worklist", "Fast, worklist-based algorithm" )
-                
-                +padVal( "alias", "Alias-edge based algorithm" )
-                
-                +padVal( "bdd", "BDD-based propagator" )
-                
-                +padVal( "incbdd", "Incrementalized BDD-based propagator" )
-                
-                +padOpt( "set-impl", "Select points-to set implementation" )
-                +padVal( "hash", "Use Java HashSet" )
-                
-                +padVal( "bit", "Bit vector" )
-                
-                +padVal( "hybrid", "Hybrid representation using bit vector for large sets" )
-                
-                +padVal( "array", "Sorted array representation" )
-                
-                +padVal( "heintze", "Heintze's shared bit-vector and overflow list representation" )
-                
-                +padVal( "double (default)", "Double set representation for incremental propagation" )
-                
-                +padOpt( "double-set-old", "Select implementation of points-to set for old part of double set" )
-                +padVal( "hash", "Use Java HashSet" )
-                
-                +padVal( "bit", "Bit vector" )
-                
-                +padVal( "hybrid (default)", "Hybrid representation using bit vector for large sets" )
-                
-                +padVal( "array", "Sorted array representation" )
-                
-                +padVal( "heintze", "Heintze's shared bit-vector and overflow list representation" )
-                
-                +padOpt( "double-set-new", "Select implementation of points-to set for new part of double set" )
-                +padVal( "hash", "Use Java HashSet" )
-                
-                +padVal( "bit", "Bit vector" )
-                
-                +padVal( "hybrid (default)", "Hybrid representation using bit vector for large sets" )
-                
-                +padVal( "array", "Sorted array representation" )
-                
-                +padVal( "heintze", "Heintze's shared bit-vector and overflow list representation" )
-                
-                +padOpt( "context-counts (false)", "Print number of contexts for each method" )
-                +padOpt( "total-context-counts (false)", "Print total number of contexts" )
-                +padOpt( "method-context-counts (false)", "Print number of contexts for each method" )
-                +padOpt( "set-mass (false)", "Calculate statistics about points-to set sizes" )
-                +padOpt( "number-nodes (true)", "Print node numbers in dumps" );
-    
-        if( phaseName.equals( "wstp" ) )
-            return "Phase "+phaseName+":\n"+
-                "\nSoot can perform whole-program \nanalyses. In whole-shimple mode, Soot \napplies the contents of the Whole-Shimple Transformation Pack to \nthe scene as a whole after constructing \na call graph for the program. \nIn an unmodified copy of Soot the Whole-Shimple \nTransformation Pack is empty. \n"
-                +"\n\nRecognized options (with default values):\n"
-                +padOpt( "enabled (true)", "" );
-    
-        if( phaseName.equals( "wsop" ) )
-            return "Phase "+phaseName+":\n"+
-                "\nIf Soot is running in whole shimple \nmode and the Whole-Shimple Optimization \nPack is enabled, the pack's transformations are \napplied to the scene as a whole after construction of the \ncall graph and application of any \nenabled Whole-Shimple Transformations. \nIn an unmodified copy \nof Soot the Whole-Shimple Optimization \nPack is empty. "
-                +"\n\nRecognized options (with default values):\n"
-                +padOpt( "enabled (false)", "" );
-    
-        if( phaseName.equals( "wjtp" ) )
-            return "Phase "+phaseName+":\n"+
-                "\nSoot can perform whole-program \nanalyses. In whole-program mode, Soot \napplies the contents of the Whole-Jimple Transformation Pack \nto the scene as a whole after constructing a \ncall graph for the program. \n"
-                +"\n\nRecognized options (with default values):\n"
-                +padOpt( "enabled (true)", "" );
-    
-        if( phaseName.equals( "wjtp.mhp" ) )
-            return "Phase "+phaseName+":\n"+
-                "\nMay Happen in Parallel (MHP) Analyses \ndetermine what program statements may be \nrun by different threads concurrently. This phase does not \nperform any transformation. \n"
-                +"\n\nRecognized options (with default values):\n"
-                +padOpt( "enabled (false)", "" );
-    
-        if( phaseName.equals( "wjtp.tn" ) )
-            return "Phase "+phaseName+":\n"+
-                "\nThe Lock Allocator finds critical \nsections (synchronized regions) in Java \nprograms and assigns locks for execution on both \noptimistic and pessimistic JVMs. It can also be used to \nanalyze the existing locks. \n"
-                +"\n\nRecognized options (with default values):\n"
-                +padOpt( "enabled (false)", "" )
-                +padOpt( "locking-scheme", "Selects the granularity of the generated lock allocation" )
-                +padVal( "medium-grained (default)", "Use a runtime object for synchronization where possible" )
-                
-                +padVal( "coarse-grained", "Use static objects for synchronization" )
-                
-                +padVal( "single-static", "Use just one static synchronization object for all transactional regions" )
-                
-                +padVal( "leave-original", "Analyse the existing lock structure without making changes" )
-                
-                +padOpt( "avoid-deadlock (true)", "Perform Deadlock Avoidance" )
-                +padOpt( "open-nesting (true)", "Use an open nesting model" )
-                +padOpt( "do-mhp (true)", "Perform a May-Happen-in-Parallel analysis" )
-                +padOpt( "do-tlo (true)", "Perform a Local-Objects analysis" )
-                +padOpt( "print-graph (false)", "Print topological graph of transactions" )
-                +padOpt( "print-table (false)", "Print table of transactions" )
-                +padOpt( "print-debug (false)", "Print debugging info" );
-    
-        if( phaseName.equals( "wjtp.rdc" ) )
-            return "Phase "+phaseName+":\n"+
-                "\nRename duplicated classes when the file \nsystem is not case sensitive. If the \nfile system is case sensitive, this phase does nothing. \n"
-                +"\n\nRecognized options (with default values):\n"
-                +padOpt( "enabled (false)", "" )
-                +padOpt( "fcn", "Set PHASE OPT:VAL for the fixed class names." );
-    
-        if( phaseName.equals( "wjop" ) )
-            return "Phase "+phaseName+":\n"+
-                "\nIf Soot is running in whole program \nmode and the Whole-Jimple Optimization \nPack is enabled, the pack's transformations are \napplied to the scene as a whole after construction of the \ncall graph and application of any \nenabled Whole-Jimple Transformations. \n"
-                +"\n\nRecognized options (with default values):\n"
-                +padOpt( "enabled (false)", "" );
-    
-        if( phaseName.equals( "wjop.smb" ) )
-            return "Phase "+phaseName+":\n"+
-                "\nThe Static Method Binder statically \nbinds monomorphic call sites. That is, \nit searches the call graph for virtual method \ninvocations that can be determined statically to call only \na single implementation of the called \nmethod. Then it replaces such virtual \ninvocations with invocations of a static copy of the single \ncalled implementation. \n"
-                +"\n\nRecognized options (with default values):\n"
-                +padOpt( "enabled (false)", "" )
-                +padOpt( "insert-null-checks (true)", "" )
-                +padOpt( "insert-redundant-casts (true)", "" )
-                +padOpt( "allowed-modifier-changes", "" )
-                +padVal( "unsafe (default)", "" )
-                
-                +padVal( "safe", "" )
-                
-                +padVal( "none", "" )
-                ;
-    
-        if( phaseName.equals( "wjop.si" ) )
-            return "Phase "+phaseName+":\n"+
-                "\nThe Static Inliner visits all call \nsites in the call graph in a bottom-up \nfashion, replacing monomorphic calls with inlined \ncopies of the invoked methods. "
-                +"\n\nRecognized options (with default values):\n"
-                +padOpt( "enabled (true)", "" )
-                +padOpt( "rerun-jb (true)", "" )
-                +padOpt( "insert-null-checks (true)", "" )
-                +padOpt( "insert-redundant-casts (true)", "" )
-                +padOpt( "allowed-modifier-changes", "" )
-                +padVal( "unsafe (default)", "" )
-                
-                +padVal( "safe", "" )
-                
-                +padVal( "none", "" )
-                
-                +padOpt( "expansion-factor (3)", "" )
-                +padOpt( "max-container-size (5000)", "" )
-                +padOpt( "max-inlinee-size (20)", "" );
-    
-        if( phaseName.equals( "wjap" ) )
-            return "Phase "+phaseName+":\n"+
-                "\nSome analyses do not transform Jimple \nbody directly, but annotate statements \nor values with tags. Whole-Jimple annotation pack provides \na place for annotation-oriented analyses in \nwhole program mode. "
-                +"\n\nRecognized options (with default values):\n"
-                +padOpt( "enabled (true)", "" );
-    
-        if( phaseName.equals( "wjap.ra" ) )
-            return "Phase "+phaseName+":\n"+
-                "\nThe Rectangular Array Finder \ntraverses Jimple statements based on \nthe static call graph, and finds array variables which always \nhold rectangular two-dimensional array \nobjects. In \nJava, a multi-dimensional array is an array of arrays, which \nmeans the shape of the array can be \nragged. Nevertheless, many \napplications use rectangular arrays. Knowing that an array is \nrectangular can be very helpful in \nproving safe array bounds checks. \nThe \nRectangular Array Finder does not change the \nprogram being analyzed. Its results are used by the \nArray Bound Checker. \n"
-                +"\n\nRecognized options (with default values):\n"
-                +padOpt( "enabled (false)", "" );
-    
-        if( phaseName.equals( "wjap.umt" ) )
-            return "Phase "+phaseName+":\n"+
-                "\nUses the call graph to determine which methods are unreachable \nand adds color tags so they can be \nhighlighted in a source browser. "
-                +"\n\nRecognized options (with default values):\n"
-                +padOpt( "enabled (false)", "" );
-    
-        if( phaseName.equals( "wjap.uft" ) )
-            return "Phase "+phaseName+":\n"+
-                "\nUses the call graph to determine which fields are unreachable \nand adds color tags so they can be \nhighlighted in a source browser. "
-                +"\n\nRecognized options (with default values):\n"
-                +padOpt( "enabled (false)", "" );
-    
-        if( phaseName.equals( "wjap.tqt" ) )
-            return "Phase "+phaseName+":\n"+
-                "\nDetermines which methods and fields have qualifiers that could \nbe tightened. For example: if a \nfield or method has the qualifier of public but is only used \nwithin the declaring class it could \nbe private. This, this field or method is tagged with color tags \nso that the results can be \nhighlighted in a source browser. "
-                +"\n\nRecognized options (with default values):\n"
-                +padOpt( "enabled (false)", "" );
-    
-        if( phaseName.equals( "wjap.cgg" ) )
-            return "Phase "+phaseName+":\n"+
-                "\nCreates graphical call graph."
-                +"\n\nRecognized options (with default values):\n"
-                +padOpt( "enabled (false)", "" )
-                +padOpt( "show-lib-meths (false)", "" );
-    
-        if( phaseName.equals( "wjap.purity" ) )
-            return "Phase "+phaseName+":\n"+
-                "\nPurity anaysis implemented by Antoine \nMine and based on the paper A Combined \nPointer and Purity Analysis for Java Programs by \nAlexandru Salcianu and Martin Rinard. \n"
-                +"\n\nRecognized options (with default values):\n"
-                +padOpt( "enabled (false)", "" )
-                +padOpt( "dump-summaries (true)", "" )
-                +padOpt( "dump-cg (false)", "" )
-                +padOpt( "dump-intra (false)", "" )
-                +padOpt( "print (true)", "" )
-                +padOpt( "annotate (true)", "Marks pure methods with a purity bytecode attribute" )
-                +padOpt( "verbose (false)", "" );
-    
-        if( phaseName.equals( "shimple" ) )
-            return "Phase "+phaseName+":\n"+
-                "\nShimple Control sets parameters which \napply throughout the creation and \nmanipulation of Shimple bodies. Shimple is Soot's \nSSA representation. "
-                +"\n\nRecognized options (with default values):\n"
-                +padOpt( "enabled (true)", "" )
-                +padOpt( "node-elim-opt (true)", "Node elimination optimizations" )
-                +padOpt( "standard-local-names (false)", "Uses naming scheme of the Local Name Standardizer." )
-                +padOpt( "extended (false)", "Compute extended SSA (SSI) form." )
-                +padOpt( "debug (false)", "Enables debugging output, if any." );
-    
-        if( phaseName.equals( "stp" ) )
-            return "Phase "+phaseName+":\n"+
-                "\nWhen the Shimple representation is \nproduced, Soot applies the contents of \nthe Shimple Transformation Pack to each method \nunder analysis. This pack contains no transformations in \nan unmodified version of Soot. \n"
-                +"\n\nRecognized options (with default values):\n"
-                +padOpt( "enabled (true)", "" );
-    
-        if( phaseName.equals( "sop" ) )
-            return "Phase "+phaseName+":\n"+
-                "\nThe Shimple Optimization Pack contains \ntransformations that perform \noptimizations on Shimple, Soot's SSA \nrepresentation. "
-                +"\n\nRecognized options (with default values):\n"
-                +padOpt( "enabled (false)", "" );
-    
-        if( phaseName.equals( "sop.cpf" ) )
-            return "Phase "+phaseName+":\n"+
-                "\nA powerful constant propagator and \nfolder based on an algorithm \nsketched by Cytron et al that takes \nconditional control flow into account. This \noptimization demonstrates some of the benefits of SSA \n-- particularly the fact that Phi nodes \nrepresent natural merge points in \nthe control flow. "
-                +"\n\nRecognized options (with default values):\n"
-                +padOpt( "enabled (true)", "" )
-                +padOpt( "prune-cfg (true)", "Take advantage of CFG optimization opportunities." );
-    
-        if( phaseName.equals( "jtp" ) )
-            return "Phase "+phaseName+":\n"+
-                "\nSoot applies the contents of the Jimple \nTransformation Pack to each method under \nanalysis. This pack contains no \ntransformations in an unmodified version of Soot. \n"
-                +"\n\nRecognized options (with default values):\n"
-                +padOpt( "enabled (true)", "" );
-    
-        if( phaseName.equals( "jop" ) )
-            return "Phase "+phaseName+":\n"+
-                "\nWhen Soot's Optimize option is on, Soot \napplies the Jimple Optimization Pack to \nevery JimpleBody in application classes. \nThis section lists the default \ntransformations in the Jimple Optimization Pack. \n"
-                +"\n\nRecognized options (with default values):\n"
-                +padOpt( "enabled (false)", "Eliminates common subexpressions" );
-    
-        if( phaseName.equals( "jop.cse" ) )
-            return "Phase "+phaseName+":\n"+
-                "\nThe Common Subexpression Eliminator \nruns an available expressions \nanalysis on the method body, then eliminates common \nsubexpressions. \nThis implementation is especially slow, as it \nruns on individual statements rather \nthan on basic blocks. A better implementation \n(which would find most common subexpressions, but not \nall) would use basic blocks instead. \nThis \nimplementation is also slow because the flow universe is \nexplicitly created; it need not be. A better \nimplementation would implicitly \ncompute the kill sets at every node. \nBecause of its current slowness, this \ntransformation is not enabled by \ndefault. "
-                +"\n\nRecognized options (with default values):\n"
-                +padOpt( "enabled (false)", "" )
-                +padOpt( "naive-side-effect (false)", "Use naive side effect analysis even if interprocedural information is available" );
-    
-        if( phaseName.equals( "jop.bcm" ) )
-            return "Phase "+phaseName+":\n"+
-                "\nBusy Code Motion is a straightforward \nimplementation of Partial Redundancy \nElimination. This implementation is not very \naggressive. Lazy Code Motion is an improved version which \nshould be used instead of Busy Code Motion. \n"
-                +"\n\nRecognized options (with default values):\n"
-                +padOpt( "enabled (false)", "" )
-                +padOpt( "naive-side-effect (false)", "Use a naive side effect analysis even if interprocedural information is available" );
-    
-        if( phaseName.equals( "jop.lcm" ) )
-            return "Phase "+phaseName+":\n"+
-                "\nLazy Code Motion is an enhanced version \nof Busy Code Motion, a Partial \nRedundancy Eliminator. Before doing Partial Redundancy \nElimination, this optimization performs \nloop inversion (turning while loops into \ndo while loops inside an if statement). \nThis allows the Partial Redundancy Eliminator \nto optimize loop invariants of while loops. \n"
-                +"\n\nRecognized options (with default values):\n"
-                +padOpt( "enabled (false)", "" )
-                +padOpt( "safety", "" )
-                +padVal( "safe (default)", "" )
-                
-                +padVal( "medium", "" )
-                
-                +padVal( "unsafe", "" )
-                
-                +padOpt( "unroll (true)", "" )
-                +padOpt( "naive-side-effect (false)", "Use a naive side effect analysis even if interprocedural information is available" );
-    
-        if( phaseName.equals( "jop.cp" ) )
-            return "Phase "+phaseName+":\n"+
-                "\nThis phase performs cascaded copy \npropagation. "
-                +"\n\nRecognized options (with default values):\n"
-                +padOpt( "enabled (true)", "" )
-                +padOpt( "only-regular-locals (false)", "" )
-                +padOpt( "only-stack-locals (false)", "" );
-    
-        if( phaseName.equals( "jop.cpf" ) )
-            return "Phase "+phaseName+":\n"+
-                "\nThe Jimple Constant Propagator and \nFolder evaluates any expressions \nconsisting entirely of compile-time constants, for example 2 \n* 3, and replaces the expression with the \nconstant result, in this case 6. \n"
-                +"\n\nRecognized options (with default values):\n"
-                +padOpt( "enabled (true)", "" );
-    
-        if( phaseName.equals( "jop.cbf" ) )
-            return "Phase "+phaseName+":\n"+
-                "\nThe Conditional Branch Folder \nstatically evaluates the conditional \nexpression of Jimple if statements. If the \ncondition is identically true or \nfalse, the Folder replaces the conditional branch \nstatement with an unconditional goto statement. \n"
-                +"\n\nRecognized options (with default values):\n"
-                +padOpt( "enabled (true)", "" );
-    
-        if( phaseName.equals( "jop.dae" ) )
-            return "Phase "+phaseName+":\n"+
-                "\nThe Dead Assignment Eliminator \neliminates assignment statements to \nlocals whose values are not subsequently used, unless \nevaluating the right-hand side of the assignment \nmay cause side-effects. \n"
-                +"\n\nRecognized options (with default values):\n"
-                +padOpt( "enabled (true)", "" )
-                +padOpt( "only-tag (false)", "" )
-                +padOpt( "only-stack-locals (false)", "" );
-    
-        if( phaseName.equals( "jop.nce" ) )
-            return "Phase "+phaseName+":\n"+
-                "\nReplaces statements 'if(x!=null) goto \ny' with 'goto y' if x is known to be \nnon-null or with 'nop' if it is known to be null, \netc. Generates dead code and is hence followed by \nunreachable code elimination. Disabled \nby default because it can be expensive \non methods with many locals. "
-                +"\n\nRecognized options (with default values):\n"
-                +padOpt( "enabled (false)", "" );
-    
-        if( phaseName.equals( "jop.uce1" ) )
-            return "Phase "+phaseName+":\n"+
-                "\nThe Unreachable Code Eliminator removes \nunreachable code and traps whose catch \nblocks are empty. "
-                +"\n\nRecognized options (with default values):\n"
-                +padOpt( "enabled (true)", "" )
-                +padOpt( "remove-unreachable-traps (false)", "" );
-    
-        if( phaseName.equals( "jop.ubf1" ) )
-            return "Phase "+phaseName+":\n"+
-                "\nThe Unconditional Branch Folder \nremoves unnecessary `goto' \nstatements from a JimpleBody. \nIf a goto statement's target is the next \ninstruction, then the statement is \nremoved. If a goto's target is \nanother goto, with target y, then the first \nstatement's target is changed to y. \nIf some if statement's target is \na goto \nstatement, then the if's target can be replaced with the \ngoto's target. \n(These situations can result from other \noptimizations, and branch folding \nmay itself generate more unreachable code.) \n"
-                +"\n\nRecognized options (with default values):\n"
-                +padOpt( "enabled (true)", "" );
-    
-        if( phaseName.equals( "jop.uce2" ) )
-            return "Phase "+phaseName+":\n"+
-                "\nAnother iteration of the Unreachable \nCode Eliminator. "
-                +"\n\nRecognized options (with default values):\n"
-                +padOpt( "enabled (true)", "" )
-                +padOpt( "remove-unreachable-traps (false)", "" );
-    
-        if( phaseName.equals( "jop.ubf2" ) )
-            return "Phase "+phaseName+":\n"+
-                "\nAnother iteration of the Unconditional \nBranch Folder. "
-                +"\n\nRecognized options (with default values):\n"
-                +padOpt( "enabled (true)", "" );
-    
-        if( phaseName.equals( "jop.ule" ) )
-            return "Phase "+phaseName+":\n"+
-                "\nThe Unused Local Eliminator phase \nremoves any unused locals from the \nmethod. "
-                +"\n\nRecognized options (with default values):\n"
-                +padOpt( "enabled (true)", "" );
-    
-        if( phaseName.equals( "jap" ) )
-            return "Phase "+phaseName+":\n"+
-                "\nThe Jimple Annotation Pack contains phases \nwhich add annotations to Jimple bodies \nindividually (as opposed to the Whole-Jimple \nAnnotation Pack, which adds annotations based on the analysis of \nthe whole program). "
-                +"\n\nRecognized options (with default values):\n"
-                +padOpt( "enabled (true)", "" );
-    
-        if( phaseName.equals( "jap.npc" ) )
-            return "Phase "+phaseName+":\n"+
-                "\nThe Null Pointer Checker finds \ninstruction which have the potential to \nthrow NullPointerExceptions and adds annotations \nindicating whether or not the pointer being dereferenced \ncan be determined statically not to be \nnull. "
-                +"\n\nRecognized options (with default values):\n"
-                +padOpt( "enabled (false)", "" )
-                +padOpt( "only-array-ref (false)", "Annotate only array references" )
-                +padOpt( "profiling (false)", "Insert instructions to count safe pointer accesses" );
-    
-        if( phaseName.equals( "jap.npcolorer" ) )
-            return "Phase "+phaseName+":\n"+
-                "\nProduce colour tags that the Soot \nplug-in for Eclipse can use to highlight \nnull and non-null references. "
-                +"\n\nRecognized options (with default values):\n"
-                +padOpt( "enabled (false)", "" );
-    
-        if( phaseName.equals( "jap.abc" ) )
-            return "Phase "+phaseName+":\n"+
-                "\nThe Array Bound Checker performs a \nstatic analysis to determine which \narray bounds checks may safely be eliminated and then annotates \nstatements with the results of the \nanalysis. \nIf Soot is in whole-program mode, the Array Bound Checker can \nuse the results provided by the \nRectangular Array Finder. "
-                +"\n\nRecognized options (with default values):\n"
-                +padOpt( "enabled (false)", "" )
-                +padOpt( "with-all (false)", "" )
-                +padOpt( "with-cse (false)", "" )
-                +padOpt( "with-arrayref (false)", "" )
-                +padOpt( "with-fieldref (false)", "" )
-                +padOpt( "with-classfield (false)", "" )
-                +padOpt( "with-rectarray (false)", "" )
-                +padOpt( "profiling (false)", "Profile the results of array bounds check analysis." )
-                +padOpt( "add-color-tags (false)", "Add color tags to results of array bound check analysis." );
-    
-        if( phaseName.equals( "jap.profiling" ) )
-            return "Phase "+phaseName+":\n"+
-                "\nThe Profiling Generator inserts the \nmethod invocations required to \ninitialize and to report the results of any profiling \nperformed by the Null Pointer Checker and Array \nBound Checker. Users of the \nProfiling Generator must provide a \nMultiCounter class implementing the \nmethods invoked. For details, see \nthe ProfilingGenerator source code. "
-                +"\n\nRecognized options (with default values):\n"
-                +padOpt( "enabled (false)", "" )
-                +padOpt( "notmainentry (false)", "Instrument runBenchmark() instead of main() " );
-    
-        if( phaseName.equals( "jap.sea" ) )
-            return "Phase "+phaseName+":\n"+
-                "\nThe Side Effect Tagger \nuses the active invoke graph to produce \nside-effect attributes, as described \nin the Spark thesis, chapter 6. \n"
-                +"\n\nRecognized options (with default values):\n"
-                +padOpt( "enabled (false)", "" )
-                +padOpt( "naive (false)", "" );
-    
-        if( phaseName.equals( "jap.fieldrw" ) )
-            return "Phase "+phaseName+":\n"+
-                "\nThe Field Read/Write Tagger uses \nthe active invoke graph to produce \ntags indicating which fields may be read or written by \neach statement, including invoke statements. \n"
-                +"\n\nRecognized options (with default values):\n"
-                +padOpt( "enabled (false)", "" )
-                +padOpt( "threshold (100)", "" );
-    
-        if( phaseName.equals( "jap.cgtagger" ) )
-            return "Phase "+phaseName+":\n"+
-                "\nThe Call Graph Tagger produces LinkTags \nbased on the call graph. The Eclipse \nplugin uses these tags to produce linked \npopup lists which indicate the source and target methods \nof the statement. Selecting a link from the list \nmoves the cursor to the indicated \nmethod. "
-                +"\n\nRecognized options (with default values):\n"
-                +padOpt( "enabled (false)", "" );
-    
-        if( phaseName.equals( "jap.parity" ) )
-            return "Phase "+phaseName+":\n"+
-                "\nThe Parity Tagger produces StringTags \nand ColorTags indicating the parity of a \nvariable (even, odd, top, or bottom). The eclipse \nplugin can use tooltips and variable colouring to \ndisplay the information in these tags. \nFor example, even variables (such as x \nin x = 2) are coloured yellow. \n"
-                +"\n\nRecognized options (with default values):\n"
-                +padOpt( "enabled (false)", "" );
-    
-        if( phaseName.equals( "jap.pat" ) )
-            return "Phase "+phaseName+":\n"+
-                "\nFor each method with parameters of reference type, this tagger \nindicates the aliasing relationships \nbetween the parameters using colour tags. Parameters that may be \naliased are the same colour. Parameters \nthat may not be aliased are in different colours. \n"
-                +"\n\nRecognized options (with default values):\n"
-                +padOpt( "enabled (false)", "" );
-    
-        if( phaseName.equals( "jap.lvtagger" ) )
-            return "Phase "+phaseName+":\n"+
-                "\nColors live variables."
-                +"\n\nRecognized options (with default values):\n"
-                +padOpt( "enabled (false)", "" );
-    
-        if( phaseName.equals( "jap.rdtagger" ) )
-            return "Phase "+phaseName+":\n"+
-                "\nFor each use of a local in a stmt creates a link to the reaching \ndef."
-                +"\n\nRecognized options (with default values):\n"
-                +padOpt( "enabled (false)", "" );
-    
-        if( phaseName.equals( "jap.che" ) )
-            return "Phase "+phaseName+":\n"+
-                "\nIndicates whether cast checks can be eliminated."
-                +"\n\nRecognized options (with default values):\n"
-                +padOpt( "enabled (false)", "" );
-    
-        if( phaseName.equals( "jap.umt" ) )
-            return "Phase "+phaseName+":\n"+
-                "\nWhen the whole-program analysis determines a method to be \nunreachable, this transformer inserts an \nassertion into the method to check that it is indeed \nunreachable. "
-                +"\n\nRecognized options (with default values):\n"
-                +padOpt( "enabled (false)", "" );
-    
-        if( phaseName.equals( "jap.lit" ) )
-            return "Phase "+phaseName+":\n"+
-                "\nAn expression whose operands are constant or have reaching \ndefinitions from outside the loop body \nare tagged as loop invariant. "
-                +"\n\nRecognized options (with default values):\n"
-                +padOpt( "enabled (false)", "" );
-    
-        if( phaseName.equals( "jap.aet" ) )
-            return "Phase "+phaseName+":\n"+
-                "\nA each statement a set of available expressions is after the \nstatement is added as a tag. \n"
-                +"\n\nRecognized options (with default values):\n"
-                +padOpt( "enabled (false)", "" )
-                +padOpt( "kind", "" )
-                +padVal( "optimistic (default)", "" )
-                
-                +padVal( "pessimistic", "" )
-                ;
-    
-        if( phaseName.equals( "jap.dmt" ) )
-            return "Phase "+phaseName+":\n"+
-                "\nProvides link tags at a statement to all of the satements \ndominators."
-                +"\n\nRecognized options (with default values):\n"
-                +padOpt( "enabled (false)", "" );
-    
-        if( phaseName.equals( "gb" ) )
-            return "Phase "+phaseName+":\n"+
-                "\nThe Grimp Body Creation phase creates a \nGrimpBody for each source method. It is run \nonly if the output format is grimp \nor grimple, or if class files are being \noutput and the Via Grimp option has been specified. \n"
-                +"\n\nRecognized options (with default values):\n"
-                +padOpt( "enabled (true)", "" );
-    
-        if( phaseName.equals( "gb.a1" ) )
-            return "Phase "+phaseName+":\n"+
-                "\nThe Grimp Pre-folding Aggregator \ncombines some local variables, finding \ndefinitions with only a single use and removing the \ndefinition after replacing the use with the \ndefinition's right-hand side, if it is \nsafe to do so. While the mechanism is \nthe same as that employed by the Jimple Local Aggregator, there \nis more scope for aggregation because of \nGrimp's more complicated expressions. \n"
-                +"\n\nRecognized options (with default values):\n"
-                +padOpt( "enabled (true)", "" )
-                +padOpt( "only-stack-locals (true)", "" );
-    
-        if( phaseName.equals( "gb.cf" ) )
-            return "Phase "+phaseName+":\n"+
-                "\nThe Grimp Constructor Folder combines \nnew statements with the specialinvoke \nstatement that calls the new object's \nconstructor. For example, it turns \nr2 = new java.util.ArrayList; \nr2.init(); \ninto \nr2 = new java.util.ArrayList(); "
-                +"\n\nRecognized options (with default values):\n"
-                +padOpt( "enabled (true)", "" );
-    
-        if( phaseName.equals( "gb.a2" ) )
-            return "Phase "+phaseName+":\n"+
-                "\nThe Grimp Post-folding Aggregator \ncombines local variables after \nconstructors have been folded. Constructor folding typically \nintroduces new opportunities for \naggregation, since when a sequence of \ninstructions like \nr2 = new java.util.ArrayList; \nr2.init(); r3 = r2 \nis replaced by \nr2 = new \njava.util.ArrayList(); r3 = r2 \nthe invocation of init \nno longer \nrepresents a potential side-effect \nseparating the two definitions, so they can be combined into \nr3 = new \njava.util.ArrayList(); (assuming there \nare no subsequent uses of r2). "
-                +"\n\nRecognized options (with default values):\n"
-                +padOpt( "enabled (true)", "" )
-                +padOpt( "only-stack-locals (true)", "" );
-    
-        if( phaseName.equals( "gb.ule" ) )
-            return "Phase "+phaseName+":\n"+
-                "\nThis phase removes any locals that are \nunused after constructor folding and \naggregation. "
-                +"\n\nRecognized options (with default values):\n"
-                +padOpt( "enabled (true)", "" );
-    
-        if( phaseName.equals( "gop" ) )
-            return "Phase "+phaseName+":\n"+
-                "\nThe Grimp Optimization pack performs \noptimizations on GrimpBodys (currently there \nare no optimizations performed specifically \non GrimpBodys, and the pack is empty). It is \nrun only if the output format is grimp or \ngrimple, or if class files are being output and the Via \nGrimp option has been specified. "
-                +"\n\nRecognized options (with default values):\n"
-                +padOpt( "enabled (false)", "" );
-    
-        if( phaseName.equals( "bb" ) )
-            return "Phase "+phaseName+":\n"+
-                "\nThe Baf Body Creation phase creates a \nBafBody from each source \nmethod. It is run if the output format is \nbaf or b or asm or a, or if class files are \nbeing output and the Via Grimp option has \nnot been specified. "
-                +"\n\nRecognized options (with default values):\n"
-                +padOpt( "enabled (true)", "" );
-    
-        if( phaseName.equals( "bb.lso" ) )
-            return "Phase "+phaseName+":\n"+
-                "\nThe Load Store Optimizer replaces some \ncombinations of loads to and stores from local variables \nwith stack instructions. A simple example would \nbe the replacement of \nstore.r $r2; load.r $r2; \nwith \ndup1.r \nin cases where the value of \nr2 \nis not used subsequently. "
-                +"\n\nRecognized options (with default values):\n"
-                +padOpt( "enabled (true)", "" )
-                +padOpt( "debug (false)", "" )
-                +padOpt( "inter (false)", "" )
-                +padOpt( "sl (true)", "" )
-                +padOpt( "sl2 (false)", "" )
-                +padOpt( "sll (true)", "" )
-                +padOpt( "sll2 (false)", "" );
-    
-        if( phaseName.equals( "bb.sco" ) )
-            return "Phase "+phaseName+":\n"+
-                "\nThe store chain optimizer detects \nchains of push/store pairs that write to the same variable and \nonly retains the last store. It removes \nthe unnecessary previous push/stores that are \nsubsequently overwritten. "
-                +"\n\nRecognized options (with default values):\n"
-                +padOpt( "enabled (true)", "" );
-    
-        if( phaseName.equals( "bb.pho" ) )
-            return "Phase "+phaseName+":\n"+
-                "\nApplies peephole optimizations to the \nBaf intermediate representation. \nIndividual optimizations must be implemented by \nclasses implementing the Peephole interface. The \nPeephole Optimizer reads the names of the \nPeephole classes at \nruntime from the file peephole.dat and loads \nthem dynamically. Then it continues to apply the \nPeepholes repeatedly until none of them are able to \nperform any further optimizations. \nSoot provides only \none Peephole, named ExamplePeephole, \nwhich is not enabled by the delivered \npeephole.dat file. \nExamplePeephole removes \nall checkcast \ninstructions. "
-                +"\n\nRecognized options (with default values):\n"
-                +padOpt( "enabled (true)", "" );
-    
-        if( phaseName.equals( "bb.ule" ) )
-            return "Phase "+phaseName+":\n"+
-                "\nThis phase removes any locals that are \nunused after load store optimization and \npeephole optimization. "
-                +"\n\nRecognized options (with default values):\n"
-                +padOpt( "enabled (true)", "" );
-    
-        if( phaseName.equals( "bb.lp" ) )
-            return "Phase "+phaseName+":\n"+
-                "\nThe Local Packer attempts to minimize \nthe number of local variables required \nin a method by reusing the same variable for \ndisjoint DU-UD webs. Conceptually, it is the inverse of the \nLocal Splitter. "
-                +"\n\nRecognized options (with default values):\n"
-                +padOpt( "enabled (true)", "" )
-                +padOpt( "unsplit-original-locals (false)", "" );
-    
-        if( phaseName.equals( "bop" ) )
-            return "Phase "+phaseName+":\n"+
-                "\nThe Baf Optimization pack performs \noptimizations on BafBodys (currently there \nare no optimizations performed specifically \non BafBodys, and the pack is empty). It is \nrun only if the output format is baf or b or asm or a, or \nif class files are being output and the Via Grimp \noption has not been specified. \n"
-                +"\n\nRecognized options (with default values):\n"
-                +padOpt( "enabled (false)", "" );
-    
-        if( phaseName.equals( "tag" ) )
-            return "Phase "+phaseName+":\n"+
-                "\nThe Tag Aggregator pack aggregates tags \nattached to individual units into a code \nattribute for each method, so that these attributes can be \nencoded in Java class files. \n"
-                +"\n\nRecognized options (with default values):\n"
-                +padOpt( "enabled (true)", "" );
-    
-        if( phaseName.equals( "tag.ln" ) )
-            return "Phase "+phaseName+":\n"+
-                "\nThe Line Number Tag Aggregator \naggregates line number tags. \n"
-                +"\n\nRecognized options (with default values):\n"
-                +padOpt( "enabled (true)", "" );
-    
-        if( phaseName.equals( "tag.an" ) )
-            return "Phase "+phaseName+":\n"+
-                "\nThe Array Bounds and Null Pointer \nTag Aggregator aggregates tags \nproduced by the Array Bound Checker and Null Pointer Checker. \n"
-                +"\n\nRecognized options (with default values):\n"
-                +padOpt( "enabled (false)", "" );
-    
-        if( phaseName.equals( "tag.dep" ) )
-            return "Phase "+phaseName+":\n"+
-                "\nThe Dependence Tag Aggregator \naggregates tags produced by the Side \nEffect Tagger. "
-                +"\n\nRecognized options (with default values):\n"
-                +padOpt( "enabled (false)", "" );
-    
-        if( phaseName.equals( "tag.fieldrw" ) )
-            return "Phase "+phaseName+":\n"+
-                "\nThe Field Read/Write Tag Aggregator \naggregates field read/write tags \nproduced by the Field Read/Write Tagger, phase \njap.fieldrw. "
-                +"\n\nRecognized options (with default values):\n"
-                +padOpt( "enabled (false)", "" );
-    
-        if( phaseName.equals( "db" ) )
-            return "Phase "+phaseName+":\n"+
-                "\nThe decompile (Dava) option is set using \nthe -f dava options in Soot. Options \nprovided by Dava are added to this dummy phase so as not to \nclutter the soot general arguments. \n-p db (option name):(value) will be used to set all \nrequired values for Dava. "
-                +"\n\nRecognized options (with default values):\n"
-                +padOpt( "enabled (true)", "" )
-                +padOpt( "source-is-javac (true)", "" );
-    
-        if( phaseName.equals( "db.transformations" ) )
-            return "Phase "+phaseName+":\n"+
-                "\nThe transformations implemented using \nAST Traversal and structural flow analses on Dava's AST \n"
-                +"\n\nRecognized options (with default values):\n"
-                +padOpt( "enabled (true)", "" );
-    
-        if( phaseName.equals( "db.renamer" ) )
-            return "Phase "+phaseName+":\n"+
-                "\nIf set, the renaming analyses implemented in Dava are applied to \neach method body being decompiled. The \nanalyses use heuristics to choose potentially better names for \nlocal variables. (As of February 14th \n2006, work is still under progress on these analyses \n(dava.toolkits.base.renamer). "
-                +"\n\nRecognized options (with default values):\n"
-                +padOpt( "enabled (false)", "" );
-    
-        if( phaseName.equals( "db.deobfuscate" ) )
-            return "Phase "+phaseName+":\n"+
-                "\nCertain analyses make sense only when the bytecode is obfuscated \ncode. There are plans to implement such \nanalyses and apply them on methods only if this flag is set. \nDead Code elimination which includes \nremoving code guarded by some condition which is always \nfalse or always true is one such \nanalysis. Another suggested analysis is giving default \nnames to classes and fields. Onfuscators \nlove to use weird names for fields and \nclasses and even a simple re-naming of these could be a good \nhelp to the user. Another more advanced \nanalysis would be to check for redundant constant fields added \nby obfuscators and then remove uses \nof these constant fields from the code. \n"
-                +"\n\nRecognized options (with default values):\n"
-                +padOpt( "enabled (true)", "" );
-    
-        if( phaseName.equals( "db.force-recompile" ) )
-            return "Phase "+phaseName+":\n"+
-                "\nWhile decompiling we have to be clear what our aim is: do we \nwant to convert bytecode to Java syntax \nand stay as close to the actual execution of bytecode or do we \nwant recompilably Java source \nrepresenting the bytecode. This \ndistinction is important because some restrictions present in \nJava source are absent from the \nbytecode. Examples of this include that \nfact that in Java a call to a constructor or super needs to be \nthe first statement in \na constructors body. This restriction is absent from the \nbytecode. Similarly final fields HAVE to \nbe initialized once and only once in \neither the static initializer (static fields) or all the \nconstructors (non-static fields). \nAdditionally the fields should be \ninitialized on all possible execution paths. These restrictions \nare again absent from the bytecode. \nIn doing a one-one conversion of bytecode to \nJava source then no attempt should be made to fix \nany of these and similar problems \nin the Java source. However, if the aim is to get recompilable \ncode then these and similar issues need \nto be fixed. Setting the \nforce-recompilability flag will ensure that the decompiler tries \nits best to produce recompilable Java \nsource. "
-                +"\n\nRecognized options (with default values):\n"
-                +padOpt( "enabled (true)", "" );
-    
-
-        return "Unrecognized phase: "+phaseName;
-    }
-  
-    public static String getDeclaredOptionsForPhase( String phaseName ) {
-    
-        if( phaseName.equals( "jb" ) )
-            return ""
-                +"enabled "
-                +"use-original-names "
-                +"preserve-source-annotations "
-                +"stabilize-local-names ";
-    
-        if( phaseName.equals( "jb.dtr" ) )
-            return ""
-                +"enabled ";
-    
-        if( phaseName.equals( "jb.ese" ) )
-            return ""
-                +"enabled ";
-    
-        if( phaseName.equals( "jb.ls" ) )
-            return ""
-                +"enabled ";
-    
-        if( phaseName.equals( "jb.a" ) )
-            return ""
-                +"enabled "
-                +"only-stack-locals ";
-    
-        if( phaseName.equals( "jb.ule" ) )
-            return ""
-                +"enabled ";
-    
-        if( phaseName.equals( "jb.tr" ) )
-            return ""
-                +"enabled "
-                +"use-older-type-assigner "
-                +"compare-type-assigners "
-                +"ignore-nullpointer-dereferences ";
-    
-        if( phaseName.equals( "jb.ulp" ) )
-            return ""
-                +"enabled "
-                +"unsplit-original-locals ";
-    
-        if( phaseName.equals( "jb.lns" ) )
-            return ""
-                +"enabled "
-                +"only-stack-locals "
-                +"sort-locals ";
-    
-        if( phaseName.equals( "jb.cp" ) )
-            return ""
-                +"enabled "
-                +"only-regular-locals "
-                +"only-stack-locals ";
-    
-        if( phaseName.equals( "jb.dae" ) )
-            return ""
-                +"enabled "
-                +"only-stack-locals ";
-    
-        if( phaseName.equals( "jb.cp-ule" ) )
-            return ""
-                +"enabled ";
-    
-        if( phaseName.equals( "jb.lp" ) )
-            return ""
-                +"enabled "
-                +"unsplit-original-locals ";
-    
-        if( phaseName.equals( "jb.ne" ) )
-            return ""
-                +"enabled ";
-    
-        if( phaseName.equals( "jb.uce" ) )
-            return ""
-                +"enabled "
-                +"remove-unreachable-traps ";
-    
-        if( phaseName.equals( "jb.tt" ) )
-            return ""
-                +"enabled ";
-    
-        if( phaseName.equals( "jj" ) )
-            return ""
-                +"enabled "
-                +"use-original-names ";
-    
-        if( phaseName.equals( "jj.ls" ) )
-            return ""
-                +"enabled ";
-    
-        if( phaseName.equals( "jj.a" ) )
-            return ""
-                +"enabled "
-                +"only-stack-locals ";
-    
-        if( phaseName.equals( "jj.ule" ) )
-            return ""
-                +"enabled ";
-    
-        if( phaseName.equals( "jj.tr" ) )
-            return ""
-                +"enabled ";
-    
-        if( phaseName.equals( "jj.ulp" ) )
-            return ""
-                +"enabled "
-                +"unsplit-original-locals ";
-    
-        if( phaseName.equals( "jj.lns" ) )
-            return ""
-                +"enabled "
-                +"only-stack-locals ";
-    
-        if( phaseName.equals( "jj.cp" ) )
-            return ""
-                +"enabled "
-                +"only-regular-locals "
-                +"only-stack-locals ";
-    
-        if( phaseName.equals( "jj.dae" ) )
-            return ""
-                +"enabled "
-                +"only-stack-locals ";
-    
-        if( phaseName.equals( "jj.cp-ule" ) )
-            return ""
-                +"enabled ";
-    
-        if( phaseName.equals( "jj.lp" ) )
-            return ""
-                +"enabled "
-                +"unsplit-original-locals ";
-    
-        if( phaseName.equals( "jj.ne" ) )
-            return ""
-                +"enabled ";
-    
-        if( phaseName.equals( "jj.uce" ) )
-            return ""
-                +"enabled ";
-    
-        if( phaseName.equals( "wjpp" ) )
-            return ""
-                +"enabled ";
-    
-        if( phaseName.equals( "wjpp.cimbt" ) )
-            return ""
-                +"enabled "
-                +"verbose ";
-    
-        if( phaseName.equals( "wspp" ) )
-            return ""
-                +"enabled ";
-    
-        if( phaseName.equals( "cg" ) )
-            return ""
-                +"enabled "
-                +"safe-forname "
-                +"safe-newinstance "
-                +"library "
-                +"verbose "
-                +"jdkver "
-                +"all-reachable "
-                +"implicit-entry "
-                +"trim-clinit "
-                +"reflection-log "
-                +"guards "
-                +"types-for-invoke ";
-    
-        if( phaseName.equals( "cg.cha" ) )
-            return ""
-                +"enabled "
-                +"verbose "
-                +"apponly ";
-    
-        if( phaseName.equals( "cg.spark" ) )
-            return ""
-                +"enabled "
-                +"verbose "
-                +"ignore-types "
-                +"force-gc "
-                +"pre-jimplify "
-                +"apponly "
-                +"vta "
-                +"rta "
-                +"field-based "
-                +"types-for-sites "
-                +"merge-stringbuffer "
-                +"string-constants "
-                +"simulate-natives "
-                +"empties-as-allocs "
-                +"simple-edges-bidirectional "
-                +"on-fly-cg "
-                +"simplify-offline "
-                +"simplify-sccs "
-                +"ignore-types-for-sccs "
-                +"propagator "
-                +"set-impl "
-                +"double-set-old "
-                +"double-set-new "
-                +"dump-html "
-                +"dump-pag "
-                +"dump-solution "
-                +"topo-sort "
-                +"dump-types "
-                +"class-method-var "
-                +"dump-answer "
-                +"add-tags "
-                +"set-mass "
-                +"cs-demand "
-                +"lazy-pts "
-                +"traversal "
-                +"passes "
-                +"geom-pta "
-                +"geom-encoding "
-                +"geom-worklist "
-                +"geom-dump-verbose "
-                +"geom-verify-name "
-                +"geom-eval "
-                +"geom-trans "
-                +"geom-frac-base "
-                +"geom-blocking "
-                +"geom-runs "
-                +"geom-app-only ";
-    
-        if( phaseName.equals( "cg.paddle" ) )
-            return ""
-                +"enabled "
-                +"verbose "
-                +"conf "
-                +"bdd "
-                +"order "
-                +"dynamic-order "
-                +"profile "
-                +"verbosegc "
-                +"q "
-                +"backend "
-                +"bdd-nodes "
-                +"ignore-types "
-                +"pre-jimplify "
-                +"context "
-                +"k "
-                +"context-heap "
-                +"rta "
-                +"field-based "
-                +"types-for-sites "
-                +"merge-stringbuffer "
-                +"string-constants "
-                +"simulate-natives "
-                +"global-nodes-in-natives "
-                +"simple-edges-bidirectional "
-                +"this-edges "
-                +"precise-newinstance "
-                +"propagator "
-                +"set-impl "
-                +"double-set-old "
-                +"double-set-new "
-                +"context-counts "
-                +"total-context-counts "
-                +"method-context-counts "
-                +"set-mass "
-                +"number-nodes ";
-    
-        if( phaseName.equals( "wstp" ) )
-            return ""
-                +"enabled ";
-    
-        if( phaseName.equals( "wsop" ) )
-            return ""
-                +"enabled ";
-    
-        if( phaseName.equals( "wjtp" ) )
-            return ""
-                +"enabled ";
-    
-        if( phaseName.equals( "wjtp.mhp" ) )
-            return ""
-                +"enabled ";
-    
-        if( phaseName.equals( "wjtp.tn" ) )
-            return ""
-                +"enabled "
-                +"locking-scheme "
-                +"avoid-deadlock "
-                +"open-nesting "
-                +"do-mhp "
-                +"do-tlo "
-                +"print-graph "
-                +"print-table "
-                +"print-debug ";
-    
-        if( phaseName.equals( "wjtp.rdc" ) )
-            return ""
-                +"enabled "
-                +"fcn ";
-    
-        if( phaseName.equals( "wjop" ) )
-            return ""
-                +"enabled ";
-    
-        if( phaseName.equals( "wjop.smb" ) )
-            return ""
-                +"enabled "
-                +"insert-null-checks "
-                +"insert-redundant-casts "
-                +"allowed-modifier-changes ";
-    
-        if( phaseName.equals( "wjop.si" ) )
-            return ""
-                +"enabled "
-                +"rerun-jb "
-                +"insert-null-checks "
-                +"insert-redundant-casts "
-                +"allowed-modifier-changes "
-                +"expansion-factor "
-                +"max-container-size "
-                +"max-inlinee-size ";
-    
-        if( phaseName.equals( "wjap" ) )
-            return ""
-                +"enabled ";
-    
-        if( phaseName.equals( "wjap.ra" ) )
-            return ""
-                +"enabled ";
-    
-        if( phaseName.equals( "wjap.umt" ) )
-            return ""
-                +"enabled ";
-    
-        if( phaseName.equals( "wjap.uft" ) )
-            return ""
-                +"enabled ";
-    
-        if( phaseName.equals( "wjap.tqt" ) )
-            return ""
-                +"enabled ";
-    
-        if( phaseName.equals( "wjap.cgg" ) )
-            return ""
-                +"enabled "
-                +"show-lib-meths ";
-    
-        if( phaseName.equals( "wjap.purity" ) )
-            return ""
-                +"enabled "
-                +"dump-summaries "
-                +"dump-cg "
-                +"dump-intra "
-                +"print "
-                +"annotate "
-                +"verbose ";
-    
-        if( phaseName.equals( "shimple" ) )
-            return ""
-                +"enabled "
-                +"node-elim-opt "
-                +"standard-local-names "
-                +"extended "
-                +"debug ";
-    
-        if( phaseName.equals( "stp" ) )
-            return ""
-                +"enabled ";
-    
-        if( phaseName.equals( "sop" ) )
-            return ""
-                +"enabled ";
-    
-        if( phaseName.equals( "sop.cpf" ) )
-            return ""
-                +"enabled "
-                +"prune-cfg ";
-    
-        if( phaseName.equals( "jtp" ) )
-            return ""
-                +"enabled ";
-    
-        if( phaseName.equals( "jop" ) )
-            return ""
-                +"enabled ";
-    
-        if( phaseName.equals( "jop.cse" ) )
-            return ""
-                +"enabled "
-                +"naive-side-effect ";
-    
-        if( phaseName.equals( "jop.bcm" ) )
-            return ""
-                +"enabled "
-                +"naive-side-effect ";
-    
-        if( phaseName.equals( "jop.lcm" ) )
-            return ""
-                +"enabled "
-                +"safety "
-                +"unroll "
-                +"naive-side-effect ";
-    
-        if( phaseName.equals( "jop.cp" ) )
-            return ""
-                +"enabled "
-                +"only-regular-locals "
-                +"only-stack-locals ";
-    
-        if( phaseName.equals( "jop.cpf" ) )
-            return ""
-                +"enabled ";
-    
-        if( phaseName.equals( "jop.cbf" ) )
-            return ""
-                +"enabled ";
-    
-        if( phaseName.equals( "jop.dae" ) )
-            return ""
-                +"enabled "
-                +"only-tag "
-                +"only-stack-locals ";
-    
-        if( phaseName.equals( "jop.nce" ) )
-            return ""
-                +"enabled ";
-    
-        if( phaseName.equals( "jop.uce1" ) )
-            return ""
-                +"enabled "
-                +"remove-unreachable-traps ";
-    
-        if( phaseName.equals( "jop.ubf1" ) )
-            return ""
-                +"enabled ";
-    
-        if( phaseName.equals( "jop.uce2" ) )
-            return ""
-                +"enabled "
-                +"remove-unreachable-traps ";
-    
-        if( phaseName.equals( "jop.ubf2" ) )
-            return ""
-                +"enabled ";
-    
-        if( phaseName.equals( "jop.ule" ) )
-            return ""
-                +"enabled ";
-    
-        if( phaseName.equals( "jap" ) )
-            return ""
-                +"enabled ";
-    
-        if( phaseName.equals( "jap.npc" ) )
-            return ""
-                +"enabled "
-                +"only-array-ref "
-                +"profiling ";
-    
-        if( phaseName.equals( "jap.npcolorer" ) )
-            return ""
-                +"enabled ";
-    
-        if( phaseName.equals( "jap.abc" ) )
-            return ""
-                +"enabled "
-                +"with-all "
-                +"with-cse "
-                +"with-arrayref "
-                +"with-fieldref "
-                +"with-classfield "
-                +"with-rectarray "
-                +"profiling "
-                +"add-color-tags ";
-    
-        if( phaseName.equals( "jap.profiling" ) )
-            return ""
-                +"enabled "
-                +"notmainentry ";
-    
-        if( phaseName.equals( "jap.sea" ) )
-            return ""
-                +"enabled "
-                +"naive ";
-    
-        if( phaseName.equals( "jap.fieldrw" ) )
-            return ""
-                +"enabled "
-                +"threshold ";
-    
-        if( phaseName.equals( "jap.cgtagger" ) )
-            return ""
-                +"enabled ";
-    
-        if( phaseName.equals( "jap.parity" ) )
-            return ""
-                +"enabled ";
-    
-        if( phaseName.equals( "jap.pat" ) )
-            return ""
-                +"enabled ";
-    
-        if( phaseName.equals( "jap.lvtagger" ) )
-            return ""
-                +"enabled ";
-    
-        if( phaseName.equals( "jap.rdtagger" ) )
-            return ""
-                +"enabled ";
-    
-        if( phaseName.equals( "jap.che" ) )
-            return ""
-                +"enabled ";
-    
-        if( phaseName.equals( "jap.umt" ) )
-            return ""
-                +"enabled ";
-    
-        if( phaseName.equals( "jap.lit" ) )
-            return ""
-                +"enabled ";
-    
-        if( phaseName.equals( "jap.aet" ) )
-            return ""
-                +"enabled "
-                +"kind ";
-    
-        if( phaseName.equals( "jap.dmt" ) )
-            return ""
-                +"enabled ";
-    
-        if( phaseName.equals( "gb" ) )
-            return ""
-                +"enabled ";
-    
-        if( phaseName.equals( "gb.a1" ) )
-            return ""
-                +"enabled "
-                +"only-stack-locals ";
-    
-        if( phaseName.equals( "gb.cf" ) )
-            return ""
-                +"enabled ";
-    
-        if( phaseName.equals( "gb.a2" ) )
-            return ""
-                +"enabled "
-                +"only-stack-locals ";
-    
-        if( phaseName.equals( "gb.ule" ) )
-            return ""
-                +"enabled ";
-    
-        if( phaseName.equals( "gop" ) )
-            return ""
-                +"enabled ";
-    
-        if( phaseName.equals( "bb" ) )
-            return ""
-                +"enabled ";
-    
-        if( phaseName.equals( "bb.lso" ) )
-            return ""
-                +"enabled "
-                +"debug "
-                +"inter "
-                +"sl "
-                +"sl2 "
-                +"sll "
-                +"sll2 ";
-    
-        if( phaseName.equals( "bb.sco" ) )
-            return ""
-                +"enabled ";
-    
-        if( phaseName.equals( "bb.pho" ) )
-            return ""
-                +"enabled ";
-    
-        if( phaseName.equals( "bb.ule" ) )
-            return ""
-                +"enabled ";
-    
-        if( phaseName.equals( "bb.lp" ) )
-            return ""
-                +"enabled "
-                +"unsplit-original-locals ";
-    
-        if( phaseName.equals( "bop" ) )
-            return ""
-                +"enabled ";
-    
-        if( phaseName.equals( "tag" ) )
-            return ""
-                +"enabled ";
-    
-        if( phaseName.equals( "tag.ln" ) )
-            return ""
-                +"enabled ";
-    
-        if( phaseName.equals( "tag.an" ) )
-            return ""
-                +"enabled ";
-    
-        if( phaseName.equals( "tag.dep" ) )
-            return ""
-                +"enabled ";
-    
-        if( phaseName.equals( "tag.fieldrw" ) )
-            return ""
-                +"enabled ";
-    
-        if( phaseName.equals( "db" ) )
-            return ""
-                +"enabled "
-                +"source-is-javac ";
-    
-        if( phaseName.equals( "db.transformations" ) )
-            return ""
-                +"enabled ";
-    
-        if( phaseName.equals( "db.renamer" ) )
-            return ""
-                +"enabled ";
-    
-        if( phaseName.equals( "db.deobfuscate" ) )
-            return ""
-                +"enabled ";
-    
-        if( phaseName.equals( "db.force-recompile" ) )
-            return ""
-                +"enabled ";
-    
-        // The default set of options is just enabled.
-        return "enabled";
-    }
-=======
                 + padOpt("jb", "Creates a JimpleBody for each method")
                     + padVal("jb.dtr", "Reduces chains of catch-all traps")
                     + padVal("jb.ese", "Removes empty switch statements")
@@ -3834,7 +1880,6 @@
                     + padOpt("use-original-names (false)", "")
                     + padOpt("preserve-source-annotations (false)", "")
                     + padOpt("stabilize-local-names (false)", "");
->>>>>>> 5c8bfba2
 
         if (phaseName.equals("jb.dtr"))
             return "Phase " + phaseName + ":\n"
