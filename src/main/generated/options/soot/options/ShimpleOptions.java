--- conflicted
+++ resolved
@@ -25,7 +25,7 @@
 import java.util.*;
 
 /** Option parser for Shimple Control. */
-@javax.annotation.Generated(value = "Saxonica v3.0", date = "2018-04-16T19:15:43.228+02:00", comments = "from soot_options.xml")
+@javax.annotation.Generated(value = "Saxonica v3.0", date = "2018-04-18T13:30:46.087+02:00", comments = "from soot_options.xml")
 public class ShimpleOptions {
 
     private Map<String, String> options;
@@ -44,36 +44,13 @@
     /**
      * Shimple Node Elimination Optimizations --
      * Node elimination optimizations.
-<<<<<<< HEAD
-    
-     * Perform some optimizations, such as 
-     * dead code elimination and local 
-     * aggregation, before/after eliminating nodes. 
-     * 
-=======
      *
      * Perform some optimizations, such as dead code elimination and 
      * local aggregation, before/after eliminating nodes.
->>>>>>> 5c8bfba2
      */
     public boolean node_elim_opt() {
         return soot.PhaseOptions.getBoolean(options, "node-elim-opt");
     }
-<<<<<<< HEAD
-    
-    /** Local Name Standardization --
-    
-     * Uses naming scheme of the Local Name 
-     * Standardizer. .
-    
-     * If enabled, the Local Name Standardizer 
-     * is applied whenever Shimple creates new 
-     * locals. Normally, Shimple will retain 
-     * the original local names as far as possible and use an 
-     * underscore notation to denote SSA subscripts. This 
-     * transformation does not otherwise affect 
-     * Shimple behaviour. 
-=======
 
     /**
      * Local Name Standardization --
@@ -84,42 +61,20 @@
      * original local names as far as possible and use an underscore 
      * notation to denote SSA subscripts. This transformation does not 
      * otherwise affect Shimple behaviour.
->>>>>>> 5c8bfba2
      */
     public boolean standard_local_names() {
         return soot.PhaseOptions.getBoolean(options, "standard-local-names");
     }
-<<<<<<< HEAD
-    
-    /** Extended SSA (SSI) --
-    
-     * Compute extended SSA (SSI) form..
-    
-     * If enabled, Shimple will created 
-     * extended SSA (SSI) form. 
-=======
 
     /**
      * Extended SSA (SSI) --
      * Compute extended SSA (SSI) form.
      *
      * If enabled, Shimple will created extended SSA (SSI) form.
->>>>>>> 5c8bfba2
      */
     public boolean extended() {
         return soot.PhaseOptions.getBoolean(options, "extended");
     }
-<<<<<<< HEAD
-    
-    /** Debugging Output --
-    
-     * Enables debugging output, if any..
-    
-     * If enabled, Soot may print out warnings 
-     * and messages useful for debugging the 
-     * Shimple module. Automatically enabled by 
-     * the global debug switch. 
-=======
 
     /**
      * Debugging Output --
@@ -128,7 +83,6 @@
      * If enabled, Soot may print out warnings and messages useful for 
      * debugging the Shimple module. Automatically enabled by the 
      * global debug switch.
->>>>>>> 5c8bfba2
      */
     public boolean debug() {
         return soot.PhaseOptions.getBoolean(options, "debug");
