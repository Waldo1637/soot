
/* Soot - a J*va Optimization Framework
 * Copyright (C) 2003 Ondrej Lhotak
 *
 * This library is free software; you can redistribute it and/or
 * modify it under the terms of the GNU Lesser General Public
 * License as published by the Free Software Foundation; either
 * version 2.1 of the License, or (at your option) any later version.
 *
 * This library is distributed in the hope that it will be useful,
 * but WITHOUT ANY WARRANTY; without even the implied warranty of
 * MERCHANTABILITY or FITNESS FOR A PARTICULAR PURPOSE.  See the GNU
 * Lesser General Public License for more details.
 *
 * You should have received a copy of the GNU Lesser General Public
 * License along with this library; if not, write to the
 * Free Software Foundation, Inc., 59 Temple Place - Suite 330,
 * Boston, MA 02111-1307, USA.
 */

/* THIS FILE IS AUTO-GENERATED FROM soot_options.xml. DO NOT MODIFY. */

package soot.options;

import java.util.*;

/** Option parser for Paddle. */
@javax.annotation.Generated(value = "Saxonica v3.0", date = "2018-04-16T19:15:43.228+02:00", comments = "from soot_options.xml")
public class PaddleOptions {

    private Map<String, String> options;

    public PaddleOptions(Map<String, String> options) {
        this.options = options;
    }

    /**
     * Enabled
     */
    public boolean enabled() {
        return soot.PhaseOptions.getBoolean(options, "enabled");
    }

    /**
     * Verbose --
     * Print detailed information about the execution of Paddle.
<<<<<<< HEAD
    
     * When this option is set to 
     * true, Paddle prints detailed information about its execution. 
     * 
=======
     *
     * When this option is set to true, Paddle prints detailed 
     * information about its execution.
>>>>>>> 5c8bfba2
     */
    public boolean verbose() {
        return soot.PhaseOptions.getBoolean(options, "verbose");
    }

    /**
     * Use BDDs --
     * Use BDD version of Paddle.
<<<<<<< HEAD
    
     * Causes Paddle to use BDD 
     * versions of its components 
=======
     *
     * Causes Paddle to use BDD versions of its components
>>>>>>> 5c8bfba2
     */
    public boolean bdd() {
        return soot.PhaseOptions.getBoolean(options, "bdd");
    }
<<<<<<< HEAD
    
    /** Dynamic reordering --
    
     * .
    
     * Allows the BDD package to 
     * perform dynamic variable ordering. 
=======

    /**
     * Dynamic reordering
     * Allows the BDD package to perform dynamic variable ordering.
>>>>>>> 5c8bfba2
     */
    public boolean dynamic_order() {
        return soot.PhaseOptions.getBoolean(options, "dynamic-order");
    }

    /**
     * Profile --
     * Profile BDDs using JeddProfiler.
<<<<<<< HEAD
    
     * Turns on JeddProfiler for 
     * profiling BDD operations. 
=======
     *
     * Turns on JeddProfiler for profiling BDD operations.
>>>>>>> 5c8bfba2
     */
    public boolean profile() {
        return soot.PhaseOptions.getBoolean(options, "profile");
    }
<<<<<<< HEAD
    
    /** Verbose GC --
    
     * Print memory usage at each BDD garbage collection..
    
     * Print memory usage at each BDD 
     * garbage collection. 
=======

    /**
     * Verbose GC --
     * Print memory usage at each BDD garbage collection.
     *
     * Print memory usage at each BDD garbage collection.
>>>>>>> 5c8bfba2
     */
    public boolean verbosegc() {
        return soot.PhaseOptions.getBoolean(options, "verbosegc");
    }

    /**
     * Ignore Types Entirely --
     * Make Paddle completely ignore declared types of variables.
<<<<<<< HEAD
    
     * When this option is set to 
     * true, all parts of Paddle completely ignore 
     * declared types of variables and casts. 
     * 
=======
     *
     * When this option is set to true, all parts of Paddle completely 
     * ignore declared types of variables and casts.
>>>>>>> 5c8bfba2
     */
    public boolean ignore_types() {
        return soot.PhaseOptions.getBoolean(options, "ignore-types");
    }

    /**
     * Pre Jimplify --
     * Jimplify all methods before starting Paddle.
<<<<<<< HEAD
    
     * When this option is set to 
     * true, Paddle converts all available methods to Jimple 
     * before starting the points-to analysis. 
     * This allows the Jimplification 
     * time to be separated from the points-to time. However, it 
     * increases the total time and 
     * memory requirement, because all methods are Jimplified, 
     * rather than only those deemed reachable 
     * by the points-to analysis. 
=======
     *
     * When this option is set to true, Paddle converts all available 
     * methods to Jimple before starting the points-to analysis. This 
     * allows the Jimplification time to be separated from the 
     * points-to time. However, it increases the total time and memory 
     * requirement, because all methods are Jimplified, rather than 
     * only those deemed reachable by the points-to analysis.
>>>>>>> 5c8bfba2
     */
    public boolean pre_jimplify() {
        return soot.PhaseOptions.getBoolean(options, "pre-jimplify");
    }

    /**
     * Context-sensitive Heap Locations --
     * Treat allocation sites context-sensitively.
<<<<<<< HEAD
    
     * When this option is set to 
     * true, the context-sensitivity level that is set 
     * for the context-sensitive call graph and for 
     * pointer variables is also used 
     * to model heap locations context-sensitively. When this option is 
     * false, heap locations are 
     * modelled context-insensitively regardless of the 
     * context-sensitivity level. 
     * 
=======
     *
     * When this option is set to true, the context-sensitivity level 
     * that is set for the context-sensitive call graph and for pointer 
     * variables is also used to model heap locations 
     * context-sensitively. When this option is false, heap locations 
     * are modelled context-insensitively regardless of the 
     * context-sensitivity level.
>>>>>>> 5c8bfba2
     */
    public boolean context_heap() {
        return soot.PhaseOptions.getBoolean(options, "context-heap");
    }

    /**
     * RTA --
     * Emulate Rapid Type Analysis.
<<<<<<< HEAD
    
     * Setting RTA to true sets 
     * types-for-sites to true, and causes Paddle to use 
     * a single points-to set for all variables, 
     * giving Rapid Type Analysis. 
     * 
=======
     *
     * Setting RTA to true sets types-for-sites to true, and causes 
     * Paddle to use a single points-to set for all variables, giving 
     * Rapid Type Analysis.
>>>>>>> 5c8bfba2
     */
    public boolean rta() {
        return soot.PhaseOptions.getBoolean(options, "rta");
    }

    /**
     * Field Based --
     * Use a field-based rather than field-sensitive representation.
<<<<<<< HEAD
    
     * When this option is set to 
     * true, fields are represented by variable 
     * (Green) nodes, and the object that the field belongs to 
     * is ignored (all objects are 
     * lumped together), giving a field-based analysis. Otherwise, 
     * fields are represented by 
     * field reference (Red) nodes, and the 
     * objects that they belong to are 
     * distinguished, giving a field-sensitive analysis. 
     * 
=======
     *
     * When this option is set to true, fields are represented by 
     * variable (Green) nodes, and the object that the field belongs to 
     * is ignored (all objects are lumped together), giving a 
     * field-based analysis. Otherwise, fields are represented by field 
     * reference (Red) nodes, and the objects that they belong to are 
     * distinguished, giving a field-sensitive analysis.
>>>>>>> 5c8bfba2
     */
    public boolean field_based() {
        return soot.PhaseOptions.getBoolean(options, "field-based");
    }

    /**
     * Types For Sites --
     * Represent objects by their actual type rather than allocation 
     * site.
<<<<<<< HEAD
    
     * When this option is set to 
     * true, types rather than allocation sites are 
     * used as the elements of the points-to sets. 
     * 
=======
     *
     * When this option is set to true, types rather than allocation 
     * sites are used as the elements of the points-to sets.
>>>>>>> 5c8bfba2
     */
    public boolean types_for_sites() {
        return soot.PhaseOptions.getBoolean(options, "types-for-sites");
    }

    /**
     * Merge String Buffer --
     * Represent all StringBuffers as one object.
<<<<<<< HEAD
    
     * When this option is set to 
     * true, all allocation sites creating 
     * java.lang.StringBuffer 
     * objects are grouped together as a single 
     * allocation site. Allocation sites creating a 
     * java.lang.StringBuilder 
     * object are also grouped together as a single 
     * allocation site. 
=======
     *
     * When this option is set to true, all allocation sites creating 
     * java.lang.StringBuffer objects are grouped together as a single 
     * allocation site. Allocation sites creating a 
     * java.lang.StringBuilder object are also grouped together as a 
     * single allocation site.
>>>>>>> 5c8bfba2
     */
    public boolean merge_stringbuffer() {
        return soot.PhaseOptions.getBoolean(options, "merge-stringbuffer");
    }

    /**
     * Propagate All String Constants --
     * Propagate all string constants, not just class names.
<<<<<<< HEAD
    
     * When this option is set to 
     * false, Paddle only distinguishes string constants that 
     * may be the name of a class loaded 
     * dynamically using reflection, and all other 
     * string constants are lumped together into a single 
     * string constant node. Setting 
     * this option to true causes all string constants to be propagated 
     * individually. 
     * 
=======
     *
     * When this option is set to false, Paddle only distinguishes 
     * string constants that may be the name of a class loaded 
     * dynamically using reflection, and all other string constants are 
     * lumped together into a single string constant node. Setting this 
     * option to true causes all string constants to be propagated 
     * individually.
>>>>>>> 5c8bfba2
     */
    public boolean string_constants() {
        return soot.PhaseOptions.getBoolean(options, "string-constants");
    }

    /**
     * Simulate Natives --
     * Simulate effects of native methods in standard class library.
<<<<<<< HEAD
    
     * When this option is set to 
     * true, the effects of native methods in the standard Java 
     * class library are simulated. 
     * 
=======
     *
     * When this option is set to true, the effects of native methods 
     * in the standard Java class library are simulated.
>>>>>>> 5c8bfba2
     */
    public boolean simulate_natives() {
        return soot.PhaseOptions.getBoolean(options, "simulate-natives");
    }

    /**
     * Global Nodes in Simulated Natives --
     * Use global node to model variables in simulations of native 
     * methods.
<<<<<<< HEAD
    
     * The simulations of native 
     * methods such as System.arraycopy() use 
     * temporary local variable nodes. Setting this switch to 
     * true causes them to use global 
     * variable nodes instead, reducing precision. The switch 
     * exists only to make it possible to measure 
     * this effect on precision; there 
     * is no other practical reason to set it to true. 
     * 
=======
     *
     * The simulations of native methods such as System.arraycopy() use 
     * temporary local variable nodes. Setting this switch to true 
     * causes them to use global variable nodes instead, reducing 
     * precision. The switch exists only to make it possible to measure 
     * this effect on precision; there is no other practical reason to 
     * set it to true.
>>>>>>> 5c8bfba2
     */
    public boolean global_nodes_in_natives() {
        return soot.PhaseOptions.getBoolean(options, "global-nodes-in-natives");
    }

    /**
     * Simple Edges Bidirectional --
     * Equality-based analysis between variable nodes.
<<<<<<< HEAD
    
     * When this option is set to 
     * true, all edges connecting variable (Green) 
     * nodes are made bidirectional, as in 
     * Steensgaard's analysis. 
     * 
=======
     *
     * When this option is set to true, all edges connecting variable 
     * (Green) nodes are made bidirectional, as in Steensgaard's 
     * analysis.
>>>>>>> 5c8bfba2
     */
    public boolean simple_edges_bidirectional() {
        return soot.PhaseOptions.getBoolean(options, "simple-edges-bidirectional");
    }

    /**
     * this Pointer Assignment Edge --
     * Use pointer assignment edges to model this parameters.
<<<<<<< HEAD
    
     * When constructing a call graph 
     * on-the-fly during points-to analysis, Paddle 
     * normally propagates only those receivers that cause 
     * a method to be invoked to the 
     * this pointer of the method. When this option is set to true, 
     * however, Paddle instead models 
     * flow of receivers as an assignnment edge from the 
     * receiver at the call site to the this pointer 
     * of the method, reducing 
     * precision. 
=======
     *
     * When constructing a call graph on-the-fly during points-to 
     * analysis, Paddle normally propagates only those receivers that 
     * cause a method to be invoked to the this pointer of the method. 
     * When this option is set to true, however, Paddle instead models 
     * flow of receivers as an assignnment edge from the receiver at 
     * the call site to the this pointer of the method, reducing 
     * precision.
>>>>>>> 5c8bfba2
     */
    public boolean this_edges() {
        return soot.PhaseOptions.getBoolean(options, "this-edges");
    }

    /**
     * Precise newInstance --
     * Make newInstance only allocate objects of dynamic classes.
<<<<<<< HEAD
    
     * Normally, newInstance() calls 
     * are treated as if they may return an object 
     * of any type. Setting this option to true causes them 
     * to be treated as if they return 
     * only objects of the type of some dynamic class. 
     * 
=======
     *
     * Normally, newInstance() calls are treated as if they may return 
     * an object of any type. Setting this option to true causes them 
     * to be treated as if they return only objects of the type of some 
     * dynamic class.
>>>>>>> 5c8bfba2
     */
    public boolean precise_newinstance() {
        return soot.PhaseOptions.getBoolean(options, "precise-newinstance");
    }

    /**
     * Print Context Counts --
     * Print number of contexts for each method.
<<<<<<< HEAD
    
     * Causes Paddle to print the 
     * number of contexts for each method and 
     * call edge, and the number of equivalence classes of 
     * contexts for each variable node. 
     * 
=======
     *
     * Causes Paddle to print the number of contexts for each method 
     * and call edge, and the number of equivalence classes of contexts 
     * for each variable node.
>>>>>>> 5c8bfba2
     */
    public boolean context_counts() {
        return soot.PhaseOptions.getBoolean(options, "context-counts");
    }

    /**
     * Print Context Counts (Totals only) --
     * Print total number of contexts.
<<<<<<< HEAD
    
     * Causes Paddle to print the 
     * number of contexts and number of context 
     * equivalence classes. 
=======
     *
     * Causes Paddle to print the number of contexts and number of 
     * context equivalence classes.
>>>>>>> 5c8bfba2
     */
    public boolean total_context_counts() {
        return soot.PhaseOptions.getBoolean(options, "total-context-counts");
    }

    /**
     * Method Context Counts (Totals only) --
     * Print number of contexts for each method.
<<<<<<< HEAD
    
     * Causes Paddle to print the 
     * number of contexts and number of context 
     * equivalence classes split out by method. Requires 
     * total-context-counts to also be turned 
     * on. 
=======
     *
     * Causes Paddle to print the number of contexts and number of 
     * context equivalence classes split out by method. Requires 
     * total-context-counts to also be turned on.
>>>>>>> 5c8bfba2
     */
    public boolean method_context_counts() {
        return soot.PhaseOptions.getBoolean(options, "method-context-counts");
    }

    /**
     * Calculate Set Mass --
     * Calculate statistics about points-to set sizes.
<<<<<<< HEAD
    
     * When this option is set to 
     * true, Paddle computes and prints various 
     * cryptic statistics about the size of the points-to sets 
     * computed. 
=======
     *
     * When this option is set to true, Paddle computes and prints 
     * various cryptic statistics about the size of the points-to sets 
     * computed.
>>>>>>> 5c8bfba2
     */
    public boolean set_mass() {
        return soot.PhaseOptions.getBoolean(options, "set-mass");
    }

    /**
     * Number nodes --
     * Print node numbers in dumps.
<<<<<<< HEAD
    
     * When printing debug information 
     * about nodes, this option causes the node number 
     * of each node to be printed. 
     * 
=======
     *
     * When printing debug information about nodes, this option causes 
     * the node number of each node to be printed.
>>>>>>> 5c8bfba2
     */
    public boolean number_nodes() {
        return soot.PhaseOptions.getBoolean(options, "number-nodes");
    }
<<<<<<< HEAD
    
    /** Variable ordering --
    
     * .
    
     * Selects one of the BDD variable 
     * orderings hard-coded in Paddle. 
=======

    /**
     * Variable ordering
     * Selects one of the BDD variable orderings hard-coded in Paddle.
>>>>>>> 5c8bfba2
     */
    public int order() {
        return soot.PhaseOptions.getInt(options, "order");
    }

    /**
     * BDD Nodes --
     * Number of BDD nodes to allocate (0=unlimited).
<<<<<<< HEAD
    
     * This option specifies the 
     * number of BDD nodes to be used by the BDD backend. 
     * A value of 0 causes the backend to start with 
     * one million nodes, and allocate 
     * more as required. A value other than zero causes the backend to 
     * start with the specified size, 
     * and prevents it from ever allocating any more nodes. 
     * 
=======
     *
     * This option specifies the number of BDD nodes to be used by the 
     * BDD backend. A value of 0 causes the backend to start with one 
     * million nodes, and allocate more as required. A value other than 
     * zero causes the backend to start with the specified size, and 
     * prevents it from ever allocating any more nodes.
>>>>>>> 5c8bfba2
     */
    public int bdd_nodes() {
        return soot.PhaseOptions.getInt(options, "bdd-nodes");
    }
<<<<<<< HEAD
    
    /** Context length (k) --
    
     * .
    
     * The maximum length of call 
     * string or receiver object string used as context. 
     * 
=======

    /**
     * Context length (k)
     * The maximum length of call string or receiver object string used 
     * as context.
>>>>>>> 5c8bfba2
     */
    public int k() {
        return soot.PhaseOptions.getInt(options, "k");
    }

    public static final int conf_ofcg = 1;
    public static final int conf_cha = 2;
    public static final int conf_cha_aot = 3;
    public static final int conf_ofcg_aot = 4;
    public static final int conf_cha_context_aot = 5;
    public static final int conf_ofcg_context_aot = 6;
    public static final int conf_cha_context = 7;
    public static final int conf_ofcg_context = 8;

    /**
     * Configuration --
     * Select Paddle configuration.
<<<<<<< HEAD
    
     * Selects the configuration of 
     * points-to analysis and call graph construction 
     * to be used in Paddle. 
=======
     *
     * Selects the configuration of points-to analysis and call graph 
     * construction to be used in Paddle.
>>>>>>> 5c8bfba2
     */
    public int conf() {
        String s = soot.PhaseOptions.getString(options, "conf");
        if (s == null || s.isEmpty())
        	return conf_ofcg;
	
        if (s.equalsIgnoreCase("ofcg"))
            return conf_ofcg;
        if (s.equalsIgnoreCase("cha"))
            return conf_cha;
        if (s.equalsIgnoreCase("cha-aot"))
            return conf_cha_aot;
        if (s.equalsIgnoreCase("ofcg-aot"))
            return conf_ofcg_aot;
        if (s.equalsIgnoreCase("cha-context-aot"))
            return conf_cha_context_aot;
        if (s.equalsIgnoreCase("ofcg-context-aot"))
            return conf_ofcg_context_aot;
        if (s.equalsIgnoreCase("cha-context"))
            return conf_cha_context;
        if (s.equalsIgnoreCase("ofcg-context"))
            return conf_ofcg_context;

        throw new RuntimeException(String.format("Invalid value %s of phase option conf", s));
    }

    public static final int q_auto = 1;
    public static final int q_trad = 2;
    public static final int q_bdd = 3;
    public static final int q_debug = 4;
    public static final int q_trace = 5;
    public static final int q_numtrace = 6;

    /**
     * Worklist Implementation --
     * Select queue implementation.
<<<<<<< HEAD
    
     * Select the implementation of 
     * worklists to be used in Paddle. 
=======
     *
     * Select the implementation of worklists to be used in Paddle.
>>>>>>> 5c8bfba2
     */
    public int q() {
        String s = soot.PhaseOptions.getString(options, "q");
        if (s == null || s.isEmpty())
        	return q_auto;
	
        if (s.equalsIgnoreCase("auto"))
            return q_auto;
        if (s.equalsIgnoreCase("trad"))
            return q_trad;
        if (s.equalsIgnoreCase("bdd"))
            return q_bdd;
        if (s.equalsIgnoreCase("debug"))
            return q_debug;
        if (s.equalsIgnoreCase("trace"))
            return q_trace;
        if (s.equalsIgnoreCase("numtrace"))
            return q_numtrace;

        throw new RuntimeException(String.format("Invalid value %s of phase option q", s));
    }

    public static final int backend_auto = 1;
    public static final int backend_buddy = 2;
    public static final int backend_cudd = 3;
    public static final int backend_sable = 4;
    public static final int backend_javabdd = 5;
    public static final int backend_none = 6;

    /**
     * Backend --
     * Select BDD backend.
<<<<<<< HEAD
    
     * This option tells Paddle which 
     * implementation of BDDs to use. 
=======
     *
     * This option tells Paddle which implementation of BDDs to use.
>>>>>>> 5c8bfba2
     */
    public int backend() {
        String s = soot.PhaseOptions.getString(options, "backend");
        if (s == null || s.isEmpty())
        	return backend_auto;
	
        if (s.equalsIgnoreCase("auto"))
            return backend_auto;
        if (s.equalsIgnoreCase("buddy"))
            return backend_buddy;
        if (s.equalsIgnoreCase("cudd"))
            return backend_cudd;
        if (s.equalsIgnoreCase("sable"))
            return backend_sable;
        if (s.equalsIgnoreCase("javabdd"))
            return backend_javabdd;
        if (s.equalsIgnoreCase("none"))
            return backend_none;

        throw new RuntimeException(String.format("Invalid value %s of phase option backend", s));
    }

    public static final int context_insens = 1;
    public static final int context_1cfa = 2;
    public static final int context_kcfa = 3;
    public static final int context_objsens = 4;
    public static final int context_kobjsens = 5;
    public static final int context_uniqkobjsens = 6;
    public static final int context_threadkobjsens = 7;

    /**
     * Context abstraction --
     * Select context-sensitivity level.
<<<<<<< HEAD
    
     * This option tells Paddle which 
     * level of context-sensitivity to use in constructing the 
     * call graph. 
=======
     *
     * This option tells Paddle which level of context-sensitivity to 
     * use in constructing the call graph.
>>>>>>> 5c8bfba2
     */
    public int context() {
        String s = soot.PhaseOptions.getString(options, "context");
        if (s == null || s.isEmpty())
        	return context_insens;
	
        if (s.equalsIgnoreCase("insens"))
            return context_insens;
        if (s.equalsIgnoreCase("1cfa"))
            return context_1cfa;
        if (s.equalsIgnoreCase("kcfa"))
            return context_kcfa;
        if (s.equalsIgnoreCase("objsens"))
            return context_objsens;
        if (s.equalsIgnoreCase("kobjsens"))
            return context_kobjsens;
        if (s.equalsIgnoreCase("uniqkobjsens"))
            return context_uniqkobjsens;
        if (s.equalsIgnoreCase("threadkobjsens"))
            return context_threadkobjsens;

        throw new RuntimeException(String.format("Invalid value %s of phase option context", s));
    }

    public static final int propagator_auto = 1;
    public static final int propagator_iter = 2;
    public static final int propagator_worklist = 3;
    public static final int propagator_alias = 4;
    public static final int propagator_bdd = 5;
    public static final int propagator_incbdd = 6;

    /**
     * Propagator --
     * Select propagation algorithm.
<<<<<<< HEAD
    
     * This option tells Paddle which 
     * propagation algorithm to use. 
=======
     *
     * This option tells Paddle which propagation algorithm to use.
>>>>>>> 5c8bfba2
     */
    public int propagator() {
        String s = soot.PhaseOptions.getString(options, "propagator");
        if (s == null || s.isEmpty())
        	return propagator_auto;
	
        if (s.equalsIgnoreCase("auto"))
            return propagator_auto;
        if (s.equalsIgnoreCase("iter"))
            return propagator_iter;
        if (s.equalsIgnoreCase("worklist"))
            return propagator_worklist;
        if (s.equalsIgnoreCase("alias"))
            return propagator_alias;
        if (s.equalsIgnoreCase("bdd"))
            return propagator_bdd;
        if (s.equalsIgnoreCase("incbdd"))
            return propagator_incbdd;

        throw new RuntimeException(String.format("Invalid value %s of phase option propagator", s));
    }

    public static final int set_impl_hash = 1;
    public static final int set_impl_bit = 2;
    public static final int set_impl_hybrid = 3;
    public static final int set_impl_array = 4;
    public static final int set_impl_heintze = 5;
    public static final int set_impl_double = 6;

    /**
     * Set Implementation --
     * Select points-to set implementation.
<<<<<<< HEAD
    
     * Select an implementation of 
     * points-to sets for Paddle to use. 
=======
     *
     * Select an implementation of points-to sets for Paddle to use.
>>>>>>> 5c8bfba2
     */
    public int set_impl() {
        String s = soot.PhaseOptions.getString(options, "set-impl");
        if (s == null || s.isEmpty())
        	return set_impl_double;
	
        if (s.equalsIgnoreCase("hash"))
            return set_impl_hash;
        if (s.equalsIgnoreCase("bit"))
            return set_impl_bit;
        if (s.equalsIgnoreCase("hybrid"))
            return set_impl_hybrid;
        if (s.equalsIgnoreCase("array"))
            return set_impl_array;
        if (s.equalsIgnoreCase("heintze"))
            return set_impl_heintze;
        if (s.equalsIgnoreCase("double"))
            return set_impl_double;

        throw new RuntimeException(String.format("Invalid value %s of phase option set-impl", s));
    }

    public static final int double_set_old_hash = 1;
    public static final int double_set_old_bit = 2;
    public static final int double_set_old_hybrid = 3;
    public static final int double_set_old_array = 4;
    public static final int double_set_old_heintze = 5;

    /**
     * Double Set Old --
     * Select implementation of points-to set for old part of double 
     * set.
<<<<<<< HEAD
    
     * Select an implementation for 
     * sets of old objects in the double 
     * points-to set implementation. 
     * This option has no effect unless Set Implementation is set to 
     * double. 
=======
     *
     * Select an implementation for sets of old objects in the double 
     * points-to set implementation. This option has no effect unless 
     * Set Implementation is set to double.
>>>>>>> 5c8bfba2
     */
    public int double_set_old() {
        String s = soot.PhaseOptions.getString(options, "double-set-old");
        if (s == null || s.isEmpty())
        	return double_set_old_hybrid;
	
        if (s.equalsIgnoreCase("hash"))
            return double_set_old_hash;
        if (s.equalsIgnoreCase("bit"))
            return double_set_old_bit;
        if (s.equalsIgnoreCase("hybrid"))
            return double_set_old_hybrid;
        if (s.equalsIgnoreCase("array"))
            return double_set_old_array;
        if (s.equalsIgnoreCase("heintze"))
            return double_set_old_heintze;

        throw new RuntimeException(String.format("Invalid value %s of phase option double-set-old", s));
    }

    public static final int double_set_new_hash = 1;
    public static final int double_set_new_bit = 2;
    public static final int double_set_new_hybrid = 3;
    public static final int double_set_new_array = 4;
    public static final int double_set_new_heintze = 5;

    /**
     * Double Set New --
     * Select implementation of points-to set for new part of double 
     * set.
<<<<<<< HEAD
    
     * Select an implementation for 
     * sets of new objects in the double 
     * points-to set implementation. 
     * This option has no effect unless Set Implementation is set to 
     * double. 
=======
     *
     * Select an implementation for sets of new objects in the double 
     * points-to set implementation. This option has no effect unless 
     * Set Implementation is set to double.
>>>>>>> 5c8bfba2
     */
    public int double_set_new() {
        String s = soot.PhaseOptions.getString(options, "double-set-new");
        if (s == null || s.isEmpty())
        	return double_set_new_hybrid;
	
        if (s.equalsIgnoreCase("hash"))
            return double_set_new_hash;
        if (s.equalsIgnoreCase("bit"))
            return double_set_new_bit;
        if (s.equalsIgnoreCase("hybrid"))
            return double_set_new_hybrid;
        if (s.equalsIgnoreCase("array"))
            return double_set_new_array;
        if (s.equalsIgnoreCase("heintze"))
            return double_set_new_heintze;

        throw new RuntimeException(String.format("Invalid value %s of phase option double-set-new", s));
    }

}<|MERGE_RESOLUTION|>--- conflicted
+++ resolved
@@ -25,7 +25,7 @@
 import java.util.*;
 
 /** Option parser for Paddle. */
-@javax.annotation.Generated(value = "Saxonica v3.0", date = "2018-04-16T19:15:43.228+02:00", comments = "from soot_options.xml")
+@javax.annotation.Generated(value = "Saxonica v3.0", date = "2018-04-18T13:30:46.087+02:00", comments = "from soot_options.xml")
 public class PaddleOptions {
 
     private Map<String, String> options;
@@ -44,16 +44,9 @@
     /**
      * Verbose --
      * Print detailed information about the execution of Paddle.
-<<<<<<< HEAD
-    
-     * When this option is set to 
-     * true, Paddle prints detailed information about its execution. 
-     * 
-=======
      *
      * When this option is set to true, Paddle prints detailed 
      * information about its execution.
->>>>>>> 5c8bfba2
      */
     public boolean verbose() {
         return soot.PhaseOptions.getBoolean(options, "verbose");
@@ -62,32 +55,16 @@
     /**
      * Use BDDs --
      * Use BDD version of Paddle.
-<<<<<<< HEAD
-    
-     * Causes Paddle to use BDD 
-     * versions of its components 
-=======
      *
      * Causes Paddle to use BDD versions of its components
->>>>>>> 5c8bfba2
      */
     public boolean bdd() {
         return soot.PhaseOptions.getBoolean(options, "bdd");
     }
-<<<<<<< HEAD
-    
-    /** Dynamic reordering --
-    
-     * .
-    
-     * Allows the BDD package to 
-     * perform dynamic variable ordering. 
-=======
 
     /**
      * Dynamic reordering
      * Allows the BDD package to perform dynamic variable ordering.
->>>>>>> 5c8bfba2
      */
     public boolean dynamic_order() {
         return soot.PhaseOptions.getBoolean(options, "dynamic-order");
@@ -96,34 +73,18 @@
     /**
      * Profile --
      * Profile BDDs using JeddProfiler.
-<<<<<<< HEAD
-    
-     * Turns on JeddProfiler for 
-     * profiling BDD operations. 
-=======
      *
      * Turns on JeddProfiler for profiling BDD operations.
->>>>>>> 5c8bfba2
      */
     public boolean profile() {
         return soot.PhaseOptions.getBoolean(options, "profile");
     }
-<<<<<<< HEAD
-    
-    /** Verbose GC --
-    
-     * Print memory usage at each BDD garbage collection..
-    
-     * Print memory usage at each BDD 
-     * garbage collection. 
-=======
 
     /**
      * Verbose GC --
      * Print memory usage at each BDD garbage collection.
      *
      * Print memory usage at each BDD garbage collection.
->>>>>>> 5c8bfba2
      */
     public boolean verbosegc() {
         return soot.PhaseOptions.getBoolean(options, "verbosegc");
@@ -132,17 +93,9 @@
     /**
      * Ignore Types Entirely --
      * Make Paddle completely ignore declared types of variables.
-<<<<<<< HEAD
-    
-     * When this option is set to 
-     * true, all parts of Paddle completely ignore 
-     * declared types of variables and casts. 
-     * 
-=======
      *
      * When this option is set to true, all parts of Paddle completely 
      * ignore declared types of variables and casts.
->>>>>>> 5c8bfba2
      */
     public boolean ignore_types() {
         return soot.PhaseOptions.getBoolean(options, "ignore-types");
@@ -151,18 +104,6 @@
     /**
      * Pre Jimplify --
      * Jimplify all methods before starting Paddle.
-<<<<<<< HEAD
-    
-     * When this option is set to 
-     * true, Paddle converts all available methods to Jimple 
-     * before starting the points-to analysis. 
-     * This allows the Jimplification 
-     * time to be separated from the points-to time. However, it 
-     * increases the total time and 
-     * memory requirement, because all methods are Jimplified, 
-     * rather than only those deemed reachable 
-     * by the points-to analysis. 
-=======
      *
      * When this option is set to true, Paddle converts all available 
      * methods to Jimple before starting the points-to analysis. This 
@@ -170,7 +111,6 @@
      * points-to time. However, it increases the total time and memory 
      * requirement, because all methods are Jimplified, rather than 
      * only those deemed reachable by the points-to analysis.
->>>>>>> 5c8bfba2
      */
     public boolean pre_jimplify() {
         return soot.PhaseOptions.getBoolean(options, "pre-jimplify");
@@ -179,18 +119,6 @@
     /**
      * Context-sensitive Heap Locations --
      * Treat allocation sites context-sensitively.
-<<<<<<< HEAD
-    
-     * When this option is set to 
-     * true, the context-sensitivity level that is set 
-     * for the context-sensitive call graph and for 
-     * pointer variables is also used 
-     * to model heap locations context-sensitively. When this option is 
-     * false, heap locations are 
-     * modelled context-insensitively regardless of the 
-     * context-sensitivity level. 
-     * 
-=======
      *
      * When this option is set to true, the context-sensitivity level 
      * that is set for the context-sensitive call graph and for pointer 
@@ -198,7 +126,6 @@
      * context-sensitively. When this option is false, heap locations 
      * are modelled context-insensitively regardless of the 
      * context-sensitivity level.
->>>>>>> 5c8bfba2
      */
     public boolean context_heap() {
         return soot.PhaseOptions.getBoolean(options, "context-heap");
@@ -207,19 +134,10 @@
     /**
      * RTA --
      * Emulate Rapid Type Analysis.
-<<<<<<< HEAD
-    
-     * Setting RTA to true sets 
-     * types-for-sites to true, and causes Paddle to use 
-     * a single points-to set for all variables, 
-     * giving Rapid Type Analysis. 
-     * 
-=======
      *
      * Setting RTA to true sets types-for-sites to true, and causes 
      * Paddle to use a single points-to set for all variables, giving 
      * Rapid Type Analysis.
->>>>>>> 5c8bfba2
      */
     public boolean rta() {
         return soot.PhaseOptions.getBoolean(options, "rta");
@@ -228,19 +146,6 @@
     /**
      * Field Based --
      * Use a field-based rather than field-sensitive representation.
-<<<<<<< HEAD
-    
-     * When this option is set to 
-     * true, fields are represented by variable 
-     * (Green) nodes, and the object that the field belongs to 
-     * is ignored (all objects are 
-     * lumped together), giving a field-based analysis. Otherwise, 
-     * fields are represented by 
-     * field reference (Red) nodes, and the 
-     * objects that they belong to are 
-     * distinguished, giving a field-sensitive analysis. 
-     * 
-=======
      *
      * When this option is set to true, fields are represented by 
      * variable (Green) nodes, and the object that the field belongs to 
@@ -248,7 +153,6 @@
      * field-based analysis. Otherwise, fields are represented by field 
      * reference (Red) nodes, and the objects that they belong to are 
      * distinguished, giving a field-sensitive analysis.
->>>>>>> 5c8bfba2
      */
     public boolean field_based() {
         return soot.PhaseOptions.getBoolean(options, "field-based");
@@ -258,17 +162,9 @@
      * Types For Sites --
      * Represent objects by their actual type rather than allocation 
      * site.
-<<<<<<< HEAD
-    
-     * When this option is set to 
-     * true, types rather than allocation sites are 
-     * used as the elements of the points-to sets. 
-     * 
-=======
      *
      * When this option is set to true, types rather than allocation 
      * sites are used as the elements of the points-to sets.
->>>>>>> 5c8bfba2
      */
     public boolean types_for_sites() {
         return soot.PhaseOptions.getBoolean(options, "types-for-sites");
@@ -277,24 +173,12 @@
     /**
      * Merge String Buffer --
      * Represent all StringBuffers as one object.
-<<<<<<< HEAD
-    
-     * When this option is set to 
-     * true, all allocation sites creating 
-     * java.lang.StringBuffer 
-     * objects are grouped together as a single 
-     * allocation site. Allocation sites creating a 
-     * java.lang.StringBuilder 
-     * object are also grouped together as a single 
-     * allocation site. 
-=======
      *
      * When this option is set to true, all allocation sites creating 
      * java.lang.StringBuffer objects are grouped together as a single 
      * allocation site. Allocation sites creating a 
      * java.lang.StringBuilder object are also grouped together as a 
      * single allocation site.
->>>>>>> 5c8bfba2
      */
     public boolean merge_stringbuffer() {
         return soot.PhaseOptions.getBoolean(options, "merge-stringbuffer");
@@ -303,18 +187,6 @@
     /**
      * Propagate All String Constants --
      * Propagate all string constants, not just class names.
-<<<<<<< HEAD
-    
-     * When this option is set to 
-     * false, Paddle only distinguishes string constants that 
-     * may be the name of a class loaded 
-     * dynamically using reflection, and all other 
-     * string constants are lumped together into a single 
-     * string constant node. Setting 
-     * this option to true causes all string constants to be propagated 
-     * individually. 
-     * 
-=======
      *
      * When this option is set to false, Paddle only distinguishes 
      * string constants that may be the name of a class loaded 
@@ -322,7 +194,6 @@
      * lumped together into a single string constant node. Setting this 
      * option to true causes all string constants to be propagated 
      * individually.
->>>>>>> 5c8bfba2
      */
     public boolean string_constants() {
         return soot.PhaseOptions.getBoolean(options, "string-constants");
@@ -331,17 +202,9 @@
     /**
      * Simulate Natives --
      * Simulate effects of native methods in standard class library.
-<<<<<<< HEAD
-    
-     * When this option is set to 
-     * true, the effects of native methods in the standard Java 
-     * class library are simulated. 
-     * 
-=======
      *
      * When this option is set to true, the effects of native methods 
      * in the standard Java class library are simulated.
->>>>>>> 5c8bfba2
      */
     public boolean simulate_natives() {
         return soot.PhaseOptions.getBoolean(options, "simulate-natives");
@@ -351,18 +214,6 @@
      * Global Nodes in Simulated Natives --
      * Use global node to model variables in simulations of native 
      * methods.
-<<<<<<< HEAD
-    
-     * The simulations of native 
-     * methods such as System.arraycopy() use 
-     * temporary local variable nodes. Setting this switch to 
-     * true causes them to use global 
-     * variable nodes instead, reducing precision. The switch 
-     * exists only to make it possible to measure 
-     * this effect on precision; there 
-     * is no other practical reason to set it to true. 
-     * 
-=======
      *
      * The simulations of native methods such as System.arraycopy() use 
      * temporary local variable nodes. Setting this switch to true 
@@ -370,7 +221,6 @@
      * precision. The switch exists only to make it possible to measure 
      * this effect on precision; there is no other practical reason to 
      * set it to true.
->>>>>>> 5c8bfba2
      */
     public boolean global_nodes_in_natives() {
         return soot.PhaseOptions.getBoolean(options, "global-nodes-in-natives");
@@ -379,19 +229,10 @@
     /**
      * Simple Edges Bidirectional --
      * Equality-based analysis between variable nodes.
-<<<<<<< HEAD
-    
-     * When this option is set to 
-     * true, all edges connecting variable (Green) 
-     * nodes are made bidirectional, as in 
-     * Steensgaard's analysis. 
-     * 
-=======
      *
      * When this option is set to true, all edges connecting variable 
      * (Green) nodes are made bidirectional, as in Steensgaard's 
      * analysis.
->>>>>>> 5c8bfba2
      */
     public boolean simple_edges_bidirectional() {
         return soot.PhaseOptions.getBoolean(options, "simple-edges-bidirectional");
@@ -400,19 +241,6 @@
     /**
      * this Pointer Assignment Edge --
      * Use pointer assignment edges to model this parameters.
-<<<<<<< HEAD
-    
-     * When constructing a call graph 
-     * on-the-fly during points-to analysis, Paddle 
-     * normally propagates only those receivers that cause 
-     * a method to be invoked to the 
-     * this pointer of the method. When this option is set to true, 
-     * however, Paddle instead models 
-     * flow of receivers as an assignnment edge from the 
-     * receiver at the call site to the this pointer 
-     * of the method, reducing 
-     * precision. 
-=======
      *
      * When constructing a call graph on-the-fly during points-to 
      * analysis, Paddle normally propagates only those receivers that 
@@ -421,7 +249,6 @@
      * flow of receivers as an assignnment edge from the receiver at 
      * the call site to the this pointer of the method, reducing 
      * precision.
->>>>>>> 5c8bfba2
      */
     public boolean this_edges() {
         return soot.PhaseOptions.getBoolean(options, "this-edges");
@@ -430,21 +257,11 @@
     /**
      * Precise newInstance --
      * Make newInstance only allocate objects of dynamic classes.
-<<<<<<< HEAD
-    
-     * Normally, newInstance() calls 
-     * are treated as if they may return an object 
-     * of any type. Setting this option to true causes them 
-     * to be treated as if they return 
-     * only objects of the type of some dynamic class. 
-     * 
-=======
      *
      * Normally, newInstance() calls are treated as if they may return 
      * an object of any type. Setting this option to true causes them 
      * to be treated as if they return only objects of the type of some 
      * dynamic class.
->>>>>>> 5c8bfba2
      */
     public boolean precise_newinstance() {
         return soot.PhaseOptions.getBoolean(options, "precise-newinstance");
@@ -453,19 +270,10 @@
     /**
      * Print Context Counts --
      * Print number of contexts for each method.
-<<<<<<< HEAD
-    
-     * Causes Paddle to print the 
-     * number of contexts for each method and 
-     * call edge, and the number of equivalence classes of 
-     * contexts for each variable node. 
-     * 
-=======
      *
      * Causes Paddle to print the number of contexts for each method 
      * and call edge, and the number of equivalence classes of contexts 
      * for each variable node.
->>>>>>> 5c8bfba2
      */
     public boolean context_counts() {
         return soot.PhaseOptions.getBoolean(options, "context-counts");
@@ -474,16 +282,9 @@
     /**
      * Print Context Counts (Totals only) --
      * Print total number of contexts.
-<<<<<<< HEAD
-    
-     * Causes Paddle to print the 
-     * number of contexts and number of context 
-     * equivalence classes. 
-=======
      *
      * Causes Paddle to print the number of contexts and number of 
      * context equivalence classes.
->>>>>>> 5c8bfba2
      */
     public boolean total_context_counts() {
         return soot.PhaseOptions.getBoolean(options, "total-context-counts");
@@ -492,19 +293,10 @@
     /**
      * Method Context Counts (Totals only) --
      * Print number of contexts for each method.
-<<<<<<< HEAD
-    
-     * Causes Paddle to print the 
-     * number of contexts and number of context 
-     * equivalence classes split out by method. Requires 
-     * total-context-counts to also be turned 
-     * on. 
-=======
      *
      * Causes Paddle to print the number of contexts and number of 
      * context equivalence classes split out by method. Requires 
      * total-context-counts to also be turned on.
->>>>>>> 5c8bfba2
      */
     public boolean method_context_counts() {
         return soot.PhaseOptions.getBoolean(options, "method-context-counts");
@@ -513,18 +305,10 @@
     /**
      * Calculate Set Mass --
      * Calculate statistics about points-to set sizes.
-<<<<<<< HEAD
-    
-     * When this option is set to 
-     * true, Paddle computes and prints various 
-     * cryptic statistics about the size of the points-to sets 
-     * computed. 
-=======
      *
      * When this option is set to true, Paddle computes and prints 
      * various cryptic statistics about the size of the points-to sets 
      * computed.
->>>>>>> 5c8bfba2
      */
     public boolean set_mass() {
         return soot.PhaseOptions.getBoolean(options, "set-mass");
@@ -533,35 +317,17 @@
     /**
      * Number nodes --
      * Print node numbers in dumps.
-<<<<<<< HEAD
-    
-     * When printing debug information 
-     * about nodes, this option causes the node number 
-     * of each node to be printed. 
-     * 
-=======
      *
      * When printing debug information about nodes, this option causes 
      * the node number of each node to be printed.
->>>>>>> 5c8bfba2
      */
     public boolean number_nodes() {
         return soot.PhaseOptions.getBoolean(options, "number-nodes");
     }
-<<<<<<< HEAD
-    
-    /** Variable ordering --
-    
-     * .
-    
-     * Selects one of the BDD variable 
-     * orderings hard-coded in Paddle. 
-=======
 
     /**
      * Variable ordering
      * Selects one of the BDD variable orderings hard-coded in Paddle.
->>>>>>> 5c8bfba2
      */
     public int order() {
         return soot.PhaseOptions.getInt(options, "order");
@@ -570,44 +336,21 @@
     /**
      * BDD Nodes --
      * Number of BDD nodes to allocate (0=unlimited).
-<<<<<<< HEAD
-    
-     * This option specifies the 
-     * number of BDD nodes to be used by the BDD backend. 
-     * A value of 0 causes the backend to start with 
-     * one million nodes, and allocate 
-     * more as required. A value other than zero causes the backend to 
-     * start with the specified size, 
-     * and prevents it from ever allocating any more nodes. 
-     * 
-=======
      *
      * This option specifies the number of BDD nodes to be used by the 
      * BDD backend. A value of 0 causes the backend to start with one 
      * million nodes, and allocate more as required. A value other than 
      * zero causes the backend to start with the specified size, and 
      * prevents it from ever allocating any more nodes.
->>>>>>> 5c8bfba2
      */
     public int bdd_nodes() {
         return soot.PhaseOptions.getInt(options, "bdd-nodes");
     }
-<<<<<<< HEAD
-    
-    /** Context length (k) --
-    
-     * .
-    
-     * The maximum length of call 
-     * string or receiver object string used as context. 
-     * 
-=======
 
     /**
      * Context length (k)
      * The maximum length of call string or receiver object string used 
      * as context.
->>>>>>> 5c8bfba2
      */
     public int k() {
         return soot.PhaseOptions.getInt(options, "k");
@@ -625,16 +368,9 @@
     /**
      * Configuration --
      * Select Paddle configuration.
-<<<<<<< HEAD
-    
-     * Selects the configuration of 
-     * points-to analysis and call graph construction 
-     * to be used in Paddle. 
-=======
      *
      * Selects the configuration of points-to analysis and call graph 
      * construction to be used in Paddle.
->>>>>>> 5c8bfba2
      */
     public int conf() {
         String s = soot.PhaseOptions.getString(options, "conf");
@@ -671,14 +407,8 @@
     /**
      * Worklist Implementation --
      * Select queue implementation.
-<<<<<<< HEAD
-    
-     * Select the implementation of 
-     * worklists to be used in Paddle. 
-=======
      *
      * Select the implementation of worklists to be used in Paddle.
->>>>>>> 5c8bfba2
      */
     public int q() {
         String s = soot.PhaseOptions.getString(options, "q");
@@ -711,14 +441,8 @@
     /**
      * Backend --
      * Select BDD backend.
-<<<<<<< HEAD
-    
-     * This option tells Paddle which 
-     * implementation of BDDs to use. 
-=======
      *
      * This option tells Paddle which implementation of BDDs to use.
->>>>>>> 5c8bfba2
      */
     public int backend() {
         String s = soot.PhaseOptions.getString(options, "backend");
@@ -752,16 +476,9 @@
     /**
      * Context abstraction --
      * Select context-sensitivity level.
-<<<<<<< HEAD
-    
-     * This option tells Paddle which 
-     * level of context-sensitivity to use in constructing the 
-     * call graph. 
-=======
      *
      * This option tells Paddle which level of context-sensitivity to 
      * use in constructing the call graph.
->>>>>>> 5c8bfba2
      */
     public int context() {
         String s = soot.PhaseOptions.getString(options, "context");
@@ -796,14 +513,8 @@
     /**
      * Propagator --
      * Select propagation algorithm.
-<<<<<<< HEAD
-    
-     * This option tells Paddle which 
-     * propagation algorithm to use. 
-=======
      *
      * This option tells Paddle which propagation algorithm to use.
->>>>>>> 5c8bfba2
      */
     public int propagator() {
         String s = soot.PhaseOptions.getString(options, "propagator");
@@ -836,14 +547,8 @@
     /**
      * Set Implementation --
      * Select points-to set implementation.
-<<<<<<< HEAD
-    
-     * Select an implementation of 
-     * points-to sets for Paddle to use. 
-=======
      *
      * Select an implementation of points-to sets for Paddle to use.
->>>>>>> 5c8bfba2
      */
     public int set_impl() {
         String s = soot.PhaseOptions.getString(options, "set-impl");
@@ -876,19 +581,10 @@
      * Double Set Old --
      * Select implementation of points-to set for old part of double 
      * set.
-<<<<<<< HEAD
-    
-     * Select an implementation for 
-     * sets of old objects in the double 
-     * points-to set implementation. 
-     * This option has no effect unless Set Implementation is set to 
-     * double. 
-=======
      *
      * Select an implementation for sets of old objects in the double 
      * points-to set implementation. This option has no effect unless 
      * Set Implementation is set to double.
->>>>>>> 5c8bfba2
      */
     public int double_set_old() {
         String s = soot.PhaseOptions.getString(options, "double-set-old");
@@ -919,19 +615,10 @@
      * Double Set New --
      * Select implementation of points-to set for new part of double 
      * set.
-<<<<<<< HEAD
-    
-     * Select an implementation for 
-     * sets of new objects in the double 
-     * points-to set implementation. 
-     * This option has no effect unless Set Implementation is set to 
-     * double. 
-=======
      *
      * Select an implementation for sets of new objects in the double 
      * points-to set implementation. This option has no effect unless 
      * Set Implementation is set to double.
->>>>>>> 5c8bfba2
      */
     public int double_set_new() {
         String s = soot.PhaseOptions.getString(options, "double-set-new");
