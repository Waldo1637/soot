--- conflicted
+++ resolved
@@ -25,7 +25,7 @@
 import java.util.*;
 
 /** Option parser for Call Graph Constructor. */
-@javax.annotation.Generated(value = "Saxonica v3.0", date = "2018-04-16T19:15:43.228+02:00", comments = "from soot_options.xml")
+@javax.annotation.Generated(value = "Saxonica v3.0", date = "2018-04-18T13:30:46.087+02:00", comments = "from soot_options.xml")
 public class CGOptions {
 
     private Map<String, String> options;
@@ -44,21 +44,6 @@
     /**
      * Safe forName --
      * Handle Class.forName() calls conservatively.
-<<<<<<< HEAD
-    
-     * When a program calls Class.forName(), 
-     * the named class is resolved, and its static initializer 
-     * executed. In many cases, it cannot be determined 
-     * statically which class will be loaded, 
-     * and which static initializer executed. When this 
-     * option is set to true, Soot will conservatively assume 
-     * that any static initializer could be 
-     * executed. This may make the call graph very large. 
-     * When this option is set to false, any calls to 
-     * Class.forName() for which the class 
-     * cannot be determined statically are assumed to call no 
-     * static initializers. 
-=======
      *
      * When a program calls Class.forName(), the named class is 
      * resolved, and its static initializer executed. In many cases, it 
@@ -69,7 +54,6 @@
      * large. When this option is set to false, any calls to 
      * Class.forName() for which the class cannot be determined 
      * statically are assumed to call no static initializers.
->>>>>>> 5c8bfba2
      */
     public boolean safe_forname() {
         return soot.PhaseOptions.getBoolean(options, "safe-forname");
@@ -78,20 +62,6 @@
     /**
      * Safe newInstance --
      * Handle Class.newInstance() calls conservatively.
-<<<<<<< HEAD
-    
-     * When a program calls 
-     * Class.newInstance(), a new object is created and its constructor 
-     * executed. Soot does not determine 
-     * statically which type of object will be 
-     * created, and which constructor executed. When this 
-     * option is set to true, Soot will conservatively assume 
-     * that any constructor could be executed. 
-     * This may make the call graph very large. 
-     * When this option is set to false, any calls to 
-     * Class.newInstance() are assumed not to 
-     * call the constructor of the created object. 
-=======
      *
      * When a program calls Class.newInstance(), a new object is 
      * created and its constructor executed. Soot does not determine 
@@ -101,7 +71,6 @@
      * This may make the call graph very large. When this option is set 
      * to false, any calls to Class.newInstance() are assumed not to 
      * call the constructor of the created object.
->>>>>>> 5c8bfba2
      */
     public boolean safe_newinstance() {
         return soot.PhaseOptions.getBoolean(options, "safe-newinstance");
@@ -112,18 +81,10 @@
      * Print warnings about where the call graph may be incomplete.
      *
      * Due to the effects of native methods and reflection, it may not 
-<<<<<<< HEAD
-     * always be possible to construct a fully 
-     * conservative call graph. Setting this option to true causes Soot 
-     * to point out the parts of the call graph 
-     * that may be incomplete, so that they can be checked by hand. 
-     * 
-=======
      * always be possible to construct a fully conservative call graph. 
      * Setting this option to true causes Soot to point out the parts 
      * of the call graph that may be incomplete, so that they can be 
      * checked by hand.
->>>>>>> 5c8bfba2
      */
     public boolean verbose() {
         return soot.PhaseOptions.getBoolean(options, "verbose");
@@ -134,18 +95,16 @@
      * Assume all methods of application classes are reachable.
      *
      * When this option is false, the call graph is built starting at a 
-     * set of entry points, and only methods 
-     * reachable from those entry points are processed. Unreachable 
-     * methods will not have any call graph 
-     * edges generated out of them. Setting this option to true makes 
-     * Soot consider all methods of application 
-     * classes to be reachable, so call edges are generated for all of 
-     * them. This leads to a larger call graph. 
-     * For program visualization purposes, it is sometimes desirable 
-     * to include edges from unreachable methods; 
-     * although these methods are unreachable in the version 
-     * being analyzed, they may become reachable if the 
-     * program is modified. 
+     * set of entry points, and only methods reachable from those entry 
+     * points are processed. Unreachable methods will not have any call 
+     * graph edges generated out of them. Setting this option to true 
+     * makes Soot consider all methods of application classes to be 
+     * reachable, so call edges are generated for all of them. This 
+     * leads to a larger call graph. For program visualization 
+     * purposes, it is sometimes desirable to include edges from 
+     * unreachable methods; although these methods are unreachable in 
+     * the version being analyzed, they may become reachable if the 
+     * program is modified.
      */
     public boolean all_reachable() {
         return soot.PhaseOptions.getBoolean(options, "all-reachable");
@@ -156,10 +115,9 @@
      * Include methods called implicitly by the VM as entry points.
      *
      * When this option is true, methods that are called implicitly by 
-     * the VM are considered entry points of 
-     * the call graph. When it is false, these methods are not 
-     * considered entry points, leading to a 
-     * possibly incomplete call graph. 
+     * the VM are considered entry points of the call graph. When it is 
+     * false, these methods are not considered entry points, leading to 
+     * a possibly incomplete call graph.
      */
     public boolean implicit_entry() {
         return soot.PhaseOptions.getBoolean(options, "implicit-entry");
@@ -168,20 +126,6 @@
     /**
      * Trim Static Initializer Edges --
      * Removes redundant static initializer calls.
-<<<<<<< HEAD
-    
-     * The call graph contains an edge from 
-     * each statement that could trigger execution of a static 
-     * initializer to that static initializer. 
-     * However, each static initializer is triggered only once. 
-     * When this option is enabled, after the call 
-     * graph is built, an intra-procedural 
-     * analysis is performed to detect static initializer edges leading 
-     * to methods that must have already been 
-     * executed. Since these static initializers cannot be 
-     * executed again, the corresponding call graph edges 
-     * are removed from the call graph. 
-=======
      *
      * The call graph contains an edge from each statement that could 
      * trigger execution of a static initializer to that static 
@@ -192,7 +136,6 @@
      * already been executed. Since these static initializers cannot be 
      * executed again, the corresponding call graph edges are removed 
      * from the call graph.
->>>>>>> 5c8bfba2
      */
     public boolean trim_clinit() {
         return soot.PhaseOptions.getBoolean(options, "trim-clinit");
@@ -201,17 +144,6 @@
     /**
      * Types for invoke --
      * Uses reaching types inferred by the pointer analysis to resolve 
-<<<<<<< HEAD
-     * reflective calls. .
-    
-     * For each call to Method.invoke(), use the possible types of the 
-     * first receiver argument and the possible 
-     * types stored in the second argument array to resolve calls to 
-     * Method.invoke(). This strategy makes no 
-     * attempt to resolve reflectively invoked static methods. 
-     * Currently only works for context insensitive 
-     * pointer analyses. 
-=======
      * reflective calls..
      *
      * For each call to Method.invoke(), use the possible types of the 
@@ -220,7 +152,6 @@
      * strategy makes no attempt to resolve reflectively invoked static 
      * methods. Currently only works for context insensitive pointer 
      * analyses.
->>>>>>> 5c8bfba2
      */
     public boolean types_for_invoke() {
         return soot.PhaseOptions.getBoolean(options, "types-for-invoke");
@@ -231,26 +162,13 @@
      * JDK version for native methods.
      *
      * This option sets the JDK version of the standard library being 
-     * analyzed so that Soot can simulate the 
-     * native methods in the specific version of the library. The 
-     * default, 3, refers to Java 1.3.x. 
-     * 
+     * analyzed so that Soot can simulate the native methods in the 
+     * specific version of the library. The default, 3, refers to Java 
+     * 1.3.x.
      */
     public int jdkver() {
         return soot.PhaseOptions.getInt(options, "jdkver");
     }
-<<<<<<< HEAD
-    
-    /** Reflection Log --
-    
-     * Uses a reflection log to resolve reflective calls..
-    
-     * Load a reflection log from the given 
-     * file and use this log to resolve reflective call sites. Note 
-     * that when a log is given, the following 
-     * other options have no effect: safe-forname, 
-     * safe-newinstance. 
-=======
 
     /**
      * Reflection Log --
@@ -260,7 +178,6 @@
      * resolve reflective call sites. Note that when a log is given, 
      * the following other options have no effect: safe-forname, 
      * safe-newinstance.
->>>>>>> 5c8bfba2
      */
     public String reflection_log() {
         return soot.PhaseOptions.getString(options, "reflection-log");
@@ -271,21 +188,6 @@
      * Describes how to guard the program from unsound assumptions.
      *
      * Using a reflection log is only sound for method executions that 
-<<<<<<< HEAD
-     * were logged. Executing the program 
-     * differently may be unsound. Soot can insert guards at program 
-     * points for which the reflection log 
-     * contains no information. When these points 
-     * are reached (because the program is executed 
-     * differently) then the follwing will happen, 
-     * depending on the value of this flag. ignore: no guard is 
-     * inserted, the program executes normally 
-     * but under unsound assumptions. print: 
-     * the program prints a stack trace when reaching a porgram 
-     * location that was not traced but 
-     * continues to run. throw (default): the 
-     * program throws an Error instead. 
-=======
      * were logged. Executing the program differently may be unsound. 
      * Soot can insert guards at program points for which the 
      * reflection log contains no information. When these points are 
@@ -296,7 +198,6 @@
      * trace when reaching a porgram location that was not traced but 
      * continues to run. throw (default): the program throws an Error 
      * instead.
->>>>>>> 5c8bfba2
      */
     public String guards() {
         return soot.PhaseOptions.getString(options, "guards");
@@ -305,30 +206,6 @@
     public static final int library_disabled = 1;
     public static final int library_any_subtype = 2;
     public static final int library_signature_resolution = 3;
-<<<<<<< HEAD
-    /** Library mode --
-    
-     * Specifies whether the target classes 
-     * should be treated as an application or a library. 
-     * .
-    
-     * Specifies whether the target classes 
-     * should be treated as an application or a library. 
-     * If library mode is disabled (default), the call graph 
-     * construction assumes that the target is 
-     * an application and starts the 
-     * construction from the specified entry points (main method by 
-     * default). Under the 
-     * assumption that the target is a library, possible call edges 
-     * might be missing in the call graph. 
-     * The two different library modes add theses 
-     * missing calls to the call graph and 
-     * differ only in the view of the class hierachy 
-     * (hierachy of target library or possible extended hierachy). 
-     * If simulate-natives is also set, the 
-     * results of native methods are also set to any sub type of 
-     * the declared return type. 
-=======
 
     /**
      * Library mode --
@@ -347,7 +224,6 @@
      * hierachy). If simulate-natives is also set, the results of 
      * native methods are also set to any sub type of the declared 
      * return type.
->>>>>>> 5c8bfba2
      */
     public int library() {
         String s = soot.PhaseOptions.getString(options, "library");
