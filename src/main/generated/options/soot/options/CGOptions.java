package soot.options;

/*-
 * #%L
 * Soot - a J*va Optimization Framework
 * %%
 * Copyright (C) 2003 Ondrej Lhotak
 * %%
 * This program is free software: you can redistribute it and/or modify
 * it under the terms of the GNU Lesser General Public License as
 * published by the Free Software Foundation, either version 2.1 of the
 * License, or (at your option) any later version.
 * 
 * This program is distributed in the hope that it will be useful,
 * but WITHOUT ANY WARRANTY; without even the implied warranty of
 * MERCHANTABILITY or FITNESS FOR A PARTICULAR PURPOSE.  See the
 * GNU General Lesser Public License for more details.
 * 
 * You should have received a copy of the GNU General Lesser Public
 * License along with this program.  If not, see
 * <http://www.gnu.org/licenses/lgpl-2.1.html>.
 * #L%
 */

/* THIS FILE IS AUTO-GENERATED FROM soot_options.xml. DO NOT MODIFY. */

import java.util.*;

/** Option parser for Call Graph Constructor. */
<<<<<<< HEAD
@javax.annotation.Generated(value = "Saxonica v3.0", date = "2018-07-02T11:53:08.144+02:00", comments = "from soot_options.xml")
=======
@javax.annotation.Generated(value = "Saxonica v3.0", date = "2018-06-29T13:00:47.973-04:00", comments = "from soot_options.xml")
>>>>>>> ba414c1a
public class CGOptions {

    private Map<String, String> options;

    public CGOptions(Map<String, String> options) {
        this.options = options;
    }

    /**
     * Enabled
     */
    public boolean enabled() {
        return soot.PhaseOptions.getBoolean(options, "enabled");
    }

    /**
     * Safe forName --
     * Handle Class.forName() calls conservatively.
     *
     * When a program calls Class.forName(), the named class is 
     * resolved, and its static initializer executed. In many cases, it 
     * cannot be determined statically which class will be loaded, and 
     * which static initializer executed. When this option is set to 
     * true, Soot will conservatively assume that any static 
     * initializer could be executed. This may make the call graph very 
     * large. When this option is set to false, any calls to 
     * Class.forName() for which the class cannot be determined 
     * statically are assumed to call no static initializers.
     */
    public boolean safe_forname() {
        return soot.PhaseOptions.getBoolean(options, "safe-forname");
    }

    /**
     * Safe newInstance --
     * Handle Class.newInstance() calls conservatively.
     *
     * When a program calls Class.newInstance(), a new object is 
     * created and its constructor executed. Soot does not determine 
     * statically which type of object will be created, and which 
     * constructor executed. When this option is set to true, Soot will 
     * conservatively assume that any constructor could be executed. 
     * This may make the call graph very large. When this option is set 
     * to false, any calls to Class.newInstance() are assumed not to 
     * call the constructor of the created object.
     */
    public boolean safe_newinstance() {
        return soot.PhaseOptions.getBoolean(options, "safe-newinstance");
    }

    /**
     * Verbose --
     * Print warnings about where the call graph may be incomplete.
     *
     * Due to the effects of native methods and reflection, it may not 
     * always be possible to construct a fully conservative call graph. 
     * Setting this option to true causes Soot to point out the parts 
     * of the call graph that may be incomplete, so that they can be 
     * checked by hand.
     */
    public boolean verbose() {
        return soot.PhaseOptions.getBoolean(options, "verbose");
    }

    /**
     * All Application Class Methods Reachable --
     * Assume all methods of application classes are reachable.
     *
     * When this option is false, the call graph is built starting at a 
     * set of entry points, and only methods reachable from those entry 
     * points are processed. Unreachable methods will not have any call 
     * graph edges generated out of them. Setting this option to true 
     * makes Soot consider all methods of application classes to be 
     * reachable, so call edges are generated for all of them. This 
     * leads to a larger call graph. For program visualization 
     * purposes, it is sometimes desirable to include edges from 
     * unreachable methods; although these methods are unreachable in 
     * the version being analyzed, they may become reachable if the 
     * program is modified.
     */
    public boolean all_reachable() {
        return soot.PhaseOptions.getBoolean(options, "all-reachable");
    }

    /**
     * Implicit Entry Points --
     * Include methods called implicitly by the VM as entry points.
     *
     * When this option is true, methods that are called implicitly by 
     * the VM are considered entry points of the call graph. When it is 
     * false, these methods are not considered entry points, leading to 
     * a possibly incomplete call graph.
     */
    public boolean implicit_entry() {
        return soot.PhaseOptions.getBoolean(options, "implicit-entry");
    }

    /**
     * Trim Static Initializer Edges --
     * Removes redundant static initializer calls.
     *
     * The call graph contains an edge from each statement that could 
     * trigger execution of a static initializer to that static 
     * initializer. However, each static initializer is triggered only 
     * once. When this option is enabled, after the call graph is 
     * built, an intra-procedural analysis is performed to detect 
     * static initializer edges leading to methods that must have 
     * already been executed. Since these static initializers cannot be 
     * executed again, the corresponding call graph edges are removed 
     * from the call graph.
     */
    public boolean trim_clinit() {
        return soot.PhaseOptions.getBoolean(options, "trim-clinit");
    }

    /**
     * Types for invoke --
     * Uses reaching types inferred by the pointer analysis to resolve 
     * reflective calls..
     *
     * For each call to Method.invoke(), use the possible types of the 
     * first receiver argument and the possible types stored in the 
     * second argument array to resolve calls to Method.invoke(). This 
     * strategy makes no attempt to resolve reflectively invoked static 
     * methods. Currently only works for context insensitive pointer 
     * analyses.
     */
    public boolean types_for_invoke() {
        return soot.PhaseOptions.getBoolean(options, "types-for-invoke");
    }

    /**
     * Resolve Abstract Classes with No Children --
     * Causes methods invoked on abstract classes to be resolved even 
     * if there are no non-abstract children of the classes in the 
     * Scene.
     *
     * Normally, if a method is invoked on a class that is abstract and 
     * said class does not have any children in the Scene, the method 
     * invoke will not be resolved to any concrete methods even if the 
     * abstract class or its parent classes contain a concrete 
     * declaration of the method. This is because without any 
     * non-abstract children it is impossible to tell if the resolution 
     * is correct (since any child may override any non-private method 
     * in any of its parent classes). However, sometimes it is 
     * necessary to resolve methods in such situations (e.g. when 
     * analyzing libraries or incomplete code). This forces all methods 
     * invoked on abstract classes to be resolved if there exists a 
     * parent class with a concrete definition of the method even if 
     * there are no non-abstract children of the abstract class.
     */
    public boolean resolve_all_abstract_invokes() {
        return soot.PhaseOptions.getBoolean(options, "resolve-all-abstract-invokes");
    }

    /**
     * JDK version --
     * JDK version for native methods.
     *
     * This option sets the JDK version of the standard library being 
     * analyzed so that Soot can simulate the native methods in the 
     * specific version of the library. The default, 3, refers to Java 
     * 1.3.x.
     */
    public int jdkver() {
        return soot.PhaseOptions.getInt(options, "jdkver");
    }

    /**
     * Reflection Log --
     * Uses a reflection log to resolve reflective calls.
     *
     * Load a reflection log from the given file and use this log to 
     * resolve reflective call sites. Note that when a log is given, 
     * the following other options have no effect: safe-forname, 
     * safe-newinstance.
     */
    public String reflection_log() {
        return soot.PhaseOptions.getString(options, "reflection-log");
    }

    /**
     * Guarding strategy --
     * Describes how to guard the program from unsound assumptions.
     *
     * Using a reflection log is only sound for method executions that 
     * were logged. Executing the program differently may be unsound. 
     * Soot can insert guards at program points for which the 
     * reflection log contains no information. When these points are 
     * reached (because the program is executed differently) then the 
     * follwing will happen, depending on the value of this flag. 
     * ignore: no guard is inserted, the program executes normally but 
     * under unsound assumptions. print: the program prints a stack 
     * trace when reaching a porgram location that was not traced but 
     * continues to run. throw (default): the program throws an Error 
     * instead.
     */
    public String guards() {
        return soot.PhaseOptions.getString(options, "guards");
    }

    public static final int library_disabled = 1;
    public static final int library_any_subtype = 2;
    public static final int library_signature_resolution = 3;

    /**
     * Library mode --
     * Specifies whether the target classes should be treated as an 
     * application or a library..
     *
     * Specifies whether the target classes should be treated as an 
     * application or a library. If library mode is disabled (default), 
     * the call graph construction assumes that the target is an 
     * application and starts the construction from the specified entry 
     * points (main method by default). Under the assumption that the 
     * target is a library, possible call edges might be missing in the 
     * call graph. The two different library modes add theses missing 
     * calls to the call graph and differ only in the view of the class 
     * hierachy (hierachy of target library or possible extended 
     * hierachy). If simulate-natives is also set, the results of 
     * native methods are also set to any sub type of the declared 
     * return type.
     */
    public int library() {
        String s = soot.PhaseOptions.getString(options, "library");
        if (s == null || s.isEmpty())
        	return library_disabled;
	
        if (s.equalsIgnoreCase("disabled"))
            return library_disabled;
        if (s.equalsIgnoreCase("any-subtype"))
            return library_any_subtype;
        if (s.equalsIgnoreCase("signature-resolution"))
            return library_signature_resolution;

        throw new RuntimeException(String.format("Invalid value %s of phase option library", s));
    }

}<|MERGE_RESOLUTION|>--- conflicted
+++ resolved
@@ -27,11 +27,7 @@
 import java.util.*;
 
 /** Option parser for Call Graph Constructor. */
-<<<<<<< HEAD
 @javax.annotation.Generated(value = "Saxonica v3.0", date = "2018-07-02T11:53:08.144+02:00", comments = "from soot_options.xml")
-=======
-@javax.annotation.Generated(value = "Saxonica v3.0", date = "2018-06-29T13:00:47.973-04:00", comments = "from soot_options.xml")
->>>>>>> ba414c1a
 public class CGOptions {
 
     private Map<String, String> options;
