
/* Soot - a J*va Optimization Framework
 * Copyright (C) 2003 Ondrej Lhotak
 *
 * This library is free software; you can redistribute it and/or
 * modify it under the terms of the GNU Lesser General Public
 * License as published by the Free Software Foundation; either
 * version 2.1 of the License, or (at your option) any later version.
 *
 * This library is distributed in the hope that it will be useful,
 * but WITHOUT ANY WARRANTY; without even the implied warranty of
 * MERCHANTABILITY or FITNESS FOR A PARTICULAR PURPOSE.  See the GNU
 * Lesser General Public License for more details.
 *
 * You should have received a copy of the GNU Lesser General Public
 * License along with this library; if not, write to the
 * Free Software Foundation, Inc., 59 Temple Place - Suite 330,
 * Boston, MA 02111-1307, USA.
 */

/* THIS FILE IS AUTO-GENERATED FROM soot_options.xml. DO NOT MODIFY. */

package soot.options;

import java.util.*;

/** Option parser for Type Assigner. */
@javax.annotation.Generated(value = "Saxonica v3.0", date = "2018-04-16T19:15:43.228+02:00", comments = "from soot_options.xml")
public class JBTROptions {

    private Map<String, String> options;

    public JBTROptions(Map<String, String> options) {
        this.options = options;
    }

    /**
     * Enabled
     */
    public boolean enabled() {
        return soot.PhaseOptions.getBoolean(options, "enabled");
    }

    /**
     * Use older type assigner --
     * Enables the older type assigner.
<<<<<<< HEAD
    
     * This enables the older type 
     * assigner that was in use until May 2008. 
     * The current type assigner is a reimplementation by Ben 
     * Bellamy that uses an entirely new 
     * and faster algorithm which always assigns 
     * the most narrow type possible. If compare-type-assigners is 
     * on, this option causes the older 
     * type assigner to execute first. 
     * (Otherwise the newer one is executed first.) 
     * 
=======
     *
     * This enables the older type assigner that was in use until May 
     * 2008. The current type assigner is a reimplementation by Ben 
     * Bellamy that uses an entirely new and faster algorithm which 
     * always assigns the most narrow type possible. If 
     * compare-type-assigners is on, this option causes the older type 
     * assigner to execute first. (Otherwise the newer one is executed 
     * first.)
>>>>>>> 5c8bfba2
     */
    public boolean use_older_type_assigner() {
        return soot.PhaseOptions.getBoolean(options, "use-older-type-assigner");
    }

    /**
     * Compare type assigners --
     * Compares Ben Bellamy's and the older type assigner.
<<<<<<< HEAD
    
     * Enables comparison (both runtime 
     * and results) of Ben Bellamy's type assigner with the 
     * older type assigner that was in Soot. 
     * 
=======
     *
     * Enables comparison (both runtime and results) of Ben Bellamy's 
     * type assigner with the older type assigner that was in Soot.
>>>>>>> 5c8bfba2
     */
    public boolean compare_type_assigners() {
        return soot.PhaseOptions.getBoolean(options, "compare-type-assigners");
    }

    /**
     * Ignore Nullpointer Dereferences --
     * Ignores virtual method calls on base objects that may only be 
     * null.
<<<<<<< HEAD
    
     * If this option is enabled, Soot 
     * wiil not check whether the base object of a virtual method 
     * call can only be null. This will lead to 
     * the null_type pseudo type being used in your Jimple 
     * code. 
=======
     *
     * If this option is enabled, Soot wiil not check whether the base 
     * object of a virtual method call can only be null. This will lead 
     * to the null_type pseudo type being used in your Jimple code.
>>>>>>> 5c8bfba2
     */
    public boolean ignore_nullpointer_dereferences() {
        return soot.PhaseOptions.getBoolean(options, "ignore-nullpointer-dereferences");
    }

}<|MERGE_RESOLUTION|>--- conflicted
+++ resolved
@@ -25,7 +25,7 @@
 import java.util.*;
 
 /** Option parser for Type Assigner. */
-@javax.annotation.Generated(value = "Saxonica v3.0", date = "2018-04-16T19:15:43.228+02:00", comments = "from soot_options.xml")
+@javax.annotation.Generated(value = "Saxonica v3.0", date = "2018-04-18T13:30:46.087+02:00", comments = "from soot_options.xml")
 public class JBTROptions {
 
     private Map<String, String> options;
@@ -44,19 +44,6 @@
     /**
      * Use older type assigner --
      * Enables the older type assigner.
-<<<<<<< HEAD
-    
-     * This enables the older type 
-     * assigner that was in use until May 2008. 
-     * The current type assigner is a reimplementation by Ben 
-     * Bellamy that uses an entirely new 
-     * and faster algorithm which always assigns 
-     * the most narrow type possible. If compare-type-assigners is 
-     * on, this option causes the older 
-     * type assigner to execute first. 
-     * (Otherwise the newer one is executed first.) 
-     * 
-=======
      *
      * This enables the older type assigner that was in use until May 
      * 2008. The current type assigner is a reimplementation by Ben 
@@ -65,7 +52,6 @@
      * compare-type-assigners is on, this option causes the older type 
      * assigner to execute first. (Otherwise the newer one is executed 
      * first.)
->>>>>>> 5c8bfba2
      */
     public boolean use_older_type_assigner() {
         return soot.PhaseOptions.getBoolean(options, "use-older-type-assigner");
@@ -74,17 +60,9 @@
     /**
      * Compare type assigners --
      * Compares Ben Bellamy's and the older type assigner.
-<<<<<<< HEAD
-    
-     * Enables comparison (both runtime 
-     * and results) of Ben Bellamy's type assigner with the 
-     * older type assigner that was in Soot. 
-     * 
-=======
      *
      * Enables comparison (both runtime and results) of Ben Bellamy's 
      * type assigner with the older type assigner that was in Soot.
->>>>>>> 5c8bfba2
      */
     public boolean compare_type_assigners() {
         return soot.PhaseOptions.getBoolean(options, "compare-type-assigners");
@@ -94,19 +72,10 @@
      * Ignore Nullpointer Dereferences --
      * Ignores virtual method calls on base objects that may only be 
      * null.
-<<<<<<< HEAD
-    
-     * If this option is enabled, Soot 
-     * wiil not check whether the base object of a virtual method 
-     * call can only be null. This will lead to 
-     * the null_type pseudo type being used in your Jimple 
-     * code. 
-=======
      *
      * If this option is enabled, Soot wiil not check whether the base 
      * object of a virtual method call can only be null. This will lead 
      * to the null_type pseudo type being used in your Jimple code.
->>>>>>> 5c8bfba2
      */
     public boolean ignore_nullpointer_dereferences() {
         return soot.PhaseOptions.getBoolean(options, "ignore-nullpointer-dereferences");
