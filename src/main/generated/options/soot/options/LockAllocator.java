--- conflicted
+++ resolved
@@ -25,7 +25,7 @@
 import java.util.*;
 
 /** Option parser for Lock Allocator. */
-@javax.annotation.Generated(value = "Saxonica v3.0", date = "2018-04-16T19:15:43.228+02:00", comments = "from soot_options.xml")
+@javax.annotation.Generated(value = "Saxonica v3.0", date = "2018-04-18T13:30:46.087+02:00", comments = "from soot_options.xml")
 public class LockAllocator {
 
     private Map<String, String> options;
@@ -44,16 +44,9 @@
     /**
      * Perform Deadlock Avoidance --
      * Perform Deadlock Avoidance.
-<<<<<<< HEAD
-    
-     * Perform Deadlock Avoidance by 
-     * enforcing a lock ordering where necessary. 
-     * 
-=======
      *
      * Perform Deadlock Avoidance by enforcing a lock ordering where 
      * necessary.
->>>>>>> 5c8bfba2
      */
     public boolean avoid_deadlock() {
         return soot.PhaseOptions.getBoolean(options, "avoid-deadlock");
@@ -62,17 +55,9 @@
     /**
      * Use Open Nesting --
      * Use an open nesting model.
-<<<<<<< HEAD
-    
-     * Use an open nesting model, where 
-     * inner transactions are allowed to commit 
-     * independently of any outer transaction. 
-     * 
-=======
      *
      * Use an open nesting model, where inner transactions are allowed 
      * to commit independently of any outer transaction.
->>>>>>> 5c8bfba2
      */
     public boolean open_nesting() {
         return soot.PhaseOptions.getBoolean(options, "open-nesting");
@@ -81,15 +66,9 @@
     /**
      * Perform May-Happen-in-Parallel Analysis --
      * Perform a May-Happen-in-Parallel analysis.
-<<<<<<< HEAD
-    
-     * Perform a May-Happen-in-Parallel 
-     * analysis to assist in allocating locks. 
-=======
      *
      * Perform a May-Happen-in-Parallel analysis to assist in 
      * allocating locks.
->>>>>>> 5c8bfba2
      */
     public boolean do_mhp() {
         return soot.PhaseOptions.getBoolean(options, "do-mhp");
@@ -98,14 +77,8 @@
     /**
      * Perform Local Objects Analysis --
      * Perform a Local-Objects analysis.
-<<<<<<< HEAD
-    
-     * Perform a Local-Objects analysis to 
-     * assist in allocating locks. 
-=======
      *
      * Perform a Local-Objects analysis to assist in allocating locks.
->>>>>>> 5c8bfba2
      */
     public boolean do_tlo() {
         return soot.PhaseOptions.getBoolean(options, "do-tlo");
@@ -114,16 +87,9 @@
     /**
      * Print Topological Graph --
      * Print topological graph of transactions.
-<<<<<<< HEAD
-    
-     * Print a topological graph of the 
-     * program's transactions in the format used by the graphviz 
-     * package. 
-=======
      *
      * Print a topological graph of the program's transactions in the 
      * format used by the graphviz package.
->>>>>>> 5c8bfba2
      */
     public boolean print_graph() {
         return soot.PhaseOptions.getBoolean(options, "print-graph");
@@ -132,14 +98,8 @@
     /**
      * Print Table --
      * Print table of transactions.
-<<<<<<< HEAD
-    
-     * Print a table of information about 
-     * the program's transactions. 
-=======
      *
      * Print a table of information about the program's transactions.
->>>>>>> 5c8bfba2
      */
     public boolean print_table() {
         return soot.PhaseOptions.getBoolean(options, "print-table");
@@ -148,14 +108,8 @@
     /**
      * Print Debugging Info --
      * Print debugging info.
-<<<<<<< HEAD
-    
-     * Print debugging info, including 
-     * every statement visited. 
-=======
      *
      * Print debugging info, including every statement visited.
->>>>>>> 5c8bfba2
      */
     public boolean print_debug() {
         return soot.PhaseOptions.getBoolean(options, "print-debug");
