
/* Soot - a J*va Optimization Framework
 * Copyright (C) 2003 Ondrej Lhotak
 *
 * This library is free software; you can redistribute it and/or
 * modify it under the terms of the GNU Lesser General Public
 * License as published by the Free Software Foundation; either
 * version 2.1 of the License, or (at your option) any later version.
 *
 * This library is distributed in the hope that it will be useful,
 * but WITHOUT ANY WARRANTY; without even the implied warranty of
 * MERCHANTABILITY or FITNESS FOR A PARTICULAR PURPOSE.  See the GNU
 * Lesser General Public License for more details.
 *
 * You should have received a copy of the GNU Lesser General Public
 * License along with this library; if not, write to the
 * Free Software Foundation, Inc., 59 Temple Place - Suite 330,
 * Boston, MA 02111-1307, USA.
 */

/* THIS FILE IS AUTO-GENERATED FROM soot_options.xml. DO NOT MODIFY. */

package soot.options;

import java.util.*;

/** Option parser for Field Read/Write Tagger. */
@javax.annotation.Generated(value = "Saxonica v3.0", date = "2018-04-16T19:15:43.228+02:00", comments = "from soot_options.xml")
public class FRWOptions {

    private Map<String, String> options;

    public FRWOptions(Map<String, String> options) {
        this.options = options;
    }

    /**
     * Enabled
     */
    public boolean enabled() {
        return soot.PhaseOptions.getBoolean(options, "enabled");
    }
<<<<<<< HEAD
    
    /** Maximum number of fields --
    
     * .
    
     * If a statement reads/writes more 
     * than this number of fields, no tag will be 
     * produced for it, in order to keep the size of the tags 
     * reasonable. 
=======

    /**
     * Maximum number of fields
     * If a statement reads/writes more than this number of fields, no 
     * tag will be produced for it, in order to keep the size of the 
     * tags reasonable.
>>>>>>> 5c8bfba2
     */
    public int threshold() {
        return soot.PhaseOptions.getInt(options, "threshold");
    }

}<|MERGE_RESOLUTION|>--- conflicted
+++ resolved
@@ -25,7 +25,7 @@
 import java.util.*;
 
 /** Option parser for Field Read/Write Tagger. */
-@javax.annotation.Generated(value = "Saxonica v3.0", date = "2018-04-16T19:15:43.228+02:00", comments = "from soot_options.xml")
+@javax.annotation.Generated(value = "Saxonica v3.0", date = "2018-04-18T13:30:46.087+02:00", comments = "from soot_options.xml")
 public class FRWOptions {
 
     private Map<String, String> options;
@@ -40,24 +40,12 @@
     public boolean enabled() {
         return soot.PhaseOptions.getBoolean(options, "enabled");
     }
-<<<<<<< HEAD
-    
-    /** Maximum number of fields --
-    
-     * .
-    
-     * If a statement reads/writes more 
-     * than this number of fields, no tag will be 
-     * produced for it, in order to keep the size of the tags 
-     * reasonable. 
-=======
 
     /**
      * Maximum number of fields
      * If a statement reads/writes more than this number of fields, no 
      * tag will be produced for it, in order to keep the size of the 
      * tags reasonable.
->>>>>>> 5c8bfba2
      */
     public int threshold() {
         return soot.PhaseOptions.getInt(options, "threshold");
