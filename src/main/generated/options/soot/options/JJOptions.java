--- conflicted
+++ resolved
@@ -25,7 +25,7 @@
 import java.util.*;
 
 /** Option parser for Java To Jimple Body Creation. */
-@javax.annotation.Generated(value = "Saxonica v3.0", date = "2018-04-16T19:15:43.228+02:00", comments = "from soot_options.xml")
+@javax.annotation.Generated(value = "Saxonica v3.0", date = "2018-04-18T13:30:46.087+02:00", comments = "from soot_options.xml")
 public class JJOptions {
 
     private Map<String, String> options;
@@ -40,24 +40,12 @@
     public boolean enabled() {
         return soot.PhaseOptions.getBoolean(options, "enabled");
     }
-<<<<<<< HEAD
-    
-    /** Use Original Names --
-    
-     * .
-    
-     * Retain the original names for local 
-     * variables when the source includes those 
-     * names. Otherwise, Soot gives variables generic 
-     * names based on their types. 
-=======
 
     /**
      * Use Original Names
      * Retain the original names for local variables when the source 
      * includes those names. Otherwise, Soot gives variables generic 
      * names based on their types.
->>>>>>> 5c8bfba2
      */
     public boolean use_original_names() {
         return soot.PhaseOptions.getBoolean(options, "use-original-names");
