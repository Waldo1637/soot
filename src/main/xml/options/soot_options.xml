<?xml-stylesheet type="text/xsl" href="soot_options.xsl"  ?>
<options>
    <intro>
        <p>
            The descriptions of Soot options talk about three categories of
            classes: argument classes, application classes, and library classes.
        </p>
        <p>
            <var>Argument classes</var>
            are those you specify explicitly to
            Soot. When you use Soot's command line interface, argument
            classes are those classes which are either listed explicitly on
            the command line or found in a directory specified with the
            <tt>-process-dir</tt>
            option. When you use the Soot's Eclipse
            plug-in, argument classes are those which you selected before
            starting Soot from the Navigator popup menu, or all classes in
            the current project if you started Soot from the Project
            menu.
        </p>
        <p>
            <var>Application classes</var>
            are classes that Soot analyzes,
            transforms, and turns into output files.
        </p>
        <p>
            <var>Library classes</var>
            are classes which are referred to,
            directly or indirectly, by the application classes, but which are
            not themselves application classes. Soot resolves these classes
            and reads <tt>.class</tt> or <tt>.jimple</tt> source files for
            them, but it does not perform transformations on library classes
            or write output files for them.
        </p>
        <p>
            All argument classes are necessarily application classes. When
            Soot <emph>is not</emph> in ``application mode'', argument
            classes are the only application classes; other classes
            referenced from the argument classes become library classes.
        </p>
        <p>
            When Soot <emph>is</emph> in application mode, every class
            referenced from the argument classes, directly or indirectly, is
            also an application class, unless its package name indicates that
            it is part of the standard Java runtime system.
        </p>
        <p>
            Users may fine-tune the designation of application and library
            classes using the Application Mode Options.
        </p>
        <p>
            Here is a simple example to clarify things. Suppose your program
            consists of three class files generated from the following
            source:
            <pre>
                // UI.java
                interface UI {
                public void display(String msg);
                }

                // HelloWorld.java
                class HelloWorld {
                public static void main(String[] arg) {
                UI ui = new TextUI();
                ui.display("Hello World");
                }
                }

                // TextUI.java
                import java.io.*;
                class TextUI implements UI {
                public void display(String msg) {
                System.out.println(msg);
                }
                }
            </pre>
        </p>
        <p>
            If you run
            <pre>
                java soot.Main HelloWorld
            </pre>
            <tt>HelloWorld</tt>
            is the only argument class and the only
            application class.  <tt>UI</tt> and <tt>TextUI</tt> are library
            classes, along with <tt>java.lang.System</tt>,
            <tt>java.lang.String</tt>, <tt>java.io.PrintStream</tt>, and a
            host of other classes from the Java runtime system that get
            dragged in indirectly by the references to <tt>String</tt> and
            <tt>System.out</tt>.
        </p>
        <p>
            If you run
            <pre>
                java soot.Main --app HelloWorld
            </pre>
            <tt>HelloWorld</tt>
            remains the
            only argument class, but the application classes include
            <tt>UI</tt>
            and <tt>TextUI</tt> as well as <tt>HelloWorld</tt>.
            <tt>java.lang.System</tt>
            et. al. remain library classes.
        </p>
        <p>
            If you run
            <pre>
                java soot.Main -i java. --app HelloWorld
            </pre>
            <tt>HelloWorld</tt>
            is still the only argument class, but the set
            of application classes includes the referenced Java runtime
            classes in packages whose names start with <tt>java.</tt> as well
            as <tt>HelloWorld</tt>, <tt>UI</tt>, and <tt>textUI</tt>. The set
            of library classes includes the referenced classes from other
            packages in the Java runtime.
        </p>
    </intro>
    <phaseintro>
        <P>
            Soot supports the powerful--but initially confusing--notion of
            ``phase options''. This document aims to clear up the confusion so
            you can exploit the power of phase options.
        </P>

        <P>
            Soot's execution is divided into a number of phases. For example,
            <TT>JimpleBody</TT>s are built by a phase called <TT>jb</TT>, which is
            itself comprised of subphases, such as the aggregation of local
            variables (<TT>jb.a</TT>).
        </P>

        <P>
            Phase options provide a way for you to
            change the behaviour of a phase from the Soot command-line. They take
            the form
            <TT>-p</TT>
            <EM>phase</EM>.
            <EM>name</EM>
            <EM>option</EM>:<EM>value</EM>. For instance,
            to instruct Soot to use original names in Jimple, we would invoke Soot
            like this:
            <PRE>
                java soot.Main foo -p jb use-original-names:true
            </PRE>
            Multiple option-value pairs may be specified in a single <TT>-p</TT> option
            separated by commas. For example,
            <PRE>
                java soot.Main foo -p cg.spark verbose:true,on-fly-cg:true
            </PRE>
        </P>

        <P>
            There are five types of phase options:
        </P>

        <OL>
            <LI>Boolean options take the values
                ``true'' and ``false''; if you specify the name of a boolean option without adding a value for it,
                ``true'' is assumed.
            </LI>
            <LI>Multi-valued options take a value from a set of allowed values
                specific to that option.
            </LI>
            <LI>Integer options
                take an integer value.
            </LI>
            <LI>Floating point options take a
                floating point number as their value.
            </LI>
            <LI>String options take an arbitrary
                string as their value.
            </LI>
        </OL>

        <P>
            Each option has a default value which is used if the option is not
            specified on the command line.
        </P>

        <P>
            All phases and subphases accept the option ``<TT>enabled</TT>'', which
            must be ``<TT>true</TT>'' for the phase or subphase to execute. To save
            you some typing, the pseudo-options ``<TT>on</TT>'' and ``<TT>off</TT>''
            are equivalent to ``<TT>enabled:true</TT>'' and ``<TT>enabled:false</TT>'',
            respectively. In addition, specifying any options for a phase
            automatically enables that phase.
        </P>

        <H4>Adding your own subphases</H4>

        <P>
            Within Soot, each phase is implemented by a <TT>Pack</TT>. The
            <TT>Pack</TT>
            is a collection of transformers, each corresponding to a subphase of
            the phase implemented by the <TT>Pack</TT>. When the <TT>Pack</TT> is
            called, it executes each of its transformers in order.
        </P>

        <P>
            Soot transformers are usually instances of classes that extend
            <TT>BodyTransformer</TT>
            or <TT>SceneTransformer</TT>. In either case, the
            transformer class must override the <TT>internalTransform</TT> method,
            providing an implementation which carries out some transformation on
            the code being analyzed.
        </P>

        <P>
            To add a transformer to some <TT>Pack</TT> without modifying Soot itself,
            create your own class which changes the contents of the <TT>Pack</TT>s to
            meet your requirements and then calls <TT>soot.Main</TT>.
        </P>

        <P>
            The remainder of this document describes the transformations belonging
            to Soot's various <TT>Pack</TT>s and their corresponding phase
            options.
        </P>
    </phaseintro>
    <section>
        <name>General Options</name>
        <boolopt>
            <name>Coffi Frontend</name>
            <alias>coffi</alias>
            <short_desc>Use the good old Coffi front end for parsing Java bytecode (instead of using ASM).</short_desc>
        </boolopt>
        <boolopt>
            <name>ASM Backend</name>
            <alias>asm-backend</alias>
            <short_desc>Use the ASM back end for generating Java bytecode (instead of using Jasmin).</short_desc>
<<<<<<< HEAD
		</boolopt>
		<boolopt>
			<name>Help</name>
			<alias>h</alias>
			<alias>help</alias>
			<short_desc>Display help and exit</short_desc>
			<long_desc>
Display the textual help message and exit immediately without
further processing.
</long_desc>
		</boolopt>
                <boolopt>
                        <name>Phase List</name>
                        <alias>pl</alias>
                        <alias>phase-list</alias>
                        <short_desc>Print list of available phases</short_desc>
                        <long_desc>
Print a list of the available phases and sub-phases, then exit.
</long_desc>
                </boolopt>
                <listopt>
                        <name>Phase Help</name>
                        <alias>ph</alias>
                        <alias>phase-help</alias>
			<set_arg_label>phase</set_arg_label>
                        <short_desc>Print help for specified <use_arg_label/></short_desc>
                        <long_desc>
Print a help message about the phase or sub-phase named
<use_arg_label/>, then exit.  To see the help message of
more than one phase, specify multiple phase-help options.
</long_desc>
                </listopt>
		<boolopt>
			<name>Version</name>
			<alias>version</alias>
			<short_desc>Display version information and exit</short_desc>
			<long_desc>
Display information about the version of Soot being run, then
exit without further processing.
</long_desc>
		</boolopt>
		<boolopt>
			<name>Verbose</name>
			<alias>v</alias>
			<alias>verbose</alias>
			<short_desc>Verbose mode</short_desc>
			<long_desc>
Provide detailed information about what Soot is doing as it runs.
</long_desc>
		</boolopt>
		<boolopt>
			<name>Interactive Mode</name>
			<alias>interactive-mode</alias>
			<short_desc>Run in interactive mode</short_desc>
			<long_desc>
Runs interactively, with Soot providing detailed information as it iterates through intra-procedural analyses.
</long_desc>
		</boolopt>
		<boolopt>
			<name>Unfriendly Mode</name>
			<alias>unfriendly-mode</alias>
			<short_desc>Allow Soot to run with no command-line options</short_desc>
			<long_desc>
With this option, Soot does not stop even if it received no command-line options. Useful when setting Soot options programmatically and then calling soot.Main.main() with an empty list.
</long_desc>
		</boolopt>
		<boolopt>
			<name>Application Mode</name>
			<alias>app</alias>
			<short_desc>Run in application mode</short_desc>
			<long_desc>
<p>
Run in application mode, processing all classes referenced by
argument classes.</p>
</long_desc>
		</boolopt>
                <boolopt>
			<name>Whole-Program Mode</name>
			<alias>w</alias>
			<alias>whole-program</alias>
                    <short_desc>Run in whole-program mode</short_desc>
			<long_desc>
<p>
Run in whole program mode, taking into consideration the whole
program when performing analyses and transformations. Soot
uses the Call Graph Constructor to build a call graph for the
program, then applies enabled transformations in the Whole-Jimple
Transformation, Whole-Jimple Optimization, and Whole-Jimple
Annotation packs before applying enabled intraprocedural
transformations.</p>
<p>
Note that the Whole-Jimple Optimization pack is normally disabled
(and thus not applied by whole program mode), unless you also
specify the Whole Program Optimize option.</p>
</long_desc>
                </boolopt>
    <boolopt>
      <name>Whole-Shimple Mode</name>
      <alias>ws</alias>
      <alias>whole-shimple</alias>
        <short_desc>Run in whole-shimple mode</short_desc>
      <long_desc>
<p>
Run in whole shimple mode, taking into consideration the whole program
when performing Shimple analyses and transformations. Soot uses the
Call Graph Constructor to build a call graph for the program, then
applies enabled transformations in the Whole-Shimple Transformation
and Whole-Shimple Optimization before applying enabled intraprocedural
transformations.</p>
<p>
Note that the Whole-Shimple Optimization pack is normally disabled
(and thus not applied by whole shimple mode), unless you also
specify the Whole Program Optimize option.</p>
      </long_desc>
    </boolopt>
                <boolopt>
			<name>On-the-fly Mode</name>
			<alias>fly</alias>
			<alias>on-the-fly</alias>
			<default>false</default>
                    <short_desc>Run in on-the-fly mode</short_desc>
			<long_desc>
<p>
This enables whole-program mode but uses a less agressive class loading.
By default, classes will be loaded without bodies unless otherwise requested.
    The cg pack is disabled in this mode.
</p>
</long_desc>
                </boolopt>
    	<boolopt>
			<name>Validate</name>
			<alias>validate</alias>
			<short_desc>Run internal validation on bodies</short_desc>
			<long_desc>
Causes internal checks to be done on bodies in the various Soot IRs,
to make sure the transformations have not done something strange.
This option may degrade Soot's performance.
</long_desc>
                </boolopt>
                <boolopt>
			<name>Debug</name>
			<alias>debug</alias>
			<short_desc>Print various Soot debugging info</short_desc>
			<long_desc>
Print various debugging information as Soot runs, particularly
from the Baf Body Phase and the Jimple Annotation Pack Phase.
</long_desc>
                </boolopt>
                <boolopt>
			<name>Debug Resolver</name>
			<alias>debug-resolver</alias>
			<short_desc>Print debugging info from SootResolver</short_desc>
			<long_desc>
Print debugging information about class resolving.
</long_desc>
                </boolopt>
                <boolopt>
			<name>Ignore Resolving Levels</name>
			<alias>ignore-resolving-levels</alias>
			<short_desc>Ignore mismatching resolving levels</short_desc>
			<long_desc>
If this option is set, Soot will not check whether the current class' resolving level is sufficiently
high for the operation attempted on the class. This allows you to perform any operation on a class
even if the class has not been fully loaded, which can lead to inconsistencies between your Soot scene
and the original classes you loaded. Use this option at your own risk.
</long_desc>
                </boolopt>
	</section>
	<section>
		<name>Input Options</name>
		<stropt>
			<name>Soot Classpath</name>
			<alias>cp</alias>
			<alias>soot-class-path</alias>
			<alias>soot-classpath</alias>
			<set_arg_label>path</set_arg_label>
			<short_desc>Use <use_arg_label/> as the classpath for finding classes.</short_desc>
			<long_desc>
<p>
Use <use_arg_label/> as the list of directories in which Soot
should search for classes. <use_arg_label/> should be a series of
directories, separated by the path separator character for your
system.</p>
<p>
If no classpath is set on the command line, but the system
property <tt>soot.class.path</tt> has been set, Soot uses its
value as the classpath.</p>
<p>
If neither the command line nor the system properties specify a
Soot classpath, Soot falls back on a default classpath consisting
of the value of the system property <tt>java.class.path</tt>
followed <var>java.home</var><tt>/lib/rt.jar</tt>, where
<var>java.home</var> stands for the contents of the system property
<tt>java.home</tt> and <tt>/</tt> stands for the system file
separator.</p>
</long_desc>
		</stropt>

		<stropt>
			<name>Soot Modulepath</name>
			<alias>soot-modulepath</alias>
			<set_arg_label>modulepath</set_arg_label>
			<short_desc>Use <use_arg_label/> as the modulepath for finding classes.</short_desc>
			<long_desc>
				<p>
					Use <use_arg_label/> as the list of directories in which Soot
					should search for classes. <use_arg_label/> should be a series of
					directories, separated by the path separator character for your
					system.</p>
				<p>
					If no modulepath is set on the command line, but the system
					property <tt>soot.module.path</tt> has been set, Soot uses its
					value as the modulepath.</p>
				<p>
					If neither the command line nor the system properties specify a
					Soot classpath, Soot falls back on a default modulepath <tt>jrt:</tt>.</p>
			</long_desc>
		</stropt>

		<boolopt>
			<name>Prepend classpath</name>
			<alias>pp</alias>
			<alias>prepend-classpath</alias>
			<short_desc>Prepend the given soot classpath to the default classpath.</short_desc>
			<long_desc>
<p>
Instead of replacing the default soot classpath with the classpath given on the command line,
prepent it with that classpath.
The default classpath holds whatever is set in the CLASSPATH environment variable,
followed by rt.jar (resolved through the JAVA-UNDERSCORE-HOME environment variable).
If whole-program mode is enabled, jce.jar is also appended in the end.
</p>
</long_desc>
		</boolopt>
		<boolopt>
			<name>Ignore classpath error</name>
			<alias>ice</alias>
			<alias>ignore-classpath-errors</alias>
			<short_desc>Ignores invalid entries on the Soot classpath.</short_desc>
			<long_desc>
<p>
Normally, Soot throws an exception when an invalid classpath entry is detected. To instead silently
ignore such errors, enable this option.
</p>
</long_desc>
		</boolopt>
		<boolopt>
		<name>Process all DEX files in APK</name>
		<alias>process-multiple-dex</alias>
		<short_desc>Process all DEX files found in APK.</short_desc>
		<long_desc>
			<p>
				Android APKs can have more than one default classes.dex. By default Soot loads only classes from the default one. This option
				enables loading of all DEX files from an APK.
			</p>
		</long_desc>
	</boolopt>
		<boolopt>
			<name>Search DEX files in Jar and Zip files</name>
			<alias>search-dex-in-archives</alias>
			<short_desc>Also includes Jar and Zip files when searching for DEX files under the provided classpath.</short_desc>
			<long_desc>
				<p>
					By default, Soot searches for DEX files in APKs and folders. This option instructs Soot to also search for DEX files in Zip and Jar files on the classpath.
				</p>
			</long_desc>
		</boolopt>
		<listopt>
			<name>Process Directories</name>
			<alias>process-path</alias>
			<alias>process-dir</alias>
			<set_arg_label>dir</set_arg_label>
			<short_desc>Process all classes found in <use_arg_label/></short_desc>
			<long_desc>
<p>
Add all classes found in <use_arg_label/> to the set of argument classes
which is analyzed and transformed by Soot.  You can specify the
option more than once, to add argument classes from multiple directories.
You can also state JAR files.
</p>
<p>
If subdirectories of <use_arg_label/> contain <tt>.class</tt> or
<tt>.jimple</tt> files, Soot assumes that the subdirectory names
correspond to components of the classes' package names. If
<use_arg_label/> contains <tt>subA/subB/MyClass.class</tt>, for
instance, then Soot assumes <tt>MyClass</tt> is in package
<tt>subA.subB</tt>.</p>
</long_desc>
		</listopt>
		<boolopt>
			<name>One at a time</name>
			<alias>oaat</alias>
			<short_desc>From the process-dir, processes one class at a time.</short_desc>
			<long_desc>
This option is meant to keep memory consumption low. If enabled, the
-process-dir option must be used as well. From the process-dir, Soot
will process one class at a time. Only body packs are run,
=======
        </boolopt>
        <boolopt>
            <name>Help</name>
            <alias>h</alias>
            <alias>help</alias>
            <short_desc>Display help and exit</short_desc>
            <long_desc>
                Display the textual help message and exit immediately without
                further processing.
            </long_desc>
        </boolopt>
        <boolopt>
            <name>Phase List</name>
            <alias>pl</alias>
            <alias>phase-list</alias>
            <short_desc>Print list of available phases</short_desc>
            <long_desc>
                Print a list of the available phases and sub-phases, then exit.
            </long_desc>
        </boolopt>
        <listopt>
            <name>Phase Help</name>
            <alias>ph</alias>
            <alias>phase-help</alias>
            <set_arg_label>phase</set_arg_label>
            <short_desc>Print help for specified
                <use_arg_label/>
            </short_desc>
            <long_desc>
                Print a help message about the phase or sub-phase named
                <use_arg_label/>, then exit. To see the help message of
                more than one phase, specify multiple phase-help options.
            </long_desc>
        </listopt>
        <boolopt>
            <name>Version</name>
            <alias>version</alias>
            <short_desc>Display version information and exit</short_desc>
            <long_desc>
                Display information about the version of Soot being run, then
                exit without further processing.
            </long_desc>
        </boolopt>
        <boolopt>
            <name>Verbose</name>
            <alias>v</alias>
            <alias>verbose</alias>
            <short_desc>Verbose mode</short_desc>
            <long_desc>
                Provide detailed information about what Soot is doing as it runs.
            </long_desc>
        </boolopt>
        <boolopt>
            <name>Interactive Mode</name>
            <alias>interactive-mode</alias>
            <short_desc>Run in interactive mode</short_desc>
            <long_desc>
                Runs interactively, with Soot providing detailed information as it iterates through intra-procedural
                analyses.
            </long_desc>
        </boolopt>
        <boolopt>
            <name>Unfriendly Mode</name>
            <alias>unfriendly-mode</alias>
            <short_desc>Allow Soot to run with no command-line options</short_desc>
            <long_desc>
                With this option, Soot does not stop even if it received no command-line options. Useful when setting
                Soot options programmatically and then calling soot.Main.main() with an empty list.
            </long_desc>
        </boolopt>
        <boolopt>
            <name>Application Mode</name>
            <alias>app</alias>
            <short_desc>Run in application mode</short_desc>
            <long_desc>
                <p>
                    Run in application mode, processing all classes referenced by
                    argument classes.
                </p>
            </long_desc>
        </boolopt>
        <boolopt>
            <name>Whole-Program Mode</name>
            <alias>w</alias>
            <alias>whole-program</alias>
            <short_desc>Run in whole-program mode</short_desc>
            <long_desc>
                <p>
                    Run in whole program mode, taking into consideration the whole
                    program when performing analyses and transformations. Soot
                    uses the Call Graph Constructor to build a call graph for the
                    program, then applies enabled transformations in the Whole-Jimple
                    Transformation, Whole-Jimple Optimization, and Whole-Jimple
                    Annotation packs before applying enabled intraprocedural
                    transformations.
                </p>
                <p>
                    Note that the Whole-Jimple Optimization pack is normally disabled
                    (and thus not applied by whole program mode), unless you also
                    specify the Whole Program Optimize option.
                </p>
            </long_desc>
        </boolopt>
        <boolopt>
            <name>Whole-Shimple Mode</name>
            <alias>ws</alias>
            <alias>whole-shimple</alias>
            <short_desc>Run in whole-shimple mode</short_desc>
            <long_desc>
                <p>
                    Run in whole shimple mode, taking into consideration the whole program
                    when performing Shimple analyses and transformations. Soot uses the
                    Call Graph Constructor to build a call graph for the program, then
                    applies enabled transformations in the Whole-Shimple Transformation
                    and Whole-Shimple Optimization before applying enabled intraprocedural
                    transformations.
                </p>
                <p>
                    Note that the Whole-Shimple Optimization pack is normally disabled
                    (and thus not applied by whole shimple mode), unless you also
                    specify the Whole Program Optimize option.
                </p>
            </long_desc>
        </boolopt>
        <boolopt>
            <name>On-the-fly Mode</name>
            <alias>fly</alias>
            <alias>on-the-fly</alias>
            <default>false</default>
            <short_desc>Run in on-the-fly mode</short_desc>
            <long_desc>
                <p>
                    This enables whole-program mode but uses a less agressive class loading.
                    By default, classes will be loaded without bodies unless otherwise requested.
                    The cg pack is disabled in this mode.
                </p>
            </long_desc>
        </boolopt>
        <boolopt>
            <name>Validate</name>
            <alias>validate</alias>
            <short_desc>Run internal validation on bodies</short_desc>
            <long_desc>
                Causes internal checks to be done on bodies in the various Soot IRs,
                to make sure the transformations have not done something strange.
                This option may degrade Soot's performance.
            </long_desc>
        </boolopt>
        <boolopt>
            <name>Debug</name>
            <alias>debug</alias>
            <short_desc>Print various Soot debugging info</short_desc>
            <long_desc>
                Print various debugging information as Soot runs, particularly
                from the Baf Body Phase and the Jimple Annotation Pack Phase.
            </long_desc>
        </boolopt>
        <boolopt>
            <name>Debug Resolver</name>
            <alias>debug-resolver</alias>
            <short_desc>Print debugging info from SootResolver</short_desc>
            <long_desc>
                Print debugging information about class resolving.
            </long_desc>
        </boolopt>
        <boolopt>
            <name>Ignore Resolving Levels</name>
            <alias>ignore-resolving-levels</alias>
            <short_desc>Ignore mismatching resolving levels</short_desc>
            <long_desc>
                If this option is set, Soot will not check whether the current class' resolving level is sufficiently
                high for the operation attempted on the class. This allows you to perform any operation on a class
                even if the class has not been fully loaded, which can lead to inconsistencies between your Soot scene
                and the original classes you loaded. Use this option at your own risk.
            </long_desc>
        </boolopt>
    </section>
    <section>
        <name>Input Options</name>
        <stropt>
            <name>Soot Classpath</name>
            <alias>cp</alias>
            <alias>soot-class-path</alias>
            <alias>soot-classpath</alias>
            <set_arg_label>path</set_arg_label>
            <short_desc>Use
                <use_arg_label/>
                as the classpath for finding classes.
            </short_desc>
            <long_desc>
                <p>
                    Use
                    <use_arg_label/>
                    as the list of directories in which Soot
                    should search for classes.
                    <use_arg_label/>
                    should be a series of
                    directories, separated by the path separator character for your
                    system.
                </p>
                <p>
                    If no classpath is set on the command line, but the system
                    property <tt>soot.class.path</tt> has been set, Soot uses its
                    value as the classpath.
                </p>
                <p>
                    If neither the command line nor the system properties specify a
                    Soot classpath, Soot falls back on a default classpath consisting
                    of the value of the system property
                    <tt>java.class.path</tt>
                    followed
                    <var>java.home</var>
                    <tt>/lib/rt.jar</tt>, where
                    <var>java.home</var>
                    stands for the contents of the system property
                    <tt>java.home</tt>
                    and <tt>/</tt> stands for the system file
                    separator.
                </p>
            </long_desc>
        </stropt>
        <boolopt>
            <name>Prepend classpath</name>
            <alias>pp</alias>
            <alias>prepend-classpath</alias>
            <short_desc>Prepend the given soot classpath to the default classpath.</short_desc>
            <long_desc>
                <p>
                    Instead of replacing the default soot classpath with the classpath given on the command line,
                    prepent it with that classpath.
                    The default classpath holds whatever is set in the CLASSPATH environment variable,
                    followed by rt.jar (resolved through the JAVA-UNDERSCORE-HOME environment variable).
                    If whole-program mode is enabled, jce.jar is also appended in the end.
                </p>
            </long_desc>
        </boolopt>
        <boolopt>
            <name>Ignore classpath error</name>
            <alias>ice</alias>
            <alias>ignore-classpath-errors</alias>
            <short_desc>Ignores invalid entries on the Soot classpath.</short_desc>
            <long_desc>
                <p>
                    Normally, Soot throws an exception when an invalid classpath entry is detected. To instead silently
                    ignore such errors, enable this option.
                </p>
            </long_desc>
        </boolopt>
        <boolopt>
            <name>Process all DEX files in APK</name>
            <alias>process-multiple-dex</alias>
            <short_desc>Process all DEX files found in APK.</short_desc>
            <long_desc>
                <p>
                    Android APKs can have more than one default classes.dex. By default Soot loads only classes from the
                    default one. This option
                    enables loading of all DEX files from an APK.
                </p>
            </long_desc>
        </boolopt>
        <boolopt>
            <name>Search DEX files in Jar and Zip files</name>
            <alias>search-dex-in-archives</alias>
            <short_desc>Also includes Jar and Zip files when searching for DEX files under the provided classpath.
            </short_desc>
            <long_desc>
                <p>
                    By default, Soot searches for DEX files in APKs and folders. This option instructs Soot to also
                    search for DEX files in Zip and Jar files on the classpath.
                </p>
            </long_desc>
        </boolopt>
        <listopt>
            <name>Process Directories</name>
            <alias>process-path</alias>
            <alias>process-dir</alias>
            <set_arg_label>dir</set_arg_label>
            <short_desc>Process all classes found in
                <use_arg_label/>
            </short_desc>
            <long_desc>
                <p>
                    Add all classes found in
                    <use_arg_label/>
                    to the set of argument classes
                    which is analyzed and transformed by Soot. You can specify the
                    option more than once, to add argument classes from multiple directories.
                    You can also state JAR files.
                </p>
                <p>
                    If subdirectories of
                    <use_arg_label/>
                    contain <tt>.class</tt> or
                    <tt>.jimple</tt>
                    files, Soot assumes that the subdirectory names
                    correspond to components of the classes' package names. If
                    <use_arg_label/>
                    contains <tt>subA/subB/MyClass.class</tt>, for
                    instance, then Soot assumes <tt>MyClass</tt> is in package
                    <tt>subA.subB</tt>.
                </p>
            </long_desc>
        </listopt>
        <boolopt>
            <name>One at a time</name>
            <alias>oaat</alias>
            <short_desc>From the process-dir, processes one class at a time.</short_desc>
            <long_desc>
                This option is meant to keep memory consumption low. If enabled, the
                -process-dir option must be used as well. From the process-dir, Soot
                will process one class at a time. Only body packs are run,
>>>>>>> ef87aa1f
                no whole-program packs.
            </long_desc>
        </boolopt>
        <stropt>
            <name>Path to Android jar files</name>
            <alias>android-jars</alias>
            <set_arg_label>path</set_arg_label>
            <short_desc>Use
                <use_arg_label/>
                as the path for finding the android.jar file
            </short_desc>
            <long_desc>
                Use
                <use_arg_label/>
                as the directory in which Soot should search for the appropriate
                android.jar file to use.
                The directory must contain subdirectories named after the Android SDK version. Those
                subdirectories must each contain one android.jar file.
                For instance if the target directory is /home/user/androidSDK/platforms/ subdirectories
                containing android.jar for Android SDK 8 and 13 must be named android-8/ and android-13/
                respectively.

                Note, that this options requires that only one Android application is analyzed at a time.
                The Android application must contain the AndroidManifest.xml file.
            </long_desc>
        </stropt>
        <stropt>
            <name>Force specific Android jar file</name>
            <alias>force-android-jar</alias>
            <set_arg_label>path</set_arg_label>
            <short_desc>Force Soot to use
                <use_arg_label/>
                as the path for the android.jar file.
            </short_desc>
            <long_desc>
                Use
                <use_arg_label/>
                as the path to the android.jar file Soot should use.
                This option overrides the 'android-jars' option. If the 'android-api-version' option is not specified,
                Soot will try to parse the API version from the given file path. If that fails, it will fall back to the
                default. If the 'android-api-version' option is specified, the API version used for parsing will be
                taken
                from there.
            </long_desc>
        </stropt>
        <intopt>
            <name>Force specific Android API version</name>
            <alias>android-api-version</alias>
            <set_arg_label>version</set_arg_label>
            <short_desc>Force Soot to use
                <use_arg_label/>
                as the API version when readin in APK or DEX files.
            </short_desc>
            <long_desc>
                Use
                <use_arg_label/>
                as the Android API version that Soot should use when processing APK or DEX files.
                When combined with the 'android-jars' option, this value will take precedence over the API version
                specified in the
                app's manifest file. When combined with the 'force-android-jar' option, the JAR file will be the one
                from the
                'force-android-jar' option, but the API version used for parsing will be the explicitly given one.
            </long_desc>
        </intopt>

        <boolopt>
            <name>Compute AST Metrics</name>
            <alias>ast-metrics</alias>
            <short_desc>Compute AST Metrics if performing java to jimple</short_desc>
            <long_desc>
                If this flag is set and soot converts java to jimple then AST metrics will be computed.
            </long_desc>
        </boolopt>
        <multiopt>
            <name>Input Source Precedence</name>
            <alias>src-prec</alias>
            <set_arg_label>format</set_arg_label>
            <short_desc>Sets source precedence to
                <use_arg_label/>
                files
            </short_desc>
            <long_desc>
                Sets
                <use_arg_label/>
                as Soot's preference for the type of source files to read when
                it looks for a class.
            </long_desc>
            <value>
                <name>Class File</name>
                <alias>c</alias>
                <alias>class</alias>
                <short_desc>Favour class files as Soot source</short_desc>
                <long_desc>
                    Try to resolve classes first from <tt>.class</tt> files found in
                    the Soot classpath. Fall back to <tt>.jimple</tt> files
                    only when unable to find a <tt>.class</tt> file.
                </long_desc>
                <default/>
            </value>
            <value>
                <name>Only Class File</name>
                <alias>only-class</alias>
                <short_desc>Use only class files as Soot source</short_desc>
                <long_desc>
                    Try to resolve classes first from <tt>.class</tt> files found in
                    the Soot classpath. Do not try any other types of files even when
                    unable to find a <tt>.class</tt> file.
                </long_desc>
            </value>
            <value>
                <name>Jimple File</name>
                <alias>J</alias>
                <alias>jimple</alias>
                <short_desc>Favour Jimple files as Soot source</short_desc>
                <long_desc>
                    Try to resolve classes first from <tt>.jimple</tt> files found in
                    the Soot classpath. Fall back to <tt>.class</tt> files only when
                    unable to find a <tt>.jimple</tt> file.
                </long_desc>
            </value>
            <value>
                <name>Java File</name>
                <alias>java</alias>
                <short_desc>Favour Java files as Soot source</short_desc>
                <long_desc>
                    Try to resolve classes first from <tt>.java</tt> files found in
                    the Soot classpath. Fall back to <tt>.class</tt> files only when
                    unable to find a <tt>.java</tt> file.
                </long_desc>
            </value>
            <value>
                <name>APK File</name>
                <alias>apk</alias>
                <short_desc>Favour APK files as Soot source</short_desc>
                <long_desc>
                    Try to resolve classes first from <tt>.apk</tt> (Android Package) files found in
                    the Soot classpath. Fall back to <tt>.class</tt>, <tt>.java</tt> or
                    <tt>.jimple</tt>
                    files only when unable to find a class in <tt>.apk</tt> files.
                </long_desc>
            </value>
            <value>
                <name>APK File</name>
                <alias>apk-class-jimple</alias>
                <alias>apk-c-j</alias>
                <short_desc>Favour APK files as Soot source, disregard Java files</short_desc>
                <long_desc>
                    Try to resolve classes first from <tt>.apk</tt> (Android Package) files found in
                    the Soot classpath. Fall back to <tt>.class</tt>, or
                    <tt>.jimple</tt>
                    files only when unable to find a class in <tt>.apk</tt> files. Never load a
                    <tt>.java</tt>
                    file.
                </long_desc>
            </value>
        </multiopt>
        <boolopt>
            <name>Force complete resolver</name>
            <alias>full-resolver</alias>
            <short_desc>Force transitive resolving of referenced classes</short_desc>
            <long_desc>
                Normally, Soot resolves only that application classes and any classes that they
                refer to, along with any classes it needs for the Jimple typing, but it does not
                transitively resolve references in these additional classes that were resolved
                only because they were referenced. This switch forces full transitive resolution
                of all references found in all classes that are resolved, regardless of why they
                were resolved.

                In whole-program mode, class resolution is always fully transitive. Therefore,
                in whole-program mode, this switch has no effect, and class resolution is
                always performed as if it were turned on.
            </long_desc>
        </boolopt>
        <boolopt>
            <name>Allow Phantom References</name>
            <alias>allow-phantom-refs</alias>
            <short_desc>Allow unresolved classes; may cause errors</short_desc>
            <long_desc>
                Allow Soot to process a class even if it cannot find all classes
                referenced by that class. This may cause Soot to produce
                incorrect results.
            </long_desc>
        </boolopt>
        <boolopt>
            <name>Allow Phantom References</name>
            <alias>no-bodies-for-excluded</alias>
            <short_desc>Do not load bodies for excluded classes</short_desc>
            <long_desc>
                Prevents Soot from loading method bodies for all excluded classes (see exclude option), even
                when running in whole-program mode. This is useful for computing a shallow points-to analysis
                that does not, for instance, take into account the JDK. Of course, such analyses may be unsound.
                You get what you are asking for.
            </long_desc>
        </boolopt>
        <boolopt>
            <name>Use J2ME mode</name>
            <alias>j2me</alias>
            <default>false</default>
            <short_desc>Use J2ME mode; changes assignment of types</short_desc>
            <long_desc>
                Use J2ME mode. J2ME does not have class Cloneable nor Serializable, so we have
                to change type assignment to not refer to those classes.
            </long_desc>
        </boolopt>
        <stropt>
            <name>Main Class</name>
            <alias>main-class</alias>
            <set_arg_label>class</set_arg_label>
            <short_desc>Sets the main class for whole-program analysis.</short_desc>
            <long_desc>
                <p>
                    By default, the first class encountered with a main method is treated
                    as the main class (entry point) in whole-program analysis. This option
                    overrides this default.
                </p>
            </long_desc>
        </stropt>
        <boolopt>
            <name>Use Polyglot frontend</name>
            <alias>polyglot</alias>
            <default>false</default>
            <short_desc>Use Java 1.4 Polyglot frontend instead of JastAdd</short_desc>
            <long_desc>
                Use Java 1.4 Polyglot frontend instead of JastAdd, which supports Java 5 syntax.
            </long_desc>
        </boolopt>
        <boolopt>
            <name>Use permissive resolving strategy</name>
            <alias>permissive-resolving</alias>
            <default>false</default>
            <short_desc>Use alternative sources when classes cannot be found using the normal resolving strategy
            </short_desc>
            <long_desc>
                When this option is enabled, Soot will try to resolve classes using an alternative
                strategy if the class cannot be found using the default strategy. A class a.b.c
                will, for instance, also be loaded from a/b/c.jimple instead of only a.b.c.jimple.
            </long_desc>
        </boolopt>
        <boolopt>
            <name>Drop method source after loading bodies</name>
            <alias>drop-bodies-after-load</alias>
            <default>true</default>
            <short_desc>Drop the method source after it has served its purpose of loading the method body</short_desc>
            <long_desc>
                Each method is associated with a method source for loading its body. When this option is disabled,
                a reference to this source is kept around even after the body has already been loaded. This is a waste
                of memory for most use cases. When this option is enabled, the reference is dropped, allowing for
                garbage
                collection of the method source. On the other hand, if the body is ever released, it cannot easily be
                recovered (i.e., loaded again) easily.
            </long_desc>
        </boolopt>
    </section>
    <section>
        <name>Output Options</name>
        <stropt>
            <name>Output Directory</name>
            <alias>d</alias>
            <alias>output-dir</alias>
            <default>./sootOutput</default>
            <set_arg_label>dir</set_arg_label>
            <short_desc>Store output files in
                <use_arg_label/>
            </short_desc>
            <long_desc>
                Store output files in<use_arg_label/>.
                <use_arg_label/>
                may be
                relative to the working directory.
            </long_desc>
        </stropt>
        <multiopt>
            <name>Output Format</name>
            <alias>f</alias>
            <alias>output-format</alias>
            <set_arg_label>format</set_arg_label>
            <short_desc>Set output format for Soot</short_desc>
            <long_desc>
                <p>
                    Specify the format of output files Soot should produce, if
                    any.
                </p>
                <p>
                    Note that while the abbreviated formats (<tt>jimp</tt>,
                    <tt>shimp</tt>, <tt>b</tt>, and <tt>grimp</tt>) are easier to
                    read than their unabbreviated counterparts (<tt>jimple</tt>,
                    <tt>shimple</tt>, <tt>baf</tt>, and <tt>grimple</tt>), they may
                    contain ambiguities. Method signatures in the abbreviated
                    formats, for instance, are not uniquely determined.
                </p>
            </long_desc>
            <value>
                <name>Jimple File</name>
                <alias>J</alias>
                <alias>jimple</alias>
                <short_desc>Produce <tt>.jimple</tt> Files
                </short_desc>
                <long_desc>
                    Produce <tt>.jimple</tt> files, which contain a textual
                    form of Soot's Jimple internal representation.
                </long_desc>
            </value>
            <value>
                <name>Jimp File</name>
                <alias>j</alias>
                <alias>jimp</alias>
                <short_desc>Produce <tt>.jimp</tt> (abbreviated Jimple) files
                </short_desc>
                <long_desc>
                    Produce <tt>.jimp</tt> files, which contain an abbreviated form
                    of Jimple.
                </long_desc>
            </value>
            <value>
                <name>Shimple File</name>
                <alias>S</alias>
                <alias>shimple</alias>
                <short_desc>Produce <tt>.shimple</tt> files
                </short_desc>
                <long_desc>
                    Produce <tt>.shimple files</tt>, containing a textual form of
                    Soot's SSA Shimple internal representation. Shimple adds
                    Phi nodes to Jimple.
                </long_desc>
            </value>
            <value>
                <name>Shimp File</name>
                <alias>s</alias>
                <alias>shimp</alias>
                <short_desc>Produce <tt>.shimp</tt> (abbreviated Shimple) files
                </short_desc>
                <long_desc>
                    Produce .shimp files, which contain an abbreviated form of
                    Shimple.
                </long_desc>
            </value>
            <value>
                <name>Baf File</name>
                <alias>B</alias>
                <alias>baf</alias>
                <short_desc>Produce <tt>.baf</tt> files
                </short_desc>
                <long_desc>
                    Produce <tt>.baf</tt> files, which contain a textual form of
                    Soot's Baf internal representation.
                </long_desc>
            </value>
            <value>
                <name>Abbreviated Baf File</name>
                <alias>b</alias>
                <short_desc>Produce <tt>.b</tt> (abbreviated Baf) files
                </short_desc>
                <long_desc>
                    Produce <tt>.b</tt> files, which contain an abbreviated form of Baf.
                </long_desc>
            </value>
            <value>
                <name>Grimp File</name>
                <alias>G</alias>
                <alias>grimple</alias>
                <short_desc>Produce <tt>.grimple</tt> files
                </short_desc>
                <long_desc>
                    Produce <tt>.grimple</tt> files, which contain a textual
                    form of Soot's Grimp internal representation.
                </long_desc>
            </value>
            <value>
                <name>Abbreviated Grimp File</name>
                <alias>g</alias>
                <alias>grimp</alias>
                <short_desc>Produce <tt>.grimp</tt> (abbreviated Grimp) files
                </short_desc>
                <long_desc>
                    Produce <tt>.grimp</tt> files, which contain an abbreviated form
                    of Grimp.
                </long_desc>
            </value>
            <value>
                <name>Xml File</name>
                <alias>X</alias>
                <alias>xml</alias>
                <short_desc>Produce <tt>.xml</tt> Files
                </short_desc>
                <long_desc>
                    Produce <tt>.xml</tt> files containing an annotated
                    version of the Soot's Jimple internal representation.
                </long_desc>
            </value>
            <value>
                <name>Dalvik Executable File</name>
                <alias>dex</alias>
                <short_desc>Produce Dalvik Virtual Machine files</short_desc>
                <long_desc>Produce Dalvik Virtual Machine files. If input was an Android
                    Package (APK), a new APK is generated with it's classes.dex replaced. If
                    no input APK is found, only a classes.dex is generated.
                </long_desc>
            </value>
            <value>
                <name>Dalvik Executable File</name>
                <alias>force-dex</alias>
                <short_desc>Produce Dalvik DEX files</short_desc>
                <long_desc>Produce Dalvik Virtual Machine files. This option always creates
                    a stand-alone DEX file, even if the input was read from an Android Package (APK).
                </long_desc>
            </value>
            <value>
                <name>No Output File</name>
                <alias>n</alias>
                <alias>none</alias>
                <short_desc>Produce no output</short_desc>
                <long_desc>
                    Produce no output files.
                </long_desc>
            </value>
            <value>
                <name>Jasmin File</name>
                <alias>jasmin</alias>
                <short_desc>Produce <tt>.jasmin</tt> files
                </short_desc>
                <long_desc>
                    Produce <tt>.jasmin</tt> files, suitable as input to the jasmin
                    bytecode assembler.
                </long_desc>
            </value>
            <value>
                <name>Class File</name>
                <alias>c</alias>
                <alias>class</alias>
                <default/>
                <short_desc>Produce <tt>.class</tt> Files
                </short_desc>
                <long_desc>
                    Produce Java <tt>.class</tt> files, executable by any Java
                    Virtual Machine.
                </long_desc>
            </value>
            <value>
                <name>Dava Decompiled File</name>
                <alias>d</alias>
                <alias>dava</alias>
                <short_desc>Produce dava-decompiled <tt>.java</tt> files
                </short_desc>
                <long_desc>
                    Produce <tt>.java</tt> files generated by the Dava decompiler.
                </long_desc>
            </value>
            <value>
                <name>Jimle Template File</name>
                <alias>t</alias>
                <alias>template</alias>
                <short_desc>Produce <tt>.java</tt> files with Jimple templates.
                </short_desc>
                <long_desc>
                    Produce <tt>.java</tt> files with Jimple templates.
                </long_desc>
            </value>
            <value>
                <name>ASM File</name>
                <alias>a</alias>
                <alias>asm</alias>
                <short_desc>Produce <tt>.asm</tt> files as textual bytecode representation generated with the ASM back
                    end.
                </short_desc>
                <long_desc>
                    Produce <tt>.asm</tt> files as textual bytecode representation generated with the ASM back end.
                </long_desc>
            </value>
        </multiopt>
        <multiopt>
            <name>Java version</name>
            <alias>java-version</alias>
            <default>default</default>
            <set_arg_label>version</set_arg_label>
            <short_desc>Force Java version of bytecode generated by Soot.</short_desc>
            <long_desc>
                <p>
                    Force Java version of bytecode generated by Soot.
                </p>
                <p>
                    This option can only be set on
                    <tt>output-format class</tt>
                    and <tt>asm-backend</tt> set, or on
                    <tt>output-format asm</tt>
                </p>
            </long_desc>
            <value>
                <name>Default behavior</name>
                <alias>default</alias>
                <short_desc>Let Soot determine Java version of generated bytecode.</short_desc>
                <long_desc>
                    Let Soot determine Java version of generated bytecode.
                </long_desc>
            </value>
            <value>
                <name>Java 1.1</name>
                <alias>1.1</alias>
                <alias>1</alias>
                <short_desc>Force Java 1.1 as output version.</short_desc>
                <long_desc>
                    Force Java 1.1 as output version.
                </long_desc>
            </value>
            <value>
                <name>Java 1.2</name>
                <alias>1.2</alias>
                <alias>2</alias>
                <short_desc>Force Java 1.2 as output version.</short_desc>
                <long_desc>
                    Force Java 1.2 as output version.
                </long_desc>
            </value>
            <value>
                <name>Java 1.3</name>
                <alias>1.3</alias>
                <alias>3</alias>
                <short_desc>Force Java 1.3 as output version.</short_desc>
                <long_desc>
                    Force Java 1.3 as output version.
                </long_desc>
            </value>
            <value>
                <name>Java 1.4</name>
                <alias>1.4</alias>
                <alias>4</alias>
                <short_desc>Force Java 1.4 as output version.</short_desc>
                <long_desc>
                    Force Java 1.4 as output version.
                </long_desc>
            </value>
            <value>
                <name>Java 1.5</name>
                <alias>1.5</alias>
                <alias>5</alias>
                <short_desc>Force Java 1.5 as output version.</short_desc>
                <long_desc>
                    Force Java 1.5 as output version.
                </long_desc>
            </value>
            <value>
                <name>Java 1.6</name>
                <alias>1.6</alias>
                <alias>6</alias>
                <short_desc>Force Java 1.6 as output version.</short_desc>
                <long_desc>
                    Force Java 1.6 as output version.
                </long_desc>
            </value>
            <value>
                <name>Java 1.7</name>
                <alias>1.7</alias>
                <alias>7</alias>
                <short_desc>Force Java 1.7 as output version.</short_desc>
                <long_desc>
                    Force Java 1.7 as output version.
                </long_desc>
            </value>
            <value>
                <name>Java 1.8</name>
                <alias>1.8</alias>
                <alias>8</alias>
                <short_desc>Force Java 1.8 as output version.</short_desc>
                <long_desc>
                    Force Java 1.8 as output version.
                </long_desc>
            </value>
        </multiopt>
        <boolopt>
            <name>Output Jar File</name>
            <alias>outjar</alias>
            <alias>output-jar</alias>
            <short_desc>Make output dir a Jar file instead of dir</short_desc>
            <long_desc>
                Saves output files into a Jar file instead of a directory. The output
                Jar file name should be specified using the Output Directory
                (<tt>output-dir</tt>) option. Note that if the output Jar file exists
                before Soot runs, any files inside it will first be removed.
            </long_desc>
        </boolopt>
        <boolopt>
            <name>Save Tags to XML</name>
            <alias>xml-attributes</alias>
            <short_desc>Save tags to XML attributes for Eclipse</short_desc>
            <long_desc>
                Save in XML format a variety of tags which Soot has attached to
                its internal representations of the application classes. The XML
                file can then be read by the Soot plug-in for the Eclipse IDE,
                which can display the annotations together with the program
                source, to aid program understanding.
            </long_desc>
        </boolopt>
        <boolopt>
            <name>Print Tags in Output</name>
            <alias>print-tags</alias>
            <alias>print-tags-in-output</alias>
            <short_desc>Print tags in output files after stmt</short_desc>
            <long_desc>
                Print in output files (either in Jimple or Dave) a variety of tags which
                Soot has attached to
                its internal representations of the application classes. The tags will
                be printed on the line succeeding the stmt that they are attached to.
            </long_desc>
        </boolopt>
        <boolopt>
            <name>Don't Output Source File Attribute</name>
            <alias>no-output-source-file-attribute</alias>
            <short_desc>Don't output Source File Attribute when producing class files</short_desc>
            <long_desc>
                Don't output Source File Attribute when producing class files.
            </long_desc>
        </boolopt>
        <boolopt>
            <name>Don't Output Inner Classes Attribute</name>
            <alias>no-output-inner-classes-attribute</alias>
            <short_desc>Don't output inner classes attribute in class files</short_desc>
            <long_desc>
                Don't output inner classes attribute in class files.
            </long_desc>
        </boolopt>
        <listopt>
            <name>Body Dumping Phases</name>
            <alias>dump-body</alias>
            <set_arg_label>phaseName</set_arg_label>
            <short_desc>Dump the internal representation of each method before and after phase
                <use_arg_label/>
            </short_desc>
            <long_desc>
                <p>
                    Specify that
                    <use_arg_label/>
                    is one of the phases to be dumped.
                    For example <code>-dump-body jb -dump-body jb.a</code> would dump each
                    method before and after the <code>jb</code> and
                    <code>jb.a</code>
                    phases. The pseudo phase name ``<code>ALL</code>''
                    causes all phases to be dumped.
                </p>
                <p>
                    Output files appear in subdirectories under the
                    soot output directory, with names like
                    <var>className</var>
                    <code>/</code>
                    <var>methodSignature</var>
                    <code>/</code>
                    <var>phasename</var>
                    <code>-</code>
                    <var>graphType</var>
                    <code>-</code>
                    <var>number</var>
                    <code>.in</code>
                    and
                    <var>className</var>
                    <code>/</code>
                    <var>methodSignature</var>
                    <code>/</code>
                    <var>phasename</var>
                    <code>-</code>
                    <var>graphType</var>
                    <code>-</code>
                    <var>number</var>
                    <code>.out</code>.
                    The ``<code>in</code>'' and
                    ``<code>out</code>'' suffixes distinguish the internal
                    representations of the method before and after the phase
                    executed.
                </p>
            </long_desc>
        </listopt>
        <listopt>
            <name>CFG Dumping Phases</name>
            <alias>dump-cfg</alias>
            <set_arg_label>phaseName</set_arg_label>
            <short_desc>Dump the internal representation of each CFG constructed during phase
                <use_arg_label/>
            </short_desc>
            <long_desc>
                <p>
                    Specify that any control flow graphs constructed during the
                    <use_arg_label/>
                    phases should be dumped.
                    For example <code>-dump-cfg jb -dump-cfg bb.lso</code> would dump
                    all
                    CFGs constructed during the <code>jb</code> and
                    <code>bb.lso</code>
                    phases. The pseudo phase name ``<code>ALL</code>''
                    causes CFGs constructed in all phases to be dumped.
                </p>
                <p>The control flow graphs are dumped in the form
                    of a file containing input to <code>dot</code> graph visualization
                    tool. Output <code>dot</code> files are stored beneath the soot
                    output directory, in files with names like:
                    <var>className</var>
                    <code>/</code>
                    <var>methodSignature</var>
                    <code>/</code>
                    <var>phasename</var>
                    <code>-</code>
                    <var>graphType</var>
                    <code>-</code>
                    <var>number</var>
                    <code>.dot</code>,
                    where <var>number</var> serves to distinguish graphs in phases
                    that produce more than one (for example, the Aggregator may
                    produce multiple <code>ExceptionalUnitGraph</code>s).
                </p>
            </long_desc>
        </listopt>
        <boolopt>
            <name>Show Exception Destinations</name>
            <alias>show-exception-dests</alias>
            <default>true</default>
            <short_desc>Include exception destination edges as well as CFG edges in dumped CFGs</short_desc>
            <long_desc>
                Indicate whether to show exception destination edges as
                well as control flow edges in
                dumps of exceptional control flow graphs.
            </long_desc>
        </boolopt>
        <boolopt>
            <name>GZipped IR output</name>
            <alias>gzip</alias>
            <default>false</default>
            <short_desc>GZip IR output files</short_desc>
            <long_desc>
                This option causes Soot to compress output files of intermediate representations
                with GZip. It does not apply to class files output by Soot.
            </long_desc>
        </boolopt>
        <boolopt>
            <name>Force Overwrite Output Files</name>
            <alias>force-overwrite</alias>
            <default>false</default>
            <short_desc>Force Overwrite Output Files</short_desc>
            <long_desc>
                If this option is set to true, the output files will be overwritten
                if they already exist and no further warning will be issued.
            </long_desc>
        </boolopt>
    </section>
    <section>
        <name>Processing Options</name>
        <listopt>
            <name>Plugin Configuration</name>
            <alias>plugin</alias>
            <set_arg_label>file</set_arg_label>
            <short_desc>Load all plugins found in
                <use_arg_label/>
            </short_desc>
            <long_desc>
                <p>
                    Loads the plugin configuration
                    <use_arg_label/>
                    and registers
                    all plugins. Make sure that the option is specified before you
                    try to pass options to the loaded plugins.
                </p>
            </long_desc>
        </listopt>

        <multiopt>
            <name>Handling of Wrong Staticness</name>
            <alias>wrong-staticness</alias>
            <short_desc>Ignores or fixes errors due to wrong staticness</short_desc>
            <long_desc>
                Some projects have been shown to contain invalid bytecode that tries to access
                a static field or method in a non-static way or the other way around. The VM's bytecode
                verifier will reject such bytecode when loaded into the VM. This option, depending on
                then chosen value, either causes to create Jimple bodies in such cases nontheless, ignoring
                the error, or automatically fixes the error when possible.
            </long_desc>
            <value>
                <name>Fail</name>
                <alias>fail</alias>
                <short_desc>Raise an error when wrong staticness is detected</short_desc>
                <long_desc>
                    When this value is used, the analysis raises an error when code that accesses a static
                    field using instance field operations is detected.
                </long_desc>
            </value>
            <value>
                <name>Ignore</name>
                <alias>ignore</alias>
                <short_desc>Ignore errors caused by wrong staticness</short_desc>
                <long_desc>
                    When this option is enabled, Soot will accept field accesses when in the case of wrong
                    staticness and will create the Jimple code equivalent to the (broken) input code nevertheless.
                    The Jimple code will then be invalid, but will exactly resemble the input code.
                </long_desc>
            </value>
            <value>
                <name>Fix</name>
                <alias>fix</alias>
                <short_desc>Transparently fix staticness errors</short_desc>
                <default/>
                <long_desc>
                    When Soot detects a case in which a static field is accessed as if it were an instance field, Soot
                    will transparently fix the error and generate Jimple code for the fixed program. If a problem cannot
                    be fixed, an access to that method or field will not throw an exception.
                </long_desc>
            </value>
            <value>
                <name>FixStrict</name>
                <alias>fixstrict</alias>
                <short_desc>Transparently fix staticness errors, but do not ignore remaining errors</short_desc>
                <default/>
                <long_desc>
                    When Soot detects a case in which a static field is accessed as if it were an instance field, Soot
                    will transparently fix the error and generate Jimple code for the fixed program. If a problem cannot
                    be fixed, an access to that method or field will still throw an exception. This makes sure that
                    problems
                    cannot silently disappear and cause invalid Jimple code.
                </long_desc>
            </value>
        </multiopt>

        <multiopt>
            <name>Handling of Field Type Mismatches</name>
            <alias>field-type-mismatches</alias>
            <short_desc>Specifies how errors shall be handled when resolving field references with mismatching types
            </short_desc>
            <long_desc>
                Some source files contain invalid bytecode. As a consequence, resolving field references may fail due to
                mismatching types.
                In other words, the expected type in the field reference does not match the type of the actually
                declared field. With this
                option, the user can specify how Soot shall react to such issues.
            </long_desc>
            <value>
                <name>Fail</name>
                <alias>fail</alias>
                <short_desc>Raise an error when a field type mismatch is detected</short_desc>
                <long_desc>
                    When resolving a field reference and the expected type does not match the declared type of the
                    actual field,
                    an exception will be thrown.
                </long_desc>
            </value>
            <value>
                <name>Ignore</name>
                <alias>ignore</alias>
                <short_desc>Ignore field type mismatches</short_desc>
                <long_desc>
                    With this option, Soot will not check whether there is a mismatch between the requested and the
                    declared field
                    type. Instead, it will return the declared field with a matching name regardless of the field's
                    type. This means that
                    field reference resolving will never fail because of mismatching types, but the returned field might
                    not be what
                    the user code expects.
                </long_desc>
            </value>
            <value>
                <name>ReturnNull</name>
                <alias>null</alias>
                <short_desc>Return null in case of type mismatch</short_desc>
                <default/>
                <long_desc>
                    When resolving a field reference for which the declared field type and the expected type from the
                    reference do not
                    match, Soot will return null with this option. The user code that invokes getField() is responsible
                    for correctly
                    handling these null references.
                </long_desc>
            </value>
        </multiopt>

        <phaseopt>
            <name>Phase Options</name>
            <alias>p</alias>
            <alias>phase-option</alias>
            <set_arg_label>phase opt:val</set_arg_label>
            <short_desc>Set <var>phase</var>&apos;s <var>opt</var> option to
                <var>value</var>
            </short_desc>
            <long_desc>
                <p>
                    Set <var>phase</var>'s run-time option named <var>opt</var> to
                    <var>value</var>.
                </p>
                <p>
                    This is a mechanism for specifying phase-specific options to
                    different parts of Soot. See <var>Soot phase options</var> for
                    details about the available phases and options.
                </p>
            </long_desc>
            <phase>
                <name>Jimple Body Creation</name>
                <alias>jb</alias>
                <class>JBOptions</class>
                <short_desc>Creates a <tt>JimpleBody</tt> for each method
                </short_desc>
                <long_desc>
                    Jimple Body Creation creates a <tt>JimpleBody</tt> for each input
                    method, using either coffi, to read <tt>.class</tt> files, or the
                    jimple parser, to read <tt>.jimple</tt> files.
                </long_desc>
                <boolopt>
                    <name>Enabled</name>
                    <alias>enabled</alias>
                    <default>true</default>
                    <short_desc/>
                    <long_desc/>
                </boolopt>
                <boolopt>
                    <name>Use Original Names</name>
                    <alias>use-original-names</alias>
                    <default>false</default>
                    <short_desc/>
                    <long_desc>
                        Retain the original names for local variables when the source
                        includes those names. Otherwise, Soot gives variables generic
                        names based on their types.
                    </long_desc>
                </boolopt>
                <boolopt>
                    <name>Preserve source-level annotations</name>
                    <alias>preserve-source-annotations</alias>
                    <default>false</default>
                    <short_desc/>
                    <long_desc>
                        Preserves annotations of retention type SOURCE. (for
                        everything but package and local variable annotations)
                    </long_desc>
                </boolopt>
                <boolopt>
                    <name>Stabilize local names</name>
                    <alias>stabilize-local-names</alias>
                    <default>false</default>
                    <short_desc/>
                    <long_desc>
                        Make sure that local names are stable between runs. This requires re-normalizing all
                        local names after the standard transformations and then sorting them which can negatively
                        impact performance. This option automatically sets "sort-locals" in "jb.lns" during the
                        second re-normalization pass.
                    </long_desc>
                </boolopt>
                <sub_phase>
                    <name>Duplicate CatchAll Trap Remover</name>
                    <alias>jb.dtr</alias>
                    <boolopt>
                        <name>Enabled</name>
                        <alias>enabled</alias>
                        <default>true</default>
                    </boolopt>
                    <short_desc>Reduces chains of catch-all traps</short_desc>
                    <long_desc>
                        This transformer detects cases in which the same code block is covered by two different
                        catch all traps with different exception handlers (A and B), and if there is at the
                        same time a third catch all trap that covers the second handler B and jumps to A, then
                        the second trap is unnecessary, because it is already covered by a combination of the
                        other two traps. This transformer removes the unnecessary trap.
                    </long_desc>
                </sub_phase>
                <sub_phase>
                    <name>Empty Switch Eliminator</name>
                    <alias>jb.ese</alias>
                    <boolopt>
                        <name>Enabled</name>
                        <alias>enabled</alias>
                        <default>true</default>
                    </boolopt>
                    <short_desc>Removes empty switch statements</short_desc>
                    <long_desc>
                        The Empty Switch Eliminator detects and removes switch statements that have no data labels.
                        Instead, the code is transformed to contain a single jump statement to the default label.
                    </long_desc>
                </sub_phase>
                <sub_phase>
                    <name>Local Splitter</name>
                    <alias>jb.ls</alias>
                    <boolopt>
                        <name>Enabled</name>
                        <alias>enabled</alias>
                        <default>true</default>
                    </boolopt>
                    <short_desc>Local splitter: one local per DU-UD web</short_desc>
                    <long_desc>
                        The Local Splitter identifies DU-UD webs for local variables and
                        introduces new variables so that each disjoint web is associated
                        with a single local.
                    </long_desc>
                </sub_phase>
                <sub_phase>
                    <name>Jimple Local Aggregator</name>
                    <alias>jb.a</alias>
                    <short_desc>Aggregator: removes some unnecessary copies</short_desc>
                    <long_desc>
                        <p>
                            The Jimple Local Aggregator removes some unnecessary copies by
                            combining local variables. Essentially, it finds definitions
                            which have only a single use and, if it is safe to do so, removes
                            the original definition after replacing the use with the
                            definition's right-hand side.
                        </p>
                        <p>
                            At this stage in <tt>JimpleBody</tt> construction, local
                            aggregation serves largely to remove the copies to and from stack
                            variables which simulate load and store instructions in the
                            original bytecode.
                        </p>
                    </long_desc>
                    <boolopt>
                        <name>Enabled</name>
                        <alias>enabled</alias>
                        <default>true</default>
                    </boolopt>
                    <boolopt>
                        <name>Only Stack Locals</name>
                        <alias>only-stack-locals</alias>
                        <long_desc>
                            Only aggregate locals that represent stack locations in the
                            original bytecode. (Stack locals can be distinguished in Jimple
                            by the
                            <dollar/>
                            character with which their names begin.)
                        </long_desc>
                        <default>true</default>
                    </boolopt>
                </sub_phase>
                <sub_phase>
                    <name>Unused Local Eliminator</name>
                    <alias>jb.ule</alias>
                    <short_desc>Unused local eliminator</short_desc>
                    <long_desc>
                        The Unused Local Eliminator removes any unused locals from the
                        method.
                    </long_desc>
                    <boolopt>
                        <name>Enabled</name>
                        <alias>enabled</alias>
                        <default>true</default>
                    </boolopt>
                </sub_phase>
                <sub_phase>
                    <short_desc>Assigns types to locals</short_desc>
                    <long_desc>
                        The Type Assigner gives local variables types which will
                        accommodate the values stored in them over the course of the
                        method.
                    </long_desc>
                    <name>Type Assigner</name>
                    <class>JBTROptions</class>
                    <alias>jb.tr</alias>
                    <boolopt>
                        <name>Enabled</name>
                        <alias>enabled</alias>
                        <default>true</default>
                    </boolopt>
                    <boolopt>
                        <name>Use older type assigner</name>
                        <alias>use-older-type-assigner</alias>
                        <default>false</default>
                        <short_desc>Enables the older type assigner</short_desc>
                        <long_desc>
                            This enables the older type assigner that was in use until May 2008.
                            The current type assigner is a reimplementation by Ben Bellamy
                            that uses an entirely new and faster algorithm which always assigns
                            the most narrow type possible. If compare-type-assigners is on,
                            this option causes the older type assigner to execute first.
                            (Otherwise the newer one is executed first.)
                        </long_desc>
                    </boolopt>
                    <boolopt>
                        <name>Compare type assigners</name>
                        <alias>compare-type-assigners</alias>
                        <default>false</default>
                        <short_desc>Compares Ben Bellamy's and the older type assigner</short_desc>
                        <long_desc>
                            Enables comparison (both runtime and results) of Ben Bellamy's type assigner with the
                            older type assigner that was in Soot.
                        </long_desc>
                    </boolopt>
                    <boolopt>
                        <name>Ignore Nullpointer Dereferences</name>
                        <alias>ignore-nullpointer-dereferences</alias>
                        <default>false</default>
                        <short_desc>Ignores virtual method calls on base objects that may only be null</short_desc>
                        <long_desc>
                            If this option is enabled, Soot wiil not check whether the base object of a virtual method
                            call can only be null. This will lead to the null_type pseudo type being used in your Jimple
                            code.
                        </long_desc>
                    </boolopt>
                </sub_phase>
                <sub_phase>
                    <name>Unsplit-originals Local Packer</name>
                    <alias>jb.ulp</alias>
                    <short_desc>Local packer: minimizes number of locals</short_desc>
                    <long_desc>
                        The Unsplit-originals Local Packer executes only when the
                        `<tt>use-original-names</tt>&apos; option is chosen for the
                        `<tt>jb</tt>&apos; phase. The Local Packer attempts to minimize
                        the number of local variables required in a method by reusing the
                        same variable for disjoint DU-UD webs. Conceptually, it is the
                        inverse of the Local Splitter.
                    </long_desc>
                    <boolopt>
                        <name>Enabled</name>
                        <alias>enabled</alias>
                        <default>true</default>
                        <short_desc/>
                        <long_desc/>
                    </boolopt>
                    <boolopt>
                        <name>Unsplit Original Locals</name>
                        <alias>unsplit-original-locals</alias>
                        <default>true</default>
                        <short_desc/>
                        <long_desc>
                            Use the variable names in the original source as a guide when
                            determining how to share local variables among non-interfering
                            variable usages. This recombines named locals which were split by
                            the Local Splitter.
                        </long_desc>
                    </boolopt>
                </sub_phase>
                <sub_phase>
                    <name>Local Name Standardizer</name>
                    <alias>jb.lns</alias>
                    <short_desc>Local name standardizer</short_desc>
                    <long_desc>
                        The Local Name Standardizer assigns generic names to local variables.
                    </long_desc>
                    <boolopt>
                        <name>Enabled</name>
                        <alias>enabled</alias>
                        <default>true</default>
                        <short_desc/>
                        <long_desc/>
                    </boolopt>
                    <boolopt>
                        <name>Only Stack Locals</name>
                        <alias>only-stack-locals</alias>
                        <default>false</default>
                        <short_desc/>
                        <long_desc>
                            Only standardizes the names of variables that represent stack
                            locations in the original bytecode. This becomes the default when
                            the `<tt>use-original-names</tt>&apos; option is specified for
                            the `<tt>jb</tt>&apos; phase.
                        </long_desc>
                    </boolopt>
                    <boolopt>
                        <name>Sort Locals</name>
                        <alias>sort-locals</alias>
                        <default>false</default>
                        <short_desc>
                            Specifies whether the locals shall be ordered.
                        </short_desc>
                        <long_desc>
                            First sorts the locals alphabetically by the string representation of
                            their type. Then if there are two locals with the same type, it uses
                            the only other source of structurally stable information (i.e. the
                            instructions themselves) to produce an ordering for the locals
                            that remains consistent between different soot instances. It achieves
                            this by determining the position of a local's first occurrence in the
                            instruction's list of definition statements. This position is then used
                            to sort the locals with the same type in an ascending order.
                        </long_desc>
                    </boolopt>
                </sub_phase>
                <sub_phase>
                    <name>Copy Propagator</name>
                    <alias>jb.cp</alias>
                    <short_desc>Copy propagator</short_desc>
                    <long_desc>
                        This phase performs cascaded copy propagation.

                        If the propagator encounters situations of the form:
                        <pre>
                            A: a = ...;
                            ...
                            B: x = a;
                            ...
                            C: ... = ... x;
                        </pre>
                        where <tt>a</tt> and <tt>x</tt> are each defined only once (at
                        <tt>A</tt>
                        and <tt>B</tt>, respectively), then it can propagate
                        immediately without checking between <tt>B</tt> and
                        <tt>C</tt>
                        for redefinitions of <tt>a</tt>. In
                        this case the propagator is global.

                        Otherwise, if <tt>a</tt> has multiple definitions then the
                        propagator checks for redefinitions and propagates copies
                        only within extended basic blocks.
                    </long_desc>
                    <boolopt>
                        <name>Enabled</name>
                        <alias>enabled</alias>
                        <default>true</default>
                        <short_desc/>
                        <long_desc/>
                    </boolopt>
                    <boolopt>
                        <name>Only Regular Locals</name>
                        <alias>only-regular-locals</alias>
                        <default>false</default>
                        <short_desc/>
                        <long_desc>
                            Only propagate copies through ``regular&apos;&apos; locals, that is,
                            those declared in the source bytecode.
                        </long_desc>
                    </boolopt>
                    <boolopt>
                        <name>Only Stack Locals</name>
                        <alias>only-stack-locals</alias>
                        <default>true</default>
                        <short_desc/>
                        <long_desc>
                            Only propagate copies through locals that represent stack locations in
                            the original bytecode.
                        </long_desc>
                    </boolopt>
                </sub_phase>
                <sub_phase>
                    <name>Dead Assignment Eliminator</name>
                    <alias>jb.dae</alias>
                    <short_desc>Dead assignment eliminator</short_desc>
                    <long_desc>
                        The Dead Assignment Eliminator eliminates assignment statements
                        to locals whose values are not subsequently used, unless
                        evaluating the right-hand side of the assignment may cause
                        side-effects.
                    </long_desc>
                    <boolopt>
                        <name>Enabled</name>
                        <alias>enabled</alias>
                        <default>true</default>
                        <short_desc/>
                        <long_desc/>
                    </boolopt>
                    <boolopt>
                        <name>Only Stack Locals</name>
                        <alias>only-stack-locals</alias>
                        <default>true</default>
                        <short_desc/>
                        <long_desc>
                            Only eliminate dead assignments to locals that represent stack
                            locations in the original bytecode.
                        </long_desc>
                    </boolopt>
                </sub_phase>
                <sub_phase>
                    <name>Post-copy propagation Unused Local Eliminator</name>
                    <alias>jb.cp-ule</alias>
                    <short_desc>Post-copy propagation unused local eliminator</short_desc>
                    <long_desc>
                        This phase removes any locals that are unused after copy propagation.
                    </long_desc>
                    <boolopt>
                        <name>Enabled</name>
                        <alias>enabled</alias>
                        <default>true</default>
                    </boolopt>
                </sub_phase>
                <sub_phase>
                    <name>Local Packer</name>
                    <alias>jb.lp</alias>
                    <short_desc>Local packer: minimizes number of locals</short_desc>
                    <long_desc>
                        The Local Packer attempts to minimize the number of local
                        variables required in a method by reusing the same variable for
                        disjoint DU-UD webs. Conceptually, it is the inverse of the
                        Local Splitter.
                    </long_desc>
                    <boolopt>
                        <name>Enabled</name>
                        <alias>enabled</alias>
                        <default>false</default>
                    </boolopt>
                    <boolopt>
                        <name>Unsplit Original Locals</name>
                        <alias>unsplit-original-locals</alias>
                        <default>false</default>
                        <long_desc>
                            Use the variable names in the original source as a guide when
                            determining how to share local variables across non-interfering
                            variable usages. This recombines named locals which were split by
                            the Local Splitter.
                        </long_desc>
                    </boolopt>
                </sub_phase>
                <sub_phase>
                    <name>Nop Eliminator</name>
                    <alias>jb.ne</alias>
                    <short_desc>Nop eliminator</short_desc>
                    <long_desc>
                        The Nop Eliminator removes <tt>nop</tt> statements from the method.
                    </long_desc>
                    <boolopt>
                        <name>Enabled</name>
                        <alias>enabled</alias>
                        <default>true</default>
                    </boolopt>
                </sub_phase>
                <sub_phase>
                    <name>Unreachable Code Eliminator</name>
                    <alias>jb.uce</alias>
                    <short_desc>Unreachable code eliminator</short_desc>
                    <long_desc>
                        The Unreachable Code Eliminator removes unreachable code and
                        traps whose catch blocks are empty.
                    </long_desc>
                    <boolopt>
                        <name>Enabled</name>
                        <alias>enabled</alias>
                        <default>true</default>
                    </boolopt>
                    <boolopt>
                        <name>Remove unreachable traps</name>
                        <alias>remove-unreachable-traps</alias>
                        <default>true</default>
                        <long_desc>
                            Remove exception table entries when none of the protected instructions can
                            throw the exception being caught.
                        </long_desc>
                    </boolopt>
                </sub_phase>
                <sub_phase>
                    <name>Trap Tightener</name>
                    <alias>jb.tt</alias>
                    <short_desc>Trap Tightener</short_desc>
                    <long_desc>
                        The Trap Tightener changes the area protected by each exception handler,
                        so that it begins with the first instruction in the old protected
                        area which is actually capable of throwing an exception caught by the
                        handler, and ends just after the last instruction in the old
                        protected area which can throw an exception caught by the
                        handler. This reduces the chance of producing unverifiable code
                        as a byproduct of pruning exceptional control flow within CFGs.
                    </long_desc>
                    <boolopt>
                        <name>Enabled</name>
                        <alias>enabled</alias>
                        <default>false</default>
                    </boolopt>
                </sub_phase>
            </phase>
            <phase>
                <name>Java To Jimple Body Creation</name>
                <alias>jj</alias>
                <class>JJOptions</class>
                <short_desc>Creates a <tt>JimpleBody</tt> for each method directly from source
                </short_desc>
                <long_desc>
                    Jimple Body Creation creates a <tt>JimpleBody</tt> for each input
                    method, using polyglot, to read <tt>.java</tt> files.
                </long_desc>
                <boolopt>
                    <name>Enabled</name>
                    <alias>enabled</alias>
                    <default>true</default>
                    <short_desc/>
                    <long_desc/>
                </boolopt>
                <boolopt>
                    <name>Use Original Names</name>
                    <alias>use-original-names</alias>
                    <default>true</default>
                    <short_desc/>
                    <long_desc>
                        Retain the original names for local variables when the source
                        includes those names. Otherwise, Soot gives variables generic
                        names based on their types.
                    </long_desc>
                </boolopt>
                <sub_phase>
                    <name>Local Splitter</name>
                    <alias>jj.ls</alias>
                    <boolopt>
                        <name>Enabled</name>
                        <alias>enabled</alias>
                        <default>false</default>
                    </boolopt>
                    <short_desc>Local splitter: one local per DU-UD web</short_desc>
                    <long_desc>
                        The Local Splitter identifies DU-UD webs for local variables and
                        introduces new variables so that each disjoint web is associated
                        with a single local.
                    </long_desc>
                </sub_phase>
                <sub_phase>
                    <name>Jimple Local Aggregator</name>
                    <alias>jj.a</alias>
                    <short_desc>Aggregator: removes some unnecessary copies</short_desc>
                    <long_desc>
                        <p>
                            The Jimple Local Aggregator removes some unnecessary copies by
                            combining local variables. Essentially, it finds definitions
                            which have only a single use and, if it is safe to do so, removes
                            the original definition after replacing the use with the
                            definition's right-hand side.
                        </p>
                        <p>
                            At this stage in <tt>JimpleBody</tt> construction, local
                            aggregation serves largely to remove the copies to and from stack
                            variables which simulate load and store instructions in the
                            original bytecode.
                        </p>
                    </long_desc>
                    <boolopt>
                        <name>Enabled</name>
                        <alias>enabled</alias>
                        <default>true</default>
                    </boolopt>
                    <boolopt>
                        <name>Only Stack Locals</name>
                        <alias>only-stack-locals</alias>
                        <long_desc>
                            Only aggregate locals that represent stack locations in the
                            original bytecode. (Stack locals can be distinguished in Jimple
                            by the
                            <dollar/>
                            character with which their names begin.)
                        </long_desc>
                        <default>true</default>
                    </boolopt>
                </sub_phase>
                <sub_phase>
                    <name>Unused Local Eliminator</name>
                    <alias>jj.ule</alias>
                    <short_desc>Unused local eliminator</short_desc>
                    <long_desc>
                        The Unused Local Eliminator removes any unused locals from the
                        method.
                    </long_desc>
                    <boolopt>
                        <name>Enabled</name>
                        <alias>enabled</alias>
                        <default>true</default>
                    </boolopt>
                </sub_phase>
                <sub_phase>
                    <short_desc>Assigns types to locals</short_desc>
                    <long_desc>
                        The Type Assigner gives local variables types which will
                        accommodate the values stored in them over the course of the
                        method.
                    </long_desc>
                    <name>Type Assigner</name>
                    <alias>jj.tr</alias>
                    <boolopt>
                        <name>Enabled</name>
                        <alias>enabled</alias>
                        <default>false</default>
                    </boolopt>
                </sub_phase>
                <sub_phase>
                    <name>Unsplit-originals Local Packer</name>
                    <alias>jj.ulp</alias>
                    <short_desc>Local packer: minimizes number of locals</short_desc>
                    <long_desc>
                        The Unsplit-originals Local Packer executes only when the
                        `<tt>use-original-names</tt>&apos; option is chosen for the
                        `<tt>jb</tt>&apos; phase. The Local Packer attempts to minimize
                        the number of local variables required in a method by reusing the
                        same variable for disjoint DU-UD webs. Conceptually, it is the
                        inverse of the Local Splitter.
                    </long_desc>
                    <boolopt>
                        <name>Enabled</name>
                        <alias>enabled</alias>
                        <default>false</default>
                        <short_desc/>
                        <long_desc/>
                    </boolopt>
                    <boolopt>
                        <name>Unsplit Original Locals</name>
                        <alias>unsplit-original-locals</alias>
                        <default>false</default>
                        <short_desc/>
                        <long_desc>
                            Use the variable names in the original source as a guide when
                            determining how to share local variables among non-interfering
                            variable usages. This recombines named locals which were split by
                            the Local Splitter.
                        </long_desc>
                    </boolopt>
                </sub_phase>
                <sub_phase>
                    <name>Local Name Standardizer</name>
                    <alias>jj.lns</alias>
                    <short_desc>Local name standardizer</short_desc>
                    <long_desc>
                        The Local Name Standardizer assigns generic names to local variables.
                    </long_desc>
                    <boolopt>
                        <name>Enabled</name>
                        <alias>enabled</alias>
                        <default>true</default>
                        <short_desc/>
                        <long_desc/>
                    </boolopt>
                    <boolopt>
                        <name>Only Stack Locals</name>
                        <alias>only-stack-locals</alias>
                        <default>false</default>
                        <short_desc/>
                        <long_desc>
                            Only standardizes the names of variables that represent stack
                            locations in the original bytecode. This becomes the default when
                            the `<tt>use-original-names</tt>&apos; option is specified for
                            the `<tt>jb</tt>&apos; phase.
                        </long_desc>
                    </boolopt>
                </sub_phase>
                <sub_phase>
                    <name>Copy Propagator</name>
                    <alias>jj.cp</alias>
                    <short_desc>Copy propagator</short_desc>
                    <long_desc>
                        This phase performs cascaded copy propagation.

                        If the propagator encounters situations of the form:
                        <pre>
                            A: a = ...;
                            ...
                            B: x = a;
                            ...
                            C: ... = ... x;
                        </pre>
                        where <tt>a</tt> and <tt>x</tt> are each defined only once (at
                        <tt>A</tt>
                        and <tt>B</tt>, respectively), then it can propagate
                        immediately without checking between <tt>B</tt> and
                        <tt>C</tt>
                        for redefinitions of <tt>a</tt>. In
                        this case the propagator is global.

                        Otherwise, if <tt>a</tt> has multiple definitions then the
                        propagator checks for redefinitions and propagates copies
                        only within extended basic blocks.
                    </long_desc>
                    <boolopt>
                        <name>Enabled</name>
                        <alias>enabled</alias>
                        <default>true</default>
                        <short_desc/>
                        <long_desc/>
                    </boolopt>
                    <boolopt>
                        <name>Only Regular Locals</name>
                        <alias>only-regular-locals</alias>
                        <default>false</default>
                        <short_desc/>
                        <long_desc>
                            Only propagate copies through ``regular&apos;&apos; locals, that is,
                            those declared in the source bytecode.
                        </long_desc>
                    </boolopt>
                    <boolopt>
                        <name>Only Stack Locals</name>
                        <alias>only-stack-locals</alias>
                        <default>true</default>
                        <short_desc/>
                        <long_desc>
                            Only propagate copies through locals that represent stack locations in
                            the original bytecode.
                        </long_desc>
                    </boolopt>
                </sub_phase>
                <sub_phase>
                    <name>Dead Assignment Eliminator</name>
                    <alias>jj.dae</alias>
                    <short_desc>Dead assignment eliminator</short_desc>
                    <long_desc>
                        The Dead Assignment Eliminator eliminates assignment statements
                        to locals whose values are not subsequently used, unless
                        evaluating the right-hand side of the assignment may cause
                        side-effects.
                    </long_desc>
                    <boolopt>
                        <name>Enabled</name>
                        <alias>enabled</alias>
                        <default>true</default>
                        <short_desc/>
                        <long_desc/>
                    </boolopt>
                    <boolopt>
                        <name>Only Stack Locals</name>
                        <alias>only-stack-locals</alias>
                        <default>true</default>
                        <short_desc/>
                        <long_desc>
                            Only eliminate dead assignments to locals that represent stack
                            locations in the original bytecode.
                        </long_desc>
                    </boolopt>
                </sub_phase>
                <sub_phase>
                    <name>Post-copy propagation Unused Local Eliminator</name>
                    <alias>jj.cp-ule</alias>
                    <short_desc>Post-copy propagation unused local eliminator</short_desc>
                    <long_desc>
                        This phase removes any locals that are unused after copy propagation.
                    </long_desc>
                    <boolopt>
                        <name>Enabled</name>
                        <alias>enabled</alias>
                        <default>true</default>
                    </boolopt>
                </sub_phase>
                <sub_phase>
                    <name>Local Packer</name>
                    <alias>jj.lp</alias>
                    <short_desc>Local packer: minimizes number of locals</short_desc>
                    <long_desc>
                        The Local Packer attempts to minimize the number of local
                        variables required in a method by reusing the same variable for
                        disjoint DU-UD webs. Conceptually, it is the inverse of the
                        Local Splitter.
                    </long_desc>
                    <boolopt>
                        <name>Enabled</name>
                        <alias>enabled</alias>
                        <default>false</default>
                    </boolopt>
                    <boolopt>
                        <name>Unsplit Original Locals</name>
                        <alias>unsplit-original-locals</alias>
                        <default>false</default>
                        <long_desc>
                            Use the variable names in the original source as a guide when
                            determining how to share local variables across non-interfering
                            variable usages. This recombines named locals which were split by
                            the Local Splitter.
                        </long_desc>
                    </boolopt>
                </sub_phase>
                <sub_phase>
                    <name>Nop Eliminator</name>
                    <alias>jj.ne</alias>
                    <short_desc>Nop eliminator</short_desc>
                    <long_desc>
                        The Nop Eliminator removes <tt>nop</tt> statements from the method.
                    </long_desc>
                    <boolopt>
                        <name>Enabled</name>
                        <alias>enabled</alias>
                        <default>true</default>
                    </boolopt>
                </sub_phase>
                <sub_phase>
                    <name>Unreachable Code Eliminator</name>
                    <alias>jj.uce</alias>
                    <short_desc>Unreachable code eliminator</short_desc>
                    <long_desc>
                        The Unreachable Code Eliminator removes unreachable code and
                        traps whose catch blocks are empty.
                    </long_desc>
                    <boolopt>
                        <name>Enabled</name>
                        <alias>enabled</alias>
                        <default>true</default>
                    </boolopt>
                </sub_phase>
            </phase>
            <phase>
                <name>Whole Jimple Pre-processing Pack</name>
                <alias>wjpp</alias>
                <short_desc>Whole Jimple Pre-processing Pack</short_desc>
                <long_desc>
                    <p>
                        This pack allows you to insert pre-processors that are run before
                        call-graph construction. Only enabled in whole-program mode.
                    </p>
                </long_desc>
                <boolopt>
                    <name>Enabled</name>
                    <alias>enabled</alias>
                    <default>true</default>
                </boolopt>
                <sub_phase>
                    <name>Constant reflective method invocation base transformer</name>
                    <alias>wjpp.cimbt</alias>
                    <short_desc>Replaces base objects of calls to Method.invoke() that are string constants by locals
                    </short_desc>
                    <long_desc>When using the <tt>types-for-invoke</tt> option of the <b>cg</b> phase, problems might
                        occur if the base object of a call to Method.invoke() (the first argument) is a string constant.
                        This option replaces all
                        string constants of such calls by locals and, therefore, allows the
                        static resolution of reflective call targets on constant string objects.
                    </long_desc>
                    <boolopt>
                        <name>Enabled</name>
                        <alias>enabled</alias>
                        <default>false</default>
                    </boolopt>
                    <boolopt>
                        <name>Verbose</name>
                        <alias>verbose</alias>
                        <default>false</default>
                    </boolopt>
                </sub_phase>
            </phase>
            <phase>
                <name>Whole Shimple Pre-processing Pack</name>
                <alias>wspp</alias>
                <short_desc>Whole Shimple Pre-processing Pack</short_desc>
                <long_desc>
                    <p>
                        This pack allows you to insert pre-processors that are run before
                        call-graph construction. Only enabled in whole-program Shimple mode.
                    </p>
                    <p>
                        In an unmodified copy of Soot, this pack is empty.
                    </p>
                </long_desc>
                <boolopt>
                    <name>Enabled</name>
                    <alias>enabled</alias>
                    <default>true</default>
                </boolopt>
            </phase>
            <radio_phase>
                <name>Call Graph Constructor</name>
                <alias>cg</alias>
                <class>CGOptions</class>
                <short_desc>Call graph constructor</short_desc>
                <long_desc>
                    The Call Graph Constructor computes a call graph for whole
                    program analysis. When this pack finishes, a call graph is
                    available in the Scene. The different phases in this pack are
                    different ways to construct the call graph. Exactly one phase in
                    this pack must be enabled; Soot will raise an error otherwise.
                </long_desc>
                <boolopt>
                    <name>Enabled</name>
                    <alias>enabled</alias>
                    <default>true</default>
                </boolopt>
                <boolopt>
                    <name>Safe forName</name>
                    <alias>safe-forname</alias>
                    <default>false</default>
                    <short_desc>Handle Class.forName() calls conservatively</short_desc>
                    <long_desc>When a program calls
                        Class.forName(), the named class is resolved, and its static initializer
                        executed. In many cases, it cannot be determined statically which
                        class will be loaded, and which static initializer executed. When this
                        option is set to true, Soot will conservatively assume that any static
                        initializer could be executed. This may make the call graph very large.
                        When this option is set to false, any calls to Class.forName() for which
                        the class cannot be determined statically are assumed to call no
                        static initializers.
                    </long_desc>
                </boolopt>
                <boolopt>
                    <name>Safe newInstance</name>
                    <alias>safe-newinstance</alias>
                    <default>false</default>
                    <short_desc>Handle Class.newInstance() calls conservatively</short_desc>
                    <long_desc>When a program calls
                        Class.newInstance(), a new object is created and its constructor
                        executed. Soot does not determine statically which
                        type of object will be created, and which constructor executed. When this
                        option is set to true, Soot will conservatively assume that any constructor
                        could be executed. This may make the call graph very large.
                        When this option is set to false, any calls to Class.newInstance()
                        are assumed not to call the constructor of the created object.
                    </long_desc>
                </boolopt>
                <multiopt>
                    <name>Library mode</name>
                    <alias>library</alias>
                    <short_desc>
                        Specifies whether the target classes should be treated as an application or a library.
                    </short_desc>
                    <long_desc>
                        Specifies whether the target classes should be treated as an application or a library.
                        If library mode is disabled (default), the call graph construction assumes that
                        the target is an application and
                        starts the construction from the specified entry points (main method by
                        default).
                        Under the assumption that the target is a library, possible call edges might be missing in the
                        call graph.
                        The two different library modes add theses missing calls to the call graph and
                        differ only in the view of the class hierachy
                        (hierachy of target library or possible extended hierachy).
                        If simulate-natives is also set, the results of native methods are also set to any sub type of
                        the declared return type.
                    </long_desc>
                    <value>
                        <name>Disabled</name>
                        <alias>disabled</alias>
                        <default/>
                        <short_desc>
                            Call(and pointer assignment) graph construction treat the target classes as application
                            starting from the entry points.
                        </short_desc>
                        <long_desc>
                            Call(and pointer assignment) graph construction treat the target classes as application
                            starting from the entry points.
                        </long_desc>
                    </value>
                    <value>
                        <name>Any Subtype</name>
                        <alias>any-subtype</alias>
                        <short_desc>
                            In this mode types of any accessible field, method parameter, this local, or
                            caugth exception is set to any possible sub type
                            according to the class hierarchy of the target library.
                        </short_desc>
                        <long_desc>
                            On library analysis it has to be assumed, that a possible client can call
                            any method or access any field,
                            to which he has the access rights (default public/protected but can be set with
                            soot.Scene#setClientAccessibilityOracle).
                            In this mode types of any accessible field, method parameter, this local, or
                            caugth exception is set to any possible sub type
                            according to the class hierachy of the target library.
                            If simulate-natives is also set, the results of native methods are also set to any sub type
                            of the declared return type.
                        </long_desc>
                    </value>
                    <value>
                        <name>By Signature resolution</name>
                        <alias>signature-resolution</alias>
                        <short_desc>
                            In this mode types of any accessible field, method parameter, this local, or
                            caugth exception is set to any possible sub type
                            according to a possible extended class hierarchy of the target library.
                        </short_desc>
                        <long_desc>
                            On library analysis it has to be assumed, that a possible client can call
                            any method or access any field,
                            to which he has the access rights (default public/protected but can be set with
                            soot.Scene#setClientAccessibilityOracle).
                            In this mode types of any accessible field, method parameter, this local, or
                            caugth exception is set to any possible sub type
                            according to a possible extended class hierarchy of the target library.
                            Whenever any sub type of a specific type is considered as
                            receiver for a method to call and the base type is an interface, calls to
                            existing methods with matching signature (possible implementation
                            of method to call) are also added. As Javas' subtyping allows
                            contra-variance for return types and co-variance for parameters when
                            overriding
                            a method, these cases are also considered here.

                            Example: Classes A, B (B sub type of A), interface I with method public A foo(B b); and a
                            class C with method public B foo(A a) { ... }.
                            The extended class hierachy will contain C as possible implementation of I.

                            If simulate-natives is also set, the results of native methods are also set to any possible
                            sub type of the declared return type.
                        </long_desc>
                    </value>
                </multiopt>
                <boolopt>
                    <name>Verbose</name>
                    <alias>verbose</alias>
                    <default>false</default>
                    <short_desc>Print warnings about where the call graph may be incomplete</short_desc>
                    <long_desc>Due to the effects of native methods and reflection, it may not always be possible to
                        construct a fully conservative call graph. Setting this option to true causes Soot to point out
                        the parts of the call graph that may be incomplete, so that they can be checked by hand.
                    </long_desc>
                </boolopt>
                <intopt>
                    <name>JDK version</name>
                    <alias>jdkver</alias>
                    <default>3</default>
                    <short_desc>JDK version for native methods</short_desc>
                    <long_desc>This option sets the JDK version of the standard library being analyzed so that Soot can
                        simulate the native methods in the specific version of the library. The default, 3, refers to
                        Java 1.3.x.
                    </long_desc>
                </intopt>
                <boolopt>
                    <name>All Application Class Methods Reachable</name>
                    <alias>all-reachable</alias>
                    <default>false</default>
                    <short_desc>Assume all methods of application classes are reachable.</short_desc>
                    <long_desc>When this option is false, the call graph is built starting at a set of entry points, and
                        only methods reachable from those entry points are processed. Unreachable methods will not have
                        any call graph edges generated out of them. Setting this option to true makes Soot consider all
                        methods of application classes to be reachable, so call edges are generated for all of them.
                        This leads to a larger call graph. For program visualization purposes, it is sometimes desirable
                        to include edges from unreachable methods; although these methods are unreachable in the version
                        being analyzed, they may become reachable if the program is modified.
                    </long_desc>
                </boolopt>
                <boolopt>
                    <name>Implicit Entry Points</name>
                    <alias>implicit-entry</alias>
                    <default>true</default>
                    <short_desc>Include methods called implicitly by the VM as entry points</short_desc>
                    <long_desc>When this option is true, methods that are called implicitly by the VM are considered
                        entry points of the call graph. When it is false, these methods are not considered entry points,
                        leading to a possibly incomplete call graph.
                    </long_desc>
                </boolopt>
                <boolopt>
                    <name>Trim Static Initializer Edges</name>
                    <alias>trim-clinit</alias>
                    <default>true</default>
                    <short_desc>Removes redundant static initializer calls</short_desc>
                    <long_desc>The call graph contains an edge
                        from each statement that could trigger execution of a static initializer to that
                        static initializer. However, each static initializer is triggered only once.
                        When this option is enabled, after the call graph is built, an intra-procedural
                        analysis is performed to detect static initializer edges leading to methods
                        that must have already been executed. Since these static initializers cannot be
                        executed again, the corresponding call graph edges are removed from the call graph.
                    </long_desc>
                </boolopt>
                <stropt>
                    <name>Reflection Log</name>
                    <alias>reflection-log</alias>
                    <short_desc>Uses a reflection log to resolve reflective calls.</short_desc>
                    <long_desc>Load a reflection log
                        from the given file and use this log to resolve reflective call sites. Note that
                        when a log is given, the following other options have no effect: safe-forname,
                        safe-newinstance.
                    </long_desc>
                </stropt>
                <stropt>
                    <name>Guarding strategy</name>
                    <alias>guards</alias>
                    <default>ignore</default>
                    <short_desc>Describes how to guard the program from unsound assumptions.</short_desc>
                    <long_desc>Using a reflection log is only sound for method executions that were logged.
                        Executing the program differently may be unsound. Soot can insert guards at program points for
                        which the reflection log
                        contains no information. When these points are reached (because the program is executed
                        differently) then the follwing will happen,
                        depending on the value of this flag. ignore: no guard is inserted, the program executes normally
                        but under unsound assumptions.
                        print: the program prints a stack trace when reaching a porgram location that was not traced but
                        continues to run. throw (default):
                        the program throws an Error instead.
                    </long_desc>
                </stropt>
                <boolopt>
                    <name>Types for invoke</name>
                    <alias>types-for-invoke</alias>
                    <default>false</default>
                    <short_desc>Uses reaching types inferred by the pointer analysis to resolve reflective calls.
                    </short_desc>
                    <long_desc>For each call to Method.invoke(), use the possible types of the first receiver
                        argument and the possible types stored in the second argument array to resolve calls to
                        Method.invoke(). This strategy makes no attempt to resolve reflectively invoked static methods.
                        Currently only works for context insensitive pointer analyses.
                    </long_desc>
                </boolopt>
                <sub_phase>
                    <name>Class Hierarchy Analysis</name>
                    <alias>cg.cha</alias>
                    <class>CHAOptions</class>
                    <short_desc>Builds call graph using Class Hierarchy Analysis</short_desc>
                    <long_desc>This phase uses Class Hierarchy Analysis to generate a call graph.</long_desc>
                    <boolopt>
                        <name>Enabled</name>
                        <alias>enabled</alias>
                        <default>true</default>
                    </boolopt>
                    <boolopt>
                        <name>Verbose</name>
                        <alias>verbose</alias>
                        <default>false</default>
                        <short_desc>Print statistics about the resulting call graph</short_desc>
                        <long_desc>Setting this option to true causes Soot to print out statistics about the call graph
                            computed by this phase, such as the number of methods determined to be reachable.
                        </long_desc>
                    </boolopt>
                    <boolopt>
                        <name>AppOnly</name>
                        <alias>apponly</alias>
                        <default>false</default>
                        <short_desc>Consider only application classes</short_desc>
                        <long_desc>Setting this option to true causes Soot to only consider application classes when
                            building the callgraph. The resulting callgraph will be inherently unsound. Still, this
                            option can make sense if performance optimization and memory reduction are your primary
                            goal.
                        </long_desc>
                    </boolopt>
                </sub_phase>
                <sub_phase>
                    <name>Spark</name>
                    <class>SparkOptions</class>
                    <alias>cg.spark</alias>
                    <short_desc>Spark points-to analysis framework</short_desc>
                    <long_desc>Spark is a flexible points-to analysis framework. Aside from building a call graph, it
                        also generates information about the targets of pointers. For details about Spark, please see <a
                                href="http://www.sable.mcgill.ca/publications/thesis/#olhotakMastersThesis">Ondrej
                            Lhotak's M.Sc. thesis</a>.
                    </long_desc>
                    <boolopt>
                        <name>Enabled</name>
                        <alias>enabled</alias>
                        <default>false</default>
                        <short_desc/>
                        <long_desc/>
                    </boolopt>
                    <section>
                        <name>Spark General Options</name>
                        <boolopt>
                            <name>Verbose</name>
                            <alias>verbose</alias>
                            <default>false</default>
                            <short_desc>Print detailed information about the execution of Spark</short_desc>
                            <long_desc>
                                When this option is set to true, Spark prints detailed information about its execution.
                            </long_desc>
                        </boolopt>
                        <boolopt>
                            <name>Ignore Types Entirely</name>
                            <alias>ignore-types</alias>
                            <default>false</default>
                            <short_desc>Make Spark completely ignore declared types of variables</short_desc>
                            <long_desc>
                                When this option is set to true, all parts of Spark completely ignore
                                declared types of variables and casts.
                            </long_desc>
                        </boolopt>
                        <boolopt>
                            <name>Force Garbage Collections</name>
                            <alias>force-gc</alias>
                            <default>false</default>
                            <short_desc>Force garbage collection for measuring memory usage</short_desc>
                            <long_desc>
                                When this option is set to true, calls to System.gc() will be made at
                                various points to allow memory usage to be measured.
                            </long_desc>
                        </boolopt>
                        <boolopt>
                            <name>Pre Jimplify</name>
                            <alias>pre-jimplify</alias>
                            <default>false</default>
                            <short_desc>Jimplify all methods before starting Spark</short_desc>
                            <long_desc>
                                When this option is set to true, Spark converts all available methods to Jimple
                                before starting the points-to analysis. This allows the Jimplification
                                time to be separated from the points-to time. However, it increases the
                                total time and memory requirement, because all methods are Jimplified,
                                rather than only those deemed reachable by the points-to analysis.
                            </long_desc>
                        </boolopt>
                        <boolopt>
                            <name>AppOnly</name>
                            <alias>apponly</alias>
                            <default>false</default>
                            <short_desc>Consider only application classes</short_desc>
                            <long_desc>Setting this option to true causes Soot to only consider application classes when
                                building the callgraph. The resulting callgraph will be inherently unsound. Still, this
                                option can make sense if performance optimization and memory reduction are your primary
                                goal.
                            </long_desc>
                        </boolopt>
                    </section>
                    <section>
                        <name>Spark Pointer Assignment Graph Building Options</name>
                        <boolopt>
                            <name>VTA</name>
                            <alias>vta</alias>
                            <default>false</default>
                            <short_desc>Emulate Variable Type Analysis</short_desc>
                            <long_desc>
                                Setting VTA to true has the effect of setting field-based,
                                types-for-sites, and simplify-sccs to true, and on-fly-cg to false,
                                to simulate Variable Type
                                Analysis, described in <a
                                    href="http://www.sable.mcgill.ca/publications/papers/#oopsla2000">our OOPSLA 2000
                                paper</a>. Note that the
                                algorithm differs from the original VTA in that it handles array
                                elements more precisely.
                            </long_desc>
                        </boolopt>
                        <boolopt>
                            <name>RTA</name>
                            <alias>rta</alias>
                            <default>false</default>
                            <short_desc>Emulate Rapid Type Analysis</short_desc>
                            <long_desc>
                                Setting RTA to true sets types-for-sites to true, and causes Spark to use
                                a single points-to set for all variables, giving <a
                                    href="http://doi.acm.org/10.1145/236337.236371">Rapid Type
                                Analysis</a>.
                            </long_desc>
                        </boolopt>
                        <boolopt>
                            <name>Field Based</name>
                            <alias>field-based</alias>
                            <default>false</default>
                            <short_desc>Use a field-based rather than field-sensitive representation</short_desc>
                            <long_desc>
                                When this option is set to true, fields are represented by variable
                                (Green) nodes, and the object that the field belongs to is ignored
                                (all objects are lumped together), giving a field-based analysis. Otherwise, fields are
                                represented by
                                field reference (Red) nodes, and the objects that they belong to are
                                distinguished, giving a field-sensitive analysis.
                            </long_desc>
                        </boolopt>
                        <boolopt>
                            <name>Types For Sites</name>
                            <alias>types-for-sites</alias>
                            <default>false</default>
                            <short_desc>Represent objects by their actual type rather than allocation site</short_desc>
                            <long_desc>
                                When this option is set to true, types rather than allocation sites are
                                used as the elements of the points-to sets.
                            </long_desc>
                        </boolopt>
                        <boolopt>
                            <name>Merge String Buffer</name>
                            <alias>merge-stringbuffer</alias>
                            <default>true</default>
                            <short_desc>Represent all StringBuffers as one object</short_desc>
                            <long_desc>
                                When this option is set to true, all allocation sites creating
                                <tt>java.lang.StringBuffer</tt>
                                objects are grouped together as a single
                                allocation site.
                            </long_desc>
                        </boolopt>
                        <boolopt>
                            <name>Propagate All String Constants</name>
                            <alias>string-constants</alias>
                            <default>false</default>
                            <short_desc>Propagate all string constants, not just class names</short_desc>
                            <long_desc>
                                When this option is set to false, Spark only distinguishes string constants that
                                may be the name of a class loaded dynamically using reflection, and all other
                                string constants are lumped together into a single string constant node.
                                Setting this option to true causes all string constants to be propagated
                                individually.
                            </long_desc>
                        </boolopt>
                        <boolopt>
                            <name>Simulate Natives</name>
                            <alias>simulate-natives</alias>
                            <default>true</default>
                            <short_desc>Simulate effects of native methods in standard class library</short_desc>
                            <long_desc>
                                When this option is set to true, the effects of native methods in the standard Java
                                class library are simulated.
                            </long_desc>
                        </boolopt>
                        <boolopt>
                            <name>Treat EMPTY as Alloc</name>
                            <alias>empties-as-allocs</alias>
                            <default>false</default>
                            <short_desc>Treat singletons for empty sets etc. as allocation sites</short_desc>
                            <long_desc>
                                When this option is set to true, Spark treats references to <code>
                                EMPTYSET</code>, <code>EMPTYMAP</code>, and
                                <code>EMPTYLIST</code>
                                as allocation sites for <code>HashSet</code>, <code>HashMap</code> and <code>
                                LinkedList
                            </code> objects respectively, and references to <code>Hashtable.emptyIterator</code> as
                                allocation sites for <code>Hashtable.EmptyIterator</code>. This enables subsequent
                                analyses to differentiate different uses of Java's immutable empty collections.
                            </long_desc>
                        </boolopt>
                        <boolopt>
                            <name>Simple Edges Bidirectional</name>
                            <alias>simple-edges-bidirectional</alias>
                            <default>false</default>
                            <short_desc>Equality-based analysis between variable nodes</short_desc>
                            <long_desc>
                                When this option is set to true, all edges connecting variable (Green)
                                nodes are made bidirectional, as in <a href="http://doi.acm.org/10.1145/237721.237727">
                                Steensgaard&apos;s analysis</a>.
                            </long_desc>
                        </boolopt>
                        <boolopt>
                            <name>On Fly Call Graph</name>
                            <alias>on-fly-cg</alias>
                            <default>true</default>
                            <short_desc>Build call graph as receiver types become known</short_desc>
                            <long_desc>
                                When this option is set to true, the call graph is computed on-the-fly
                                as points-to information is computed. Otherwise, an initial
                                CHA approximation to the call graph is used.
                            </long_desc>
                        </boolopt>
                    </section>
                    <section>
                        <name>Spark Pointer Assignment Graph Simplification Options</name>
                        <boolopt>
                            <name>Simplify Offline</name>
                            <alias>simplify-offline</alias>
                            <default>false</default>
                            <short_desc>Collapse single-entry subgraphs of the PAG</short_desc>
                            <long_desc>
                                When this option is set to true, variable (Green) nodes which form
                                single-entry subgraphs (so they must have the same points-to set) are
                                merged before propagation begins.
                            </long_desc>
                        </boolopt>
                        <boolopt>
                            <name>Simplify SCCs</name>
                            <alias>simplify-sccs</alias>
                            <default>false</default>
                            <short_desc>Collapse strongly-connected components of the PAG</short_desc>
                            <long_desc>
                                When this option is set to true, variable (Green) nodes which form
                                strongly-connected components (so they must have the same points-to set)
                                are merged before propagation begins.
                            </long_desc>
                        </boolopt>
                        <boolopt>
                            <name>Ignore Types For SCCs</name>
                            <alias>ignore-types-for-sccs</alias>
                            <default>false</default>
                            <short_desc>Ignore declared types when determining node equivalence for SCCs</short_desc>
                            <long_desc>
                                When this option is set to true, when collapsing strongly-connected
                                components, nodes forming SCCs are collapsed regardless of their declared type.
                                The collapsed SCC is given the most general type of all the nodes in the
                                component.

                                When this option is set to false, only edges connecting nodes of the
                                same type are considered when detecting SCCs.

                                This option has no effect unless <tt>simplify-sccs</tt> is true.
                            </long_desc>
                        </boolopt>
                    </section>
                    <section>
                        <name>Spark Points-To Set Flowing Options</name>
                        <multiopt>
                            <name>Propagator</name>
                            <alias>propagator</alias>
                            <value>
                                <name>Iter</name>
                                <alias>iter</alias>
                                <short_desc>Simple iterative algorithm</short_desc>
                                <long_desc>
                                    Iter is a simple, iterative algorithm, which propagates everything until the
                                    graph does not change.
                                </long_desc>
                            </value>
                            <value>
                                <name>Worklist</name>
                                <alias>worklist</alias>
                                <default/>
                                <short_desc>Fast, worklist-based algorithm</short_desc>
                                <long_desc>
                                    Worklist is a worklist-based algorithm that tries
                                    to do as little work as possible. This is currently the fastest algorithm.
                                </long_desc>

                            </value>
                            <value>
                                <name>Cycle</name>
                                <alias>cycle</alias>
                                <short_desc>Unfinished on-the-fly cycle detection algorithm</short_desc>
                                <long_desc>This algorithm finds cycles in the PAG on-the-fly. It is not yet finished.
                                </long_desc>
                            </value>
                            <value>
                                <name>Merge</name>
                                <alias>merge</alias>
                                <short_desc>Unfinished field reference merging algorithms</short_desc>
                                <long_desc>
                                    Merge is an algorithm that merges all concrete field (yellow) nodes with their
                                    corresponding
                                    field reference (red) nodes. This algorithm is not yet finished.
                                </long_desc>
                            </value>
                            <value>
                                <name>Alias</name>
                                <alias>alias</alias>
                                <short_desc>Alias-edge based algorithm</short_desc>
                                <long_desc>
                                    Alias is an alias-edge based algorithm. This algorithm tends to take
                                    the least memory for very large problems, because it does not represent
                                    explicitly points-to sets of fields of heap objects.
                                </long_desc>

                            </value>
                            <value>
                                <name>None</name>
                                <alias>none</alias>
                                <short_desc>Disable propagation</short_desc>
                                <long_desc>
                                    None means that propagation is not done; the graph is only built and
                                    simplified. This is useful if an external solver is being used to perform the
                                    propagation.
                                </long_desc>
                            </value>
                            <short_desc>Select propagation algorithm</short_desc>
                            <long_desc>
                                This option tells Spark which propagation algorithm to use.
                            </long_desc>
                        </multiopt>
                        <multiopt>
                            <name>Set Implementation</name>
                            <alias>set-impl</alias>
                            <value>
                                <name>Hash set</name>
                                <alias>hash</alias>
                                <short_desc>Use Java HashSet</short_desc>

                                <long_desc>
                                    Hash is an implementation based on Java&apos;s built-in hash-set.
                                </long_desc>
                            </value>
                            <value>
                                <name>Bit-vector</name>
                                <alias>bit</alias>
                                <short_desc>Bit vector</short_desc>
                                <long_desc>
                                    Bit is an implementation using a bit vector.
                                </long_desc>
                            </value>
                            <value>
                                <name>Hybrid</name>
                                <alias>hybrid</alias>
                                <short_desc>Hybrid representation using bit vector for large sets</short_desc>
                                <long_desc>
                                    Hybrid is an implementation that keeps an explicit list of up to
                                    16 elements, and switches to a bit-vector when the set gets
                                    larger than this.
                                </long_desc>
                            </value>
                            <value>
                                <name>Sorted array</name>
                                <alias>array</alias>
                                <short_desc>Sorted array representation</short_desc>
                                <long_desc>
                                    Array is an implementation that keeps the elements of the
                                    points-to set in a sorted array. Set membership is tested using
                                    binary search, and set union and intersection are computed using
                                    an algorithm based on the merge step from merge sort.
                                </long_desc>
                            </value>
                            <value>
                                <name>Heintze</name>
                                <alias>heintze</alias>
                                <short_desc>Heintze's shared bit-vector and overflow list representation</short_desc>
                                <long_desc>Heintze's representation has elements represented by a bit-vector + a small
                                    'overflow' list of some maximum number of elements. The bit-vectors can be shared
                                    by multiple points-to sets, while the overflow lists are not.
                                </long_desc>
                            </value>
                            <value>
                                <name>Shared List</name>
                                <alias>sharedlist</alias>
                                <short_desc>Shared list representation</short_desc>
                                <long_desc>Shared List stores its elements in a linked list, and might share
                                    its tail with other similar points-to sets.
                                </long_desc>
                            </value>
                            <value>
                                <name>Double</name>
                                <alias>double</alias>
                                <default/>
                                <short_desc>Double set representation for incremental propagation</short_desc>
                                <long_desc>
                                    Double is an implementation that itself uses a pair of sets for
                                    each points-to set. The first set in the pair stores new pointed-to
                                    objects that have not yet been propagated, while the second set stores
                                    old pointed-to objects that have been propagated and need not be
                                    reconsidered. This allows the propagation algorithms to be incremental,
                                    often speeding them up significantly.
                                </long_desc>
                            </value>
                            <short_desc>Select points-to set implementation</short_desc>
                            <long_desc>
                                Select an implementation of points-to sets for Spark to use.
                            </long_desc>
                        </multiopt>
                        <multiopt>
                            <name>Double Set Old</name>
                            <alias>double-set-old</alias>
                            <value>
                                <name>Hash set</name>
                                <alias>hash</alias>
                                <short_desc>Use Java HashSet</short_desc>

                                <long_desc>
                                    Hash is an implementation based on Java&apos;s built-in hash-set.
                                </long_desc>
                            </value>
                            <value>
                                <name>Bit-vector</name>
                                <alias>bit</alias>
                                <short_desc>Bit vector</short_desc>
                                <long_desc>
                                    Bit is an implementation using a bit vector.
                                </long_desc>
                            </value>
                            <value>
                                <name>Hybrid</name>
                                <alias>hybrid</alias>
                                <default/>
                                <short_desc>Hybrid representation using bit vector for large sets</short_desc>
                                <long_desc>
                                    Hybrid is an implementation that keeps an explicit list of up to
                                    16 elements, and switches to a bit-vector when the set gets
                                    larger than this.
                                </long_desc>
                            </value>
                            <value>
                                <name>Sorted array</name>
                                <alias>array</alias>
                                <short_desc>Sorted array representation</short_desc>
                                <long_desc>
                                    Array is an implementation that keeps the elements of the
                                    points-to set in a sorted array. Set membership is tested using
                                    binary search, and set union and intersection are computed using
                                    an algorithm based on the merge step from merge sort.
                                </long_desc>
                            </value>
                            <value>
                                <name>Heintze</name>
                                <alias>heintze</alias>
                                <short_desc>Heintze's shared bit-vector and overflow list representation</short_desc>
                                <long_desc>Heintze's representation has elements represented by a bit-vector + a small
                                    'overflow' list of some maximum number of elements. The bit-vectors can be shared
                                    by multiple points-to sets, while the overflow lists are not.
                                </long_desc>
                            </value>
                            <value>
                                <name>Shared List</name>
                                <alias>sharedlist</alias>
                                <short_desc>Shared list representation</short_desc>
                                <long_desc>Shared List stores its elements in a linked list, and might share
                                    its tail with other similar points-to sets.
                                </long_desc>
                            </value>
                            <short_desc>Select implementation of points-to set for old part of double set</short_desc>
                            <long_desc>
                                Select an implementation for sets of old objects in the double
                                points-to set implementation.

                                This option has no effect unless Set Implementation is set to double.
                            </long_desc>
                        </multiopt>
                        <multiopt>
                            <name>Double Set New</name>
                            <alias>double-set-new</alias>
                            <value>
                                <name>Hash set</name>
                                <alias>hash</alias>
                                <short_desc>Use Java HashSet</short_desc>

                                <long_desc>
                                    Hash is an implementation based on Java&apos;s built-in hash-set.
                                </long_desc>
                            </value>
                            <value>
                                <name>Bit-vector</name>
                                <alias>bit</alias>
                                <short_desc>Bit vector</short_desc>
                                <long_desc>
                                    Bit is an implementation using a bit vector.
                                </long_desc>
                            </value>
                            <value>
                                <name>Hybrid</name>
                                <alias>hybrid</alias>
                                <default/>
                                <short_desc>Hybrid representation using bit vector for large sets</short_desc>
                                <long_desc>
                                    Hybrid is an implementation that keeps an explicit list of up to
                                    16 elements, and switches to a bit-vector when the set gets
                                    larger than this.
                                </long_desc>
                            </value>
                            <value>
                                <name>Sorted array</name>
                                <alias>array</alias>
                                <short_desc>Sorted array representation</short_desc>
                                <long_desc>
                                    Array is an implementation that keeps the elements of the
                                    points-to set in a sorted array. Set membership is tested using
                                    binary search, and set union and intersection are computed using
                                    an algorithm based on the merge step from merge sort.
                                </long_desc>
                            </value>
                            <value>
                                <name>Heintze</name>
                                <alias>heintze</alias>
                                <short_desc>Heintze's shared bit-vector and overflow list representation</short_desc>
                                <long_desc>Heintze's representation has elements represented by a bit-vector + a small
                                    'overflow' list of some maximum number of elements. The bit-vectors can be shared
                                    by multiple points-to sets, while the overflow lists are not.
                                </long_desc>
                            </value>
                            <value>
                                <name>Shared List</name>
                                <alias>sharedlist</alias>
                                <short_desc>Shared list representation</short_desc>
                                <long_desc>Shared List stores its elements in a linked list, and might share
                                    its tail with other similar points-to sets.
                                </long_desc>
                            </value>
                            <short_desc>Select implementation of points-to set for new part of double set</short_desc>
                            <long_desc>
                                Select an implementation for sets of new objects in the double
                                points-to set implementation.

                                This option has no effect unless Set Implementation is set to double.
                            </long_desc>
                        </multiopt>
                    </section>
                    <section>
                        <name>Spark Output Options</name>
                        <boolopt>
                            <name>Dump HTML</name>
                            <alias>dump-html</alias>
                            <default>false</default>
                            <short_desc>Dump pointer assignment graph to HTML for debugging</short_desc>
                            <long_desc>
                                When this option is set to true, a browseable HTML representation of the
                                pointer assignment graph is output to a file called <tt>pag.jar</tt> after the analysis
                                completes. Note
                                that this representation is typically very large.
                            </long_desc>
                        </boolopt>
                        <boolopt>
                            <name>Dump PAG</name>
                            <alias>dump-pag</alias>
                            <default>false</default>
                            <short_desc>Dump pointer assignment graph for other solvers</short_desc>
                            <long_desc>
                                When this option is set to true, a representation of the pointer assignment graph
                                suitable for processing with other solvers (such as the BDD-based solver) is
                                output before the analysis begins.
                            </long_desc>
                        </boolopt>
                        <boolopt>
                            <name>Dump Solution</name>
                            <alias>dump-solution</alias>
                            <default>false</default>
                            <short_desc>Dump final solution for comparison with other solvers</short_desc>
                            <long_desc>
                                When this option is set to true, a representation of the resulting points-to
                                sets is dumped. The format is similar to that of the Dump PAG
                                option, and is therefore suitable for comparison with the results of other
                                solvers.
                            </long_desc>
                        </boolopt>
                        <boolopt>
                            <name>Topological Sort</name>
                            <alias>topo-sort</alias>
                            <default>false</default>
                            <short_desc>Sort variable nodes in dump</short_desc>
                            <long_desc>
                                When this option is set to true, the representation dumped by the
                                Dump PAG option
                                is dumped with the variable (green) nodes in (pseudo-)topological order.

                                This option has no effect unless Dump PAG is true.
                            </long_desc>
                        </boolopt>
                        <boolopt>
                            <name>Dump Types</name>
                            <alias>dump-types</alias>
                            <default>true</default>
                            <short_desc>Include declared types in dump</short_desc>
                            <long_desc>
                                When this option is set to true, the representation dumped by the
                                Dump PAG option
                                includes type information for all nodes.

                                This option has no effect unless Dump PAG is true.
                            </long_desc>
                        </boolopt>
                        <boolopt>
                            <name>Class Method Var</name>
                            <alias>class-method-var</alias>
                            <default>true</default>
                            <short_desc>In dump, label variables by class and method</short_desc>
                            <long_desc>
                                When this option is set to true, the representation dumped by the
                                Dump PAG option
                                represents nodes by numbering each class, method, and variable within
                                the method separately, rather than assigning a single integer to each
                                node.

                                This option has no effect unless Dump PAG is true. Setting Class
                                Method Var to true has the effect of setting Topological Sort to
                                false.
                            </long_desc>
                        </boolopt>
                        <boolopt>
                            <name>Dump Answer</name>
                            <alias>dump-answer</alias>
                            <default>false</default>
                            <short_desc>Dump computed reaching types for comparison with other solvers</short_desc>
                            <long_desc>
                                When this option is set to true, the computed reaching types for each variable are
                                dumped to a file, so that they can be compared with the results of
                                other analyses (such as the old VTA).
                            </long_desc>
                        </boolopt>
                        <boolopt>
                            <name>Add Tags</name>
                            <alias>add-tags</alias>
                            <default>false</default>
                            <short_desc>Output points-to results in tags for viewing with the Jimple</short_desc>
                            <long_desc>
                                When this option is set to true, the results of the analysis are encoded within
                                tags and printed with the resulting Jimple code.

                            </long_desc>
                        </boolopt>
                        <boolopt>
                            <name>Calculate Set Mass</name>
                            <alias>set-mass</alias>
                            <default>false</default>
                            <short_desc>Calculate statistics about points-to set sizes</short_desc>
                            <long_desc>
                                When this option is set to true, Spark computes and prints various
                                cryptic statistics about the size of the points-to sets computed.
                            </long_desc>
                        </boolopt>
                    </section>
                    <section>
                        <name>Context-sensitive refinement</name>
                        <boolopt>
                            <name>Demand-driven refinement-based context-sensitive points-to analysis</name>
                            <alias>cs-demand</alias>
                            <default>false</default>
                            <short_desc>After running Spark, refine points-to sets on demand with context information
                            </short_desc>
                            <long_desc>
                                When this option is set to true, Manu Sridharan's demand-driven,
                                refinement-based points-to analysis (PLDI 06) is applied after Spark
                                was run.
                            </long_desc>
                        </boolopt>
                        <boolopt>
                            <name>Create lazy points-to sets</name>
                            <alias>lazy-pts</alias>
                            <default>true</default>
                            <short_desc>Create lazy points-to sets that create context information only when needed.
                            </short_desc>
                            <long_desc>
                                When this option is disabled, context information is computed for every query to the
                                reachingObjects method.
                                When it is enabled, a call to reachingObjects returns a lazy wrapper object that
                                contains a context-insensitive
                                points-to set. This set is then automatically refined with context information when
                                necessary, i.e.
                                when we try to determine the intersection with another points-to set and this
                                intersection seems to be
                                non-empty.
                            </long_desc>
                        </boolopt>
                        <intopt>
                            <name>Maximal traversal</name>
                            <alias>traversal</alias>
                            <default>75000</default>
                            <short_desc>Make the analysis traverse at most this number of nodes per query.</short_desc>
                            <long_desc>
                                Make the analysis traverse at most this number of nodes per query.
                                This quota is evenly shared between multiple passes (see next option).
                            </long_desc>
                        </intopt>
                        <intopt>
                            <name>Maximal number of passes</name>
                            <alias>passes</alias>
                            <default>10</default>
                            <short_desc>Perform at most this number of refinement iterations.</short_desc>
                            <long_desc>
                                Perform at most this number of refinement iterations.
                                Each iteration traverses at most ( traverse / passes ) nodes.
                            </long_desc>
                        </intopt>
                    </section>
                    <section>
                        <name>Geometric context-sensitive analysis from ISSTA 2011</name>
                        <boolopt>
                            <name>Geometric, context-sensitive points-to analysis</name>
                            <alias>geom-pta</alias>
                            <default>false</default>
                            <short_desc>This switch enables/disables the geometric analysis.</short_desc>
                            <long_desc>
                                This switch enables/disables the geometric analysis.
                            </long_desc>
                        </boolopt>
                        <multiopt>
                            <name>Encoding methodology used</name>
                            <alias>geom-encoding</alias>
                            <default>Geom</default>
                            <short_desc>Encoding methodology</short_desc>
                            <long_desc>
                                This switch specifies the encoding methodology used in the analysis.
                                All possible options are: Geom, HeapIns, PtIns. The efficiency order
                                is (from slow to fast) Geom - HeapIns - PtIns, but the precision order is
                                the reverse.
                            </long_desc>
                            <value>
                                <name>Geometric</name>
                                <alias>Geom</alias>
                                <short_desc>Geometric Encoding</short_desc>
                                <long_desc>
                                    Geometric Encoding.
                                </long_desc>
                                <default/>
                            </value>
                            <value>
                                <name>Heap Insensitive</name>
                                <alias>HeapIns</alias>
                                <short_desc>Heap Insensitive Encoding</short_desc>
                                <long_desc>
                                    Heap Insensitive Encoding. Omit the heap context range term in the encoded
                                    representation, and in turn, we assume all the contexts for this heap object are
                                    used.
                                </long_desc>
                            </value>
                            <value>
                                <name>Pointer Insensitive</name>
                                <alias>PtIns</alias>
                                <short_desc>PtIns</short_desc>
                                <long_desc>
                                    Pointer Insensitive Encoding. Similar to HeapIns, but we omit the pointer context
                                    range term.
                                </long_desc>
                            </value>
                        </multiopt>

                        <multiopt>
                            <name>Worklist type</name>
                            <alias>geom-worklist</alias>
                            <default>PQ</default>
                            <short_desc>Worklist type</short_desc>
                            <long_desc>
                                Specifies the worklist used for selecting the next propagation pointer. All possible
                                options are: PQ, FIFO. They stand for the priority queue (sorted by the last fire time
                                and topology order) and FIFO queue.
                            </long_desc>
                            <value>
                                <name>Priority Queue</name>
                                <alias>PQ</alias>
                                <short_desc>Priority Queue</short_desc>
                                <long_desc>
                                    Priority Queue (sorted by the last fire time and topology order)
                                </long_desc>
                                <default/>
                            </value>
                            <value>
                                <name>FIFO Queue</name>
                                <alias>FIFO</alias>
                                <short_desc>FIFO Queue</short_desc>
                                <long_desc>
                                    FIFO Queue
                                </long_desc>
                            </value>
                        </multiopt>

                        <stropt>
                            <name>Verbose dump file</name>
                            <alias>geom-dump-verbose</alias>
                            <default></default>
                            <set_arg_label>name</set_arg_label>
                            <short_desc>Filename for detailed execution log</short_desc>
                            <long_desc>
                                If you want to save the geomPTA analysis information for future analysis, please provide
                                a file name.
                            </long_desc>
                        </stropt>

                        <stropt>
                            <name>Verification file</name>
                            <alias>geom-verify-name</alias>
                            <default></default>
                            <set_arg_label>path</set_arg_label>
                            <short_desc>Filename for verification file</short_desc>
                            <long_desc>
                                If you want to compare the precision of the points-to results with other solvers (e.g.
                                Paddle), you can use the 'verify-file' to specify the list of methods (soot method
                                signature format) that are reachable by that solver. During the internal evaluations
                                (see the option geom-eval), we only consider the methods that are common to both
                                solvers.
                            </long_desc>
                        </stropt>

                        <intopt>
                            <name>Precision evaluation methodologies</name>
                            <alias>geom-eval</alias>
                            <default>0</default>
                            <short_desc>Precision evaluation methodologies</short_desc>
                            <long_desc>
                                We internally provide some precision evaluation methodologies and classify the
                                evaluation strength into three levels. If level is 0, we do nothing. If level is 1, we
                                report the statistical information about the points-to result. If level is 2, we perform
                                the virtual callsite resolution, static cast safety and all-pairs alias evaluations.
                            </long_desc>
                        </intopt>

                        <boolopt>
                            <name>Transform to context-insensitive result</name>
                            <alias>geom-trans</alias>
                            <default>false</default>
                            <short_desc>Transform to context-insensitive result</short_desc>
                            <long_desc>
                                If you stick to working with SPARK, you can use this option to transform the context
                                sensitive result to insensitive result. After the transformation, the context sensitive
                                points-to quries cannot be answered.
                            </long_desc>
                        </boolopt>

                        <intopt>
                            <name>Fractional parameter</name>
                            <alias>geom-frac-base</alias>
                            <default>40</default>
                            <short_desc>Fractional parameter for precision/performance trade-off</short_desc>
                            <long_desc>
                                This option specifies the fractional parameter, which manually balances the precision
                                and the performance. Smaller value means better performance and worse precision.
                            </long_desc>
                        </intopt>

                        <boolopt>
                            <name>Blocking strategy for recursive calls</name>
                            <alias>geom-blocking</alias>
                            <default>true</default>
                            <short_desc>Enable blocking strategy for recursive calls</short_desc>
                            <long_desc>
                                Blocking strategy is a 1CFA model for recursive calls. This model significantly improves
                                the precision.
                            </long_desc>
                        </boolopt>

                        <intopt>
                            <name>Iterations</name>
                            <alias>geom-runs</alias>
                            <default>1</default>
                            <short_desc>Iterations of analysis</short_desc>
                            <long_desc>
                                We can run multiple times of the geometric analysis to continuously improve the analysis
                                precision.
                            </long_desc>
                        </intopt>

                        <boolopt>
                            <name>Pointers processed by geomPTA</name>
                            <alias>geom-app-only</alias>
                            <default>true</default>
                            <short_desc>Processing pointers that impact pointers in application code only</short_desc>
                            <long_desc>
                                When this option is true, geomPTA only processes the pointers in library functions (
                                java.*, sun.*, and etc.) that potentially impact the points-to information of pointers
                                in application code, the pointers in application code, and the base pointers at virtual
                                callsites.
                            </long_desc>
                        </boolopt>

                        -->
                    </section>
                </sub_phase>
                <sub_phase>
                    <name>Paddle</name>
                    <class>PaddleOptions</class>
                    <alias>cg.paddle</alias>
                    <short_desc>Paddle points-to analysis framework</short_desc>
                    <long_desc>Paddle is a BDD-based interprocedural analysis framework. It includes points-to analysis,
                        call graph construction, and various client analyses.
                    </long_desc>
                    <boolopt>
                        <name>Enabled</name>
                        <alias>enabled</alias>
                        <default>false</default>
                        <short_desc/>
                        <long_desc/>
                    </boolopt>
                    <section>
                        <name>Paddle General Options</name>
                        <boolopt>
                            <name>Verbose</name>
                            <alias>verbose</alias>
                            <default>false</default>
                            <short_desc>Print detailed information about the execution of Paddle</short_desc>
                            <long_desc>
                                When this option is set to true, Paddle prints detailed information about its execution.
                            </long_desc>
                        </boolopt>
                        <multiopt>
                            <name>Configuration</name>
                            <alias>conf</alias>
                            <value>
                                <name>On-the fly call graph</name>
                                <alias>ofcg</alias>
                                <default/>
                                <short_desc>On-the fly call graph</short_desc>
                                <long_desc>
                                    Performs points-to analysis and builds call graph together, on-the-fly.
                                </long_desc>
                            </value>
                            <value>
                                <name>CHA only</name>
                                <alias>cha</alias>
                                <short_desc>CHA only</short_desc>
                                <long_desc>
                                    Builds only a call graph using Class Hieararchy Analysis, and performs no
                                    points-to analysis.
                                </long_desc>
                            </value>
                            <value>
                                <name>CHA ahead-of-time call graph</name>
                                <alias>cha-aot</alias>
                                <short_desc>CHA ahead-of-time callgraph</short_desc>
                                <long_desc>
                                    First builds a call graph using CHA, then uses the call graph in a fixed-call-graph
                                    points-to analysis.
                                </long_desc>
                            </value>
                            <value>
                                <name>OFCG-AOT</name>
                                <alias>ofcg-aot</alias>
                                <short_desc>OFCG-AOT callgraph</short_desc>
                                <long_desc>
                                    First builds a call graph on-the-fly during a points-to analysis, then
                                    uses the resulting call graph to perform a second points-to analysis
                                    with a fixed call graph.
                                </long_desc>
                            </value>
                            <value>
                                <name>CHA-Context-AOT call graph</name>
                                <alias>cha-context-aot</alias>
                                <short_desc>CHA-Context-AOT callgraph</short_desc>
                                <long_desc>
                                    First builds a call graph using CHA, then makes it context-sensitive using
                                    the technique described by Calman and Zhu in PLDI 04,
                                    then uses the call graph in a fixed-call-graph points-to analysis.
                                </long_desc>
                            </value>
                            <value>
                                <name>OFCG-Context-AOT</name>
                                <alias>ofcg-context-aot</alias>
                                <short_desc>OFCG-Context-AOT callgraph</short_desc>
                                <long_desc>
                                    First builds a call graph on-the-fly during a points-to analysis, then
                                    makes it context-sensitive using the technique described by Calman and
                                    Zhu in PLDI 04, then uses the resulting call graph to perform a second
                                    points-to analysis with a fixed call graph.
                                </long_desc>
                            </value>
                            <value>
                                <name>CHA-Context call graph</name>
                                <alias>cha-context</alias>
                                <short_desc>CHA-Context callgraph</short_desc>
                                <long_desc>
                                    First builds a call graph using CHA, then makes it context-sensitive using
                                    the technique described by Calman and Zhu in PLDI 04. Does not produce
                                    points-to information.
                                </long_desc>
                            </value>
                            <value>
                                <name>OFCG-Context</name>
                                <alias>ofcg-context</alias>
                                <short_desc>OFCG-Context callgraph</short_desc>
                                <long_desc>
                                    First builds a call graph on-the-fly during a points-to analysis, then
                                    makes it context-sensitive using the technique described by Calman and
                                    Zhu in PLDI 04. Does not perform a subsequent points-to analysis.
                                </long_desc>
                            </value>
                            <short_desc>Select Paddle configuration</short_desc>
                            <long_desc>
                                Selects the configuration of points-to analysis and call graph construction
                                to be used in Paddle.
                            </long_desc>
                        </multiopt>
                        <boolopt>
                            <name>Use BDDs</name>
                            <alias>bdd</alias>
                            <default>false</default>
                            <short_desc>Use BDD version of Paddle</short_desc>
                            <long_desc>
                                Causes Paddle to use BDD versions of its components
                            </long_desc>
                        </boolopt>
                        <intopt>
                            <name>Variable ordering</name>
                            <alias>order</alias>
                            <default>32</default>
                            <short_desc/>
                            <long_desc>
                                Selects one of the BDD variable orderings hard-coded in Paddle.
                            </long_desc>
                        </intopt>
                        <boolopt>
                            <name>Dynamic reordering</name>
                            <alias>dynamic-order</alias>
                            <short_desc/>
                            <long_desc>
                                Allows the BDD package to perform dynamic variable ordering.
                            </long_desc>
                        </boolopt>
                        <boolopt>
                            <name>Profile</name>
                            <alias>profile</alias>
                            <default>false</default>
                            <short_desc>Profile BDDs using JeddProfiler</short_desc>
                            <long_desc>
                                Turns on JeddProfiler for profiling BDD operations.
                            </long_desc>
                        </boolopt>
                        <boolopt>
                            <name>Verbose GC</name>
                            <alias>verbosegc</alias>
                            <default>false</default>
                            <short_desc>Print memory usage at each BDD garbage collection.</short_desc>
                            <long_desc>
                                Print memory usage at each BDD garbage collection.
                            </long_desc>
                        </boolopt>
                        <multiopt>
                            <name>Worklist Implementation</name>
                            <alias>q</alias>
                            <value>
                                <name>Select Automatically</name>
                                <alias>auto</alias>
                                <default/>
                                <short_desc>Select queue implementation based on bdd option</short_desc>
                                <long_desc>
                                    When the bdd option is true, the BDD-based worklist implementation will be used.
                                    When the bdd option is false, the Traditional worklist implementation will be used.
                                </long_desc>
                            </value>
                            <value>
                                <name>Traditional</name>
                                <alias>trad</alias>
                                <short_desc>Normal worklist queue implementation</short_desc>
                                <long_desc>
                                    Normal worklist queue implementation
                                </long_desc>
                            </value>
                            <value>
                                <name>BDD</name>
                                <alias>bdd</alias>
                                <short_desc>BDD-based queue implementation</short_desc>
                                <long_desc>
                                    BDD-based queue implementation
                                </long_desc>
                            </value>
                            <value>
                                <name>Debug</name>
                                <alias>debug</alias>
                                <short_desc>Debugging queue implementation</short_desc>
                                <long_desc>
                                    An implementation of worklists that includes both traditional and BDD-based
                                    implementations, and signals an error whenever their contents differ.
                                </long_desc>
                            </value>
                            <value>
                                <name>Trace</name>
                                <alias>trace</alias>
                                <short_desc>Tracing queue implementation</short_desc>
                                <long_desc>
                                    A worklist implementation that prints out all tuples added to every worklist.
                                </long_desc>
                            </value>
                            <value>
                                <name>Number Trace</name>
                                <alias>numtrace</alias>
                                <short_desc>Number-tracing queue implementation</short_desc>
                                <long_desc>
                                    A worklist implementation that prints out the number of tuples added to
                                    each worklist after each operation.
                                </long_desc>
                            </value>
                            <short_desc>Select queue implementation</short_desc>
                            <long_desc>
                                Select the implementation of worklists to be used in Paddle.
                            </long_desc>
                        </multiopt>
                        <multiopt>
                            <name>Backend</name>
                            <alias>backend</alias>
                            <value>
                                <name>Select Automatically</name>
                                <alias>auto</alias>
                                <default/>
                                <short_desc>Select backend based on bdd option</short_desc>
                                <long_desc>
                                    When the bdd option is true, the BuDDy backend will be used.
                                    When the bdd option is false, the backend will be set to none, to avoid
                                    loading any BDD backend.
                                </long_desc>
                            </value>
                            <value>
                                <name>BuDDy</name>
                                <alias>buddy</alias>
                                <short_desc>BuDDy backend</short_desc>
                                <long_desc>
                                    Use BuDDy implementation of BDDs.
                                </long_desc>
                            </value>
                            <value>
                                <name>CUDD</name>
                                <alias>cudd</alias>
                                <short_desc>CUDD backend</short_desc>
                                <long_desc>
                                    Use CUDD implementation of BDDs.
                                </long_desc>

                            </value>
                            <value>
                                <name>SableJBDD</name>
                                <alias>sable</alias>
                                <short_desc>SableJBDD backend</short_desc>
                                <long_desc>Use SableJBDD implementation of BDDs.</long_desc>
                            </value>
                            <value>
                                <name>JavaBDD</name>
                                <alias>javabdd</alias>
                                <short_desc>JavaBDD backend</short_desc>
                                <long_desc>
                                    Use JavaBDD implementation of BDDs.
                                </long_desc>
                            </value>
                            <value>
                                <name>None</name>
                                <alias>none</alias>
                                <short_desc>No BDDs</short_desc>
                                <long_desc>
                                    Don't use any BDD backend. Any attempted use of BDDs will cause Paddle to crash.
                                </long_desc>
                            </value>
                            <short_desc>Select BDD backend</short_desc>
                            <long_desc>
                                This option tells Paddle which implementation of BDDs to use.
                            </long_desc>
                        </multiopt>
                        <intopt>
                            <name>BDD Nodes</name>
                            <alias>bdd-nodes</alias>
                            <default>0</default>
                            <short_desc>Number of BDD nodes to allocate (0=unlimited)</short_desc>
                            <long_desc>
                                This option specifies the number of BDD nodes to be used by the BDD backend.
                                A value of 0 causes the backend to start with one million nodes, and allocate
                                more as required. A value other than zero causes the backend to start with
                                the specified size, and prevents it from ever allocating any more nodes.
                            </long_desc>
                        </intopt>
                        <boolopt>
                            <name>Ignore Types Entirely</name>
                            <alias>ignore-types</alias>
                            <default>false</default>
                            <short_desc>Make Paddle completely ignore declared types of variables</short_desc>
                            <long_desc>
                                When this option is set to true, all parts of Paddle completely ignore
                                declared types of variables and casts.
                            </long_desc>
                        </boolopt>
                        <boolopt>
                            <name>Pre Jimplify</name>
                            <alias>pre-jimplify</alias>
                            <default>false</default>
                            <short_desc>Jimplify all methods before starting Paddle</short_desc>
                            <long_desc>
                                When this option is set to true, Paddle converts all available methods to Jimple
                                before starting the points-to analysis. This allows the Jimplification
                                time to be separated from the points-to time. However, it increases the
                                total time and memory requirement, because all methods are Jimplified,
                                rather than only those deemed reachable by the points-to analysis.
                            </long_desc>
                        </boolopt>
                    </section>
                    <section>
                        <name>Paddle Context Sensitivity Options</name>
                        <multiopt>
                            <name>Context abstraction</name>
                            <alias>context</alias>
                            <value>
                                <name>Context-insensitive</name>
                                <alias>insens</alias>
                                <default/>
                                <short_desc>Builds a context-insensitive call graph</short_desc>
                                <long_desc>
                                    Builds a context-insensitive call graph.
                                </long_desc>
                            </value>
                            <value>
                                <name>1-CFA</name>
                                <alias>1cfa</alias>
                                <short_desc>Builds a 1-CFA call graph</short_desc>
                                <long_desc>
                                    Builds a 1-CFA call graph.
                                </long_desc>

                            </value>
                            <value>
                                <name>k-CFA</name>
                                <alias>kcfa</alias>
                                <short_desc>Builds a k-CFA call graph</short_desc>
                                <long_desc>
                                    Builds a k-CFA call graph.
                                </long_desc>

                            </value>
                            <value>
                                <name>Object Sensitive</name>
                                <alias>objsens</alias>
                                <short_desc>Builds an object-sensitive call graph</short_desc>
                                <long_desc>
                                    Builds an object-sensitive call graph.
                                </long_desc>

                            </value>
                            <value>
                                <name>k-Object Sensitive</name>
                                <alias>kobjsens</alias>
                                <short_desc>Builds a k-object-sensitive call graph</short_desc>
                                <long_desc>
                                    Builds a context-sensitive call graph where the context is a string of up to
                                    k receiver objects.
                                </long_desc>

                            </value>
                            <value>
                                <name>Unique k-Object Sensitive</name>
                                <alias>uniqkobjsens</alias>
                                <short_desc>Builds a unique-k-object-sensitive call graph</short_desc>
                                <long_desc>
                                    Builds a context-sensitive call graph where the context is a string of up to
                                    k unique receiver objects. If the receiver of a call already appears in the
                                    context string, the context string is just reused as is.
                                </long_desc>

                            </value>
                            <value>
                                <name>Thread k-Object Sensitive</name>
                                <alias>threadkobjsens</alias>
                                <short_desc>Experimental option for thread-entry-point sensitivity</short_desc>
                                <long_desc>
                                    Experimental option for thread-entry-point sensitivity.
                                </long_desc>

                            </value>
                            <short_desc>Select context-sensitivity level</short_desc>
                            <long_desc>
                                This option tells Paddle which level of context-sensitivity to use in constructing the
                                call graph.
                            </long_desc>
                        </multiopt>
                        <intopt>
                            <name>Context length (k)</name>
                            <alias>k</alias>
                            <default>2</default>
                            <short_desc/>
                            <long_desc>
                                The maximum length of call string or receiver object string used as context.
                            </long_desc>
                        </intopt>
                        <boolopt>
                            <name>Context-sensitive Heap Locations</name>
                            <alias>context-heap</alias>
                            <default>false</default>
                            <short_desc>Treat allocation sites context-sensitively</short_desc>
                            <long_desc>
                                When this option is set to true, the context-sensitivity level that is set
                                for the context-sensitive call graph and for pointer variables is also used
                                to model heap locations context-sensitively. When this option is false,
                                heap locations are modelled context-insensitively regardless of the
                                context-sensitivity level.
                            </long_desc>
                        </boolopt>
                    </section>
                    <section>
                        <name>Paddle Pointer Assignment Graph Building Options</name>
                        <boolopt>
                            <name>RTA</name>
                            <alias>rta</alias>
                            <default>false</default>
                            <short_desc>Emulate Rapid Type Analysis</short_desc>
                            <long_desc>
                                Setting RTA to true sets types-for-sites to true, and causes Paddle to use
                                a single points-to set for all variables, giving <a
                                    href="http://doi.acm.org/10.1145/236337.236371">Rapid Type
                                Analysis</a>.
                            </long_desc>
                        </boolopt>
                        <boolopt>
                            <name>Field Based</name>
                            <alias>field-based</alias>
                            <default>false</default>
                            <short_desc>Use a field-based rather than field-sensitive representation</short_desc>
                            <long_desc>
                                When this option is set to true, fields are represented by variable
                                (Green) nodes, and the object that the field belongs to is ignored
                                (all objects are lumped together), giving a field-based analysis. Otherwise, fields are
                                represented by
                                field reference (Red) nodes, and the objects that they belong to are
                                distinguished, giving a field-sensitive analysis.
                            </long_desc>
                        </boolopt>
                        <boolopt>
                            <name>Types For Sites</name>
                            <alias>types-for-sites</alias>
                            <default>false</default>
                            <short_desc>Represent objects by their actual type rather than allocation site</short_desc>
                            <long_desc>
                                When this option is set to true, types rather than allocation sites are
                                used as the elements of the points-to sets.
                            </long_desc>
                        </boolopt>
                        <boolopt>
                            <name>Merge String Buffer</name>
                            <alias>merge-stringbuffer</alias>
                            <default>true</default>
                            <short_desc>Represent all StringBuffers as one object</short_desc>
                            <long_desc>
                                When this option is set to true, all allocation sites creating
                                <tt>java.lang.StringBuffer</tt>
                                objects are grouped together as a single
                                allocation site. Allocation sites creating a
                                <tt>java.lang.StringBuilder</tt>
                                object are also grouped together as a single allocation site.
                            </long_desc>
                        </boolopt>
                        <boolopt>
                            <name>Propagate All String Constants</name>
                            <alias>string-constants</alias>
                            <default>false</default>
                            <short_desc>Propagate all string constants, not just class names</short_desc>
                            <long_desc>
                                When this option is set to false, Paddle only distinguishes string constants that
                                may be the name of a class loaded dynamically using reflection, and all other
                                string constants are lumped together into a single string constant node.
                                Setting this option to true causes all string constants to be propagated
                                individually.
                            </long_desc>
                        </boolopt>
                        <boolopt>
                            <name>Simulate Natives</name>
                            <alias>simulate-natives</alias>
                            <default>true</default>
                            <short_desc>Simulate effects of native methods in standard class library</short_desc>
                            <long_desc>
                                When this option is set to true, the effects of native methods in the standard Java
                                class library are simulated.
                            </long_desc>
                        </boolopt>
                        <boolopt>
                            <name>Global Nodes in Simulated Natives</name>
                            <alias>global-nodes-in-natives</alias>
                            <default>false</default>
                            <short_desc>Use global node to model variables in simulations of native methods</short_desc>
                            <long_desc>
                                The simulations of native methods such as System.arraycopy() use
                                temporary local variable nodes. Setting this switch to true causes them
                                to use global variable nodes instead, reducing precision. The switch
                                exists only to make it possible to measure this effect on precision;
                                there is no other practical reason to set it to true.
                            </long_desc>
                        </boolopt>
                        <boolopt>
                            <name>Simple Edges Bidirectional</name>
                            <alias>simple-edges-bidirectional</alias>
                            <default>false</default>
                            <short_desc>Equality-based analysis between variable nodes</short_desc>
                            <long_desc>
                                When this option is set to true, all edges connecting variable (Green)
                                nodes are made bidirectional, as in <a href="http://doi.acm.org/10.1145/237721.237727">
                                Steensgaard&apos;s analysis</a>.
                            </long_desc>
                        </boolopt>
                        <boolopt>
                            <name>this Pointer Assignment Edge</name>
                            <alias>this-edges</alias>
                            <default>false</default>
                            <short_desc>Use pointer assignment edges to model this parameters</short_desc>
                            <long_desc>
                                When constructing a call graph on-the-fly during points-to analysis, Paddle
                                normally propagates only those receivers that cause a method to be invoked
                                to the this pointer of the method. When this option is set to true, however,
                                Paddle instead models flow of receivers as an assignnment edge from the
                                receiver at the call site to the this pointer of the method, reducing
                                precision.
                            </long_desc>
                        </boolopt>
                        <boolopt>
                            <name>Precise newInstance</name>
                            <alias>precise-newinstance</alias>
                            <default>true</default>
                            <short_desc>Make newInstance only allocate objects of dynamic classes</short_desc>
                            <long_desc>
                                Normally, newInstance() calls are treated as if they may return an object
                                of any type. Setting this option to true causes them to be treated as if
                                they return only objects of the type of some dynamic class.
                            </long_desc>
                        </boolopt>
                    </section>
                    <section>
                        <name>Paddle Points-To Set Flowing Options</name>
                        <multiopt>
                            <name>Propagator</name>
                            <alias>propagator</alias>
                            <value>
                                <name>Select Automatically</name>
                                <alias>auto</alias>
                                <default/>
                                <short_desc>Select propagation algorithm based on bdd option</short_desc>
                                <long_desc>
                                    When the bdd option is true, the Incremental BDD propagation algorithm will be used.
                                    When the bdd option is false, the Worklist propagation algorithm will be used.
                                </long_desc>
                            </value>
                            <value>
                                <name>Iter</name>
                                <alias>iter</alias>
                                <short_desc>Simple iterative algorithm</short_desc>
                                <long_desc>
                                    Iter is a simple, iterative algorithm, which propagates everything until the
                                    graph does not change.
                                </long_desc>
                            </value>
                            <value>
                                <name>Worklist</name>
                                <alias>worklist</alias>
                                <short_desc>Fast, worklist-based algorithm</short_desc>
                                <long_desc>
                                    Worklist is a worklist-based algorithm that tries
                                    to do as little work as possible. This is currently the fastest algorithm.
                                </long_desc>

                            </value>
                            <value>
                                <name>Alias</name>
                                <alias>alias</alias>
                                <short_desc>Alias-edge based algorithm</short_desc>
                                <long_desc>
                                    Alias is an alias-edge based algorithm. This algorithm tends to take
                                    the least memory for very large problems, because it does not represent
                                    explicitly points-to sets of fields of heap objects.
                                </long_desc>

                            </value>
                            <value>
                                <name>BDD</name>
                                <alias>bdd</alias>
                                <short_desc>BDD-based propagator</short_desc>
                                <long_desc>
                                    BDD is a propagator that stores points-to sets in binary decision diagrams.
                                </long_desc>
                            </value>
                            <value>
                                <name>Incrementalized BDD</name>
                                <alias>incbdd</alias>
                                <short_desc>Incrementalized BDD-based propagator</short_desc>
                                <long_desc>
                                    A propagator that stores points-to sets in binary decision diagrams, and propagates
                                    them incrementally.
                                </long_desc>
                            </value>
                            <short_desc>Select propagation algorithm</short_desc>
                            <long_desc>
                                This option tells Paddle which propagation algorithm to use.
                            </long_desc>
                        </multiopt>
                        <multiopt>
                            <name>Set Implementation</name>
                            <alias>set-impl</alias>
                            <value>
                                <name>Hash set</name>
                                <alias>hash</alias>
                                <short_desc>Use Java HashSet</short_desc>

                                <long_desc>
                                    Hash is an implementation based on Java&apos;s built-in hash-set.
                                </long_desc>
                            </value>
                            <value>
                                <name>Bit-vector</name>
                                <alias>bit</alias>
                                <short_desc>Bit vector</short_desc>
                                <long_desc>
                                    Bit is an implementation using a bit vector.
                                </long_desc>
                            </value>
                            <value>
                                <name>Hybrid</name>
                                <alias>hybrid</alias>
                                <short_desc>Hybrid representation using bit vector for large sets</short_desc>
                                <long_desc>
                                    Hybrid is an implementation that keeps an explicit list of up to
                                    16 elements, and switches to a bit-vector when the set gets
                                    larger than this.
                                </long_desc>
                            </value>
                            <value>
                                <name>Sorted array</name>
                                <alias>array</alias>
                                <short_desc>Sorted array representation</short_desc>
                                <long_desc>
                                    Array is an implementation that keeps the elements of the
                                    points-to set in a sorted array. Set membership is tested using
                                    binary search, and set union and intersection are computed using
                                    an algorithm based on the merge step from merge sort.
                                </long_desc>
                            </value>
                            <value>
                                <name>Heintze</name>
                                <alias>heintze</alias>
                                <short_desc>Heintze's shared bit-vector and overflow list representation</short_desc>
                                <long_desc>Heintze's representation has elements represented by a bit-vector + a small
                                    'overflow' list of some maximum number of elements. The bit-vectors can be shared
                                    by multiple points-to sets, while the overflow lists are not.
                                </long_desc>
                            </value>
                            <value>
                                <name>Double</name>
                                <alias>double</alias>
                                <default/>
                                <short_desc>Double set representation for incremental propagation</short_desc>
                                <long_desc>
                                    Double is an implementation that itself uses a pair of sets for
                                    each points-to set. The first set in the pair stores new pointed-to
                                    objects that have not yet been propagated, while the second set stores
                                    old pointed-to objects that have been propagated and need not be
                                    reconsidered. This allows the propagation algorithms to be incremental,
                                    often speeding them up significantly.
                                </long_desc>
                            </value>
                            <short_desc>Select points-to set implementation</short_desc>
                            <long_desc>
                                Select an implementation of points-to sets for Paddle to use.
                            </long_desc>
                        </multiopt>
                        <multiopt>
                            <name>Double Set Old</name>
                            <alias>double-set-old</alias>
                            <value>
                                <name>Hash set</name>
                                <alias>hash</alias>
                                <short_desc>Use Java HashSet</short_desc>

                                <long_desc>
                                    Hash is an implementation based on Java&apos;s built-in hash-set.
                                </long_desc>
                            </value>
                            <value>
                                <name>Bit-vector</name>
                                <alias>bit</alias>
                                <short_desc>Bit vector</short_desc>
                                <long_desc>
                                    Bit is an implementation using a bit vector.
                                </long_desc>
                            </value>
                            <value>
                                <name>Hybrid</name>
                                <alias>hybrid</alias>
                                <default/>
                                <short_desc>Hybrid representation using bit vector for large sets</short_desc>
                                <long_desc>
                                    Hybrid is an implementation that keeps an explicit list of up to
                                    16 elements, and switches to a bit-vector when the set gets
                                    larger than this.
                                </long_desc>
                            </value>
                            <value>
                                <name>Sorted array</name>
                                <alias>array</alias>
                                <short_desc>Sorted array representation</short_desc>
                                <long_desc>
                                    Array is an implementation that keeps the elements of the
                                    points-to set in a sorted array. Set membership is tested using
                                    binary search, and set union and intersection are computed using
                                    an algorithm based on the merge step from merge sort.
                                </long_desc>
                            </value>
                            <value>
                                <name>Heintze</name>
                                <alias>heintze</alias>
                                <short_desc>Heintze's shared bit-vector and overflow list representation</short_desc>
                                <long_desc>Heintze's representation has elements represented by a bit-vector + a small
                                    'overflow' list of some maximum number of elements. The bit-vectors can be shared
                                    by multiple points-to sets, while the overflow lists are not.
                                </long_desc>
                            </value>
                            <short_desc>Select implementation of points-to set for old part of double set</short_desc>
                            <long_desc>
                                Select an implementation for sets of old objects in the double
                                points-to set implementation.

                                This option has no effect unless Set Implementation is set to double.
                            </long_desc>
                        </multiopt>
                        <multiopt>
                            <name>Double Set New</name>
                            <alias>double-set-new</alias>
                            <value>
                                <name>Hash set</name>
                                <alias>hash</alias>
                                <short_desc>Use Java HashSet</short_desc>

                                <long_desc>
                                    Hash is an implementation based on Java&apos;s built-in hash-set.
                                </long_desc>
                            </value>
                            <value>
                                <name>Bit-vector</name>
                                <alias>bit</alias>
                                <short_desc>Bit vector</short_desc>
                                <long_desc>
                                    Bit is an implementation using a bit vector.
                                </long_desc>
                            </value>
                            <value>
                                <name>Hybrid</name>
                                <alias>hybrid</alias>
                                <default/>
                                <short_desc>Hybrid representation using bit vector for large sets</short_desc>
                                <long_desc>
                                    Hybrid is an implementation that keeps an explicit list of up to
                                    16 elements, and switches to a bit-vector when the set gets
                                    larger than this.
                                </long_desc>
                            </value>
                            <value>
                                <name>Sorted array</name>
                                <alias>array</alias>
                                <short_desc>Sorted array representation</short_desc>
                                <long_desc>
                                    Array is an implementation that keeps the elements of the
                                    points-to set in a sorted array. Set membership is tested using
                                    binary search, and set union and intersection are computed using
                                    an algorithm based on the merge step from merge sort.
                                </long_desc>
                            </value>
                            <value>
                                <name>Heintze</name>
                                <alias>heintze</alias>
                                <short_desc>Heintze's shared bit-vector and overflow list representation</short_desc>
                                <long_desc>Heintze's representation has elements represented by a bit-vector + a small
                                    'overflow' list of some maximum number of elements. The bit-vectors can be shared
                                    by multiple points-to sets, while the overflow lists are not.
                                </long_desc>
                            </value>
                            <short_desc>Select implementation of points-to set for new part of double set</short_desc>
                            <long_desc>
                                Select an implementation for sets of new objects in the double
                                points-to set implementation.

                                This option has no effect unless Set Implementation is set to double.
                            </long_desc>
                        </multiopt>
                    </section>
                    <section>
                        <name>Paddle Output Options</name>
                        <boolopt>
                            <name>Print Context Counts</name>
                            <alias>context-counts</alias>
                            <default>false</default>
                            <short_desc>Print number of contexts for each method</short_desc>
                            <long_desc>
                                Causes Paddle to print the number of contexts for each method and
                                call edge, and the number of equivalence classes of contexts for
                                each variable node.
                            </long_desc>
                        </boolopt>
                        <boolopt>
                            <name>Print Context Counts (Totals only)</name>
                            <alias>total-context-counts</alias>
                            <default>false</default>
                            <short_desc>Print total number of contexts</short_desc>
                            <long_desc>
                                Causes Paddle to print the number of contexts and number of context
                                equivalence classes.
                            </long_desc>
                        </boolopt>
                        <boolopt>
                            <name>Method Context Counts (Totals only)</name>
                            <alias>method-context-counts</alias>
                            <default>false</default>
                            <short_desc>Print number of contexts for each method</short_desc>
                            <long_desc>
                                Causes Paddle to print the number of contexts and number of context
                                equivalence classes split out by method. Requires total-context-counts to also be turned
                                on.
                            </long_desc>
                        </boolopt>
                        <boolopt>
                            <name>Calculate Set Mass</name>
                            <alias>set-mass</alias>
                            <default>false</default>
                            <short_desc>Calculate statistics about points-to set sizes</short_desc>
                            <long_desc>
                                When this option is set to true, Paddle computes and prints various
                                cryptic statistics about the size of the points-to sets computed.
                            </long_desc>
                        </boolopt>
                        <boolopt>
                            <name>Number nodes</name>
                            <alias>number-nodes</alias>
                            <default>true</default>
                            <short_desc>Print node numbers in dumps</short_desc>
                            <long_desc>
                                When printing debug information about nodes, this option causes the node number
                                of each node to be printed.
                            </long_desc>
                        </boolopt>
                    </section>
                </sub_phase>
            </radio_phase>

            <phase>
                <name>Whole Shimple Transformation Pack</name>
                <alias>wstp</alias>
                <short_desc>Whole-shimple transformation pack</short_desc>
                <long_desc>
                    <p>
                        Soot can perform whole-program analyses. In whole-shimple mode, Soot
                        applies the contents of the Whole-Shimple Transformation Pack to the
                        scene as a whole after constructing a call graph for the program.
                    </p>
                    <p>
                        In an unmodified copy of Soot the Whole-Shimple Transformation
                        Pack is empty.
                    </p>
                </long_desc>
                <boolopt>
                    <name>Enabled</name>
                    <alias>enabled</alias>
                    <default>true</default>
                </boolopt>
            </phase>
            <phase>
                <name>Whole Shimple Optimization Pack</name>
                <alias>wsop</alias>
                <short_desc>Whole-shimple optimization pack</short_desc>
                <long_desc>
                    <p>
                        If Soot is running in whole shimple mode and the Whole-Shimple
                        Optimization Pack is enabled, the pack's transformations are
                        applied to the scene as a whole after construction of the call
                        graph and application of any enabled Whole-Shimple
                        Transformations.
                    </p>
                    <p>
                        In an unmodified copy of Soot the Whole-Shimple Optimization
                        Pack is empty.
                    </p>
                </long_desc>
                <boolopt>
                    <name>Enabled</name>
                    <alias>enabled</alias>
                    <default>false</default>
                </boolopt>
            </phase>

            <phase>
                <name>Whole-Jimple Transformation Pack</name>
                <alias>wjtp</alias>
                <short_desc>Whole-jimple transformation pack</short_desc>
                <long_desc>
                    <p>
                        Soot can perform whole-program analyses. In whole-program mode,
                        Soot applies the contents of the Whole-Jimple Transformation Pack
                        to the scene as a whole after constructing a call graph for the
                        program.
                    </p>
                </long_desc>
                <boolopt>
                    <name>Enabled</name>
                    <alias>enabled</alias>
                    <default>true</default>
                    <short_desc/>
                    <long_desc/>
                </boolopt>
                <sub_phase>
                    <name>May Happen in Parallel Analyses</name>
                    <class>MhpTransformer</class>
                    <alias>wjtp.mhp</alias>
                    <short_desc>Determines what statements may be run concurrently</short_desc>
                    <long_desc>
                        May Happen in Parallel (MHP) Analyses determine what program statements may
                        be run by different threads concurrently. This phase does not perform any
                        transformation.
                    </long_desc>
                    <boolopt>
                        <name>Enabled</name>
                        <alias>enabled</alias>
                        <default>false</default>
                        <short_desc/>
                        <long_desc/>
                    </boolopt>
                </sub_phase>
                <sub_phase>
                    <name>Lock Allocator</name>
                    <class>LockAllocator</class>
                    <alias>wjtp.tn</alias>
                    <short_desc>Finds critical sections, allocates locks</short_desc>
                    <long_desc>
                        The Lock Allocator finds critical sections (synchronized regions)
                        in Java programs and assigns locks for execution on both
                        optimistic and pessimistic JVMs. It can also be used to analyze the existing
                        locks.
                    </long_desc>
                    <boolopt>
                        <name>Enabled</name>
                        <alias>enabled</alias>
                        <default>false</default>
                        <short_desc/>
                        <long_desc/>
                    </boolopt>
                    <multiopt>
                        <name>Locking Scheme</name>
                        <alias>locking-scheme</alias>
                        <set_arg_label>granularity</set_arg_label>
                        <short_desc>Selects the granularity of the generated lock allocation</short_desc>
                        <long_desc>Selects the granularity of the generated lock allocation</long_desc>
                        <!--						<value>
							<name>Fine Grained</name>
							<alias>fine-grained</alias>
							<short_desc>Use multiple runtime objects for synchronization</short_desc>
							<long_desc>
Try to identify transactional regions that can employ fine-grained locking to
increase parallelism.  All side effects must be protected by a single object.
This locking scheme aims to achieve simple fine-grained locking.
</long_desc>
						</value> -->
                        <value>
                            <name>Medium Grained</name>
                            <alias>medium-grained</alias>
                            <short_desc>Use a runtime object for synchronization where possible</short_desc>
                            <long_desc>
                                Try to identify transactional regions that can employ a dynamic lock to
                                increase parallelism. All side effects must be protected by a single object.
                                This locking scheme aims to approximate typical Java Monitor usage.
                            </long_desc>
                            <default/>
                        </value>
                        <value>
                            <name>Coarse Grained</name>
                            <alias>coarse-grained</alias>
                            <short_desc>Use static objects for synchronization</short_desc>
                            <long_desc>
                                Insert static objects into the program for synchronization. One object will be
                                used for each group of conflicting synchronized regions. This locking scheme
                                achieves code-level locking.
                            </long_desc>
                        </value>
                        <value>
                            <name>Single Static Lock</name>
                            <alias>single-static</alias>
                            <short_desc>Use just one static synchronization object for all transactional regions
                            </short_desc>
                            <long_desc>
                                Insert one static object into the program for synchronization for all
                                transactional regions. This locking scheme is for research purposes.
                            </long_desc>
                        </value>
                        <value>
                            <name>Leave Original Locks</name>
                            <alias>leave-original</alias>
                            <short_desc>Analyse the existing lock structure without making changes</short_desc>
                            <long_desc>
                                Analyse the existing lock structure of the program, but do not change it. With
                                one of the print options, this can be useful for comparison between the original
                                program and one of the generated locking schemes.
                            </long_desc>
                        </value>
                    </multiopt>
                    <boolopt>
                        <name>Perform Deadlock Avoidance</name>
                        <alias>avoid-deadlock</alias>
                        <default>true</default>
                        <short_desc>Perform Deadlock Avoidance</short_desc>
                        <long_desc>
                            Perform Deadlock Avoidance by enforcing a lock ordering where necessary.
                        </long_desc>
                    </boolopt>
                    <boolopt>
                        <name>Use Open Nesting</name>
                        <alias>open-nesting</alias>
                        <default>true</default>
                        <short_desc>Use an open nesting model</short_desc>
                        <long_desc>
                            Use an open nesting model, where inner transactions are allowed to commit
                            independently of any outer transaction.
                        </long_desc>
                    </boolopt>
                    <boolopt>
                        <name>Perform May-Happen-in-Parallel Analysis</name>
                        <alias>do-mhp</alias>
                        <default>true</default>
                        <short_desc>Perform a May-Happen-in-Parallel analysis</short_desc>
                        <long_desc>
                            Perform a May-Happen-in-Parallel analysis to assist in allocating locks.
                        </long_desc>
                    </boolopt>
                    <boolopt>
                        <name>Perform Local Objects Analysis</name>
                        <alias>do-tlo</alias>
                        <default>true</default>
                        <short_desc>Perform a Local-Objects analysis</short_desc>
                        <long_desc>
                            Perform a Local-Objects analysis to assist in allocating locks.
                        </long_desc>
                    </boolopt>
                    <boolopt>
                        <name>Print Topological Graph</name>
                        <alias>print-graph</alias>
                        <default>false</default>
                        <short_desc>Print topological graph of transactions</short_desc>
                        <long_desc>
                            Print a topological graph of the program's transactions in the format used by the graphviz
                            package.
                        </long_desc>
                    </boolopt>
                    <boolopt>
                        <name>Print Table</name>
                        <alias>print-table</alias>
                        <default>false</default>
                        <short_desc>Print table of transactions</short_desc>
                        <long_desc>
                            Print a table of information about the program's transactions.
                        </long_desc>
                    </boolopt>
                    <boolopt>
                        <name>Print Debugging Info</name>
                        <alias>print-debug</alias>
                        <default>false</default>
                        <short_desc>Print debugging info</short_desc>
                        <long_desc>
                            Print debugging info, including every statement visited.
                        </long_desc>
                    </boolopt>
                </sub_phase>
                <sub_phase>
                    <name>Rename duplicated classes</name>
                    <class>RenameDuplicatedClasses</class>
                    <alias>wjtp.rdc</alias>
                    <short_desc>Rename duplicated classes when the file system is not case sensitive</short_desc>
                    <long_desc>
                        Rename duplicated classes when the file system is not case sensitive.
                        If the file system is case sensitive, this phase does nothing.
                    </long_desc>
                    <boolopt>
                        <name>Enabled</name>
                        <alias>enabled</alias>
                        <default>false</default>
                        <short_desc/>
                        <long_desc/>
                    </boolopt>
                    <stropt>
                        <name>FixedClassNames</name>
                        <alias>fcn</alias>
                        <alias>fixed-class-names</alias>
                        <set_arg_label>nameList</set_arg_label>
                        <short_desc>Set
                            <use_arg_label/>
                            for the fixed class names.
                        </short_desc>
                        <long_desc>
                            Use this parameter to set some class names unchangable even they are duplicated.
                            The fixed class name list cannot contain duplicated class names.
                            Using '-' to split multiple class names (e.g., fcn:a.b.c-a.b.d).
                        </long_desc>
                    </stropt>
                </sub_phase>
            </phase>
            <phase>
                <name>Whole-Jimple Optimization Pack</name>
                <alias>wjop</alias>
                <short_desc>Whole-jimple optimization pack</short_desc>
                <long_desc>
                    <p>
                        If Soot is running in whole program mode and the Whole-Jimple
                        Optimization Pack is enabled, the pack's transformations are
                        applied to the scene as a whole after construction of the call
                        graph and application of any enabled Whole-Jimple
                        Transformations.
                    </p>
                </long_desc>
                <boolopt>
                    <name>Enabled</name>
                    <alias>enabled</alias>
                    <default>false</default>
                    <short_desc/>
                    <long_desc/>
                </boolopt>
                <sub_phase>
                    <name>Static Method Binder</name>
                    <class>SMBOptions</class>
                    <alias>wjop.smb</alias>
                    <short_desc>Static method binder: Devirtualizes monomorphic calls</short_desc>
                    <long_desc>
                        The Static Method Binder statically binds monomorphic call
                        sites. That is, it searches the call graph for virtual method
                        invocations that can be determined statically to call only a single
                        implementation of the called method. Then it replaces such virtual
                        invocations with invocations of a static copy of the single called
                        implementation.
                    </long_desc>
                    <boolopt>
                        <name>Enabled</name>
                        <alias>enabled</alias>
                        <default>false</default>
                        <short_desc/>
                        <long_desc/>
                    </boolopt>
                    <boolopt>
                        <name>Insert Null Checks</name>
                        <alias>insert-null-checks</alias>
                        <default>true</default>
                        <short_desc/>
                        <long_desc>
                            Insert a check that, before invoking the static copy of the
                            target method, throws a <tt>NullPointerException</tt> if the
                            receiver object is null. This ensures that static method binding does
                            not eliminate exceptions which would have occurred in its absence.
                        </long_desc>
                    </boolopt>
                    <boolopt>
                        <name>Insert Redundant Casts</name>
                        <alias>insert-redundant-casts</alias>
                        <default>true</default>
                        <short_desc/>
                        <long_desc>
                            <p>
                                Insert extra casts for the Java bytecode verifier. If the target
                                method uses its <tt>this</tt> parameter, a reference to the
                                receiver object must be passed to the static copy of the target
                                method. The verifier may complain if the declared type of the
                                receiver parameter does not match the type implementing the
                                target method.
                            </p>
                            <p>
                                Say, for example, that <tt>Singer</tt> is an interface declaring
                                the <tt>sing()</tt> method and that the call graph shows all
                                receiver objects at a particular call site,
                                <tt>singer.sing()</tt>
                                (with <tt>singer</tt> declared as a
                                <tt>Singer</tt>) are in fact <tt>Bird</tt> objects (
                                <tt>Bird</tt>
                                being a class that implements <tt>Singer</tt>). The virtual call
                                <tt>singer.sing()</tt>
                                is effectively replaced with the static
                                call <tt>Bird.staticsing(singer)</tt>.
                                <tt>Bird.staticsing()</tt>
                                may perform operations on its parameter which are only allowed on
                                <tt>Bird</tt>s, rather than <tt>Singer</tt>s. The Insert
                                Redundant Casts option inserts a cast of <tt>singer</tt> to the
                                <tt>Bird</tt>
                                type, to prevent complaints from the verifier.
                            </p>
                        </long_desc>
                    </boolopt>
                    <multiopt>
                        <name>Allowed Modifier Changes</name>
                        <alias>allowed-modifier-changes</alias>
                        <value>
                            <name>Unsafe</name>
                            <alias>unsafe</alias>
                            <short_desc/>
                            <long_desc>
                                Modify the visibility on code so that all inlining is permitted.
                            </long_desc>
                            <default/>
                        </value>
                        <value>
                            <name>Safe</name>
                            <alias>safe</alias>
                            <short_desc/>
                            <long_desc>
                                Preserve the exact meaning of the analyzed program.
                            </long_desc>
                        </value>
                        <value>
                            <name>None</name>
                            <alias>none</alias>
                            <short_desc/>
                            <long_desc>
                                Change no modifiers whatsoever.
                            </long_desc>
                        </value>
                        <short_desc/>
                        <long_desc>
                            Specify which changes in visibility modifiers
                            are allowed.
                        </long_desc>
                    </multiopt>
                </sub_phase>
                <sub_phase>
                    <name>Static Inliner</name>
                    <class>SIOptions</class>
                    <alias>wjop.si</alias>
                    <short_desc>Static inliner: inlines monomorphic calls</short_desc>
                    <long_desc>
                        The Static Inliner visits all call sites in the call graph in a
                        bottom-up fashion, replacing monomorphic calls with inlined
                        copies of the invoked methods.
                    </long_desc>
                    <boolopt>
                        <name>Enabled</name>
                        <alias>enabled</alias>
                        <default>true</default>
                        <short_desc/>
                        <long_desc/>
                    </boolopt>
                    <boolopt>
                        <name>Reconstruct Jimple body after inlining</name>
                        <alias>rerun-jb</alias>
                        <default>true</default>
                        <short_desc/>
                        <long_desc>
                            When a method with array parameters is inlined, its variables may need to
                            be assigned different types than they had in the original method to produce
                            compilable code. When this option is set, Soot re-runs the Jimple Body pack
                            on each method body which has had another method inlined into it so that
                            the typing algorithm can reassign the types.
                        </long_desc>
                    </boolopt>
                    <boolopt>
                        <name>Insert Null Checks</name>
                        <alias>insert-null-checks</alias>
                        <default>true</default>
                        <short_desc/>
                        <long_desc>
                            Insert, before the inlined body of the target method, a check
                            that throws a <tt>NullPointerException</tt> if the receiver
                            object is null. This ensures that inlining will not eliminate
                            exceptions which would have occurred in its absence.
                        </long_desc>
                    </boolopt>
                    <boolopt>
                        <name>Insert Redundant Casts</name>
                        <alias>insert-redundant-casts</alias>
                        <default>true</default>
                        <short_desc/>
                        <long_desc>
                            <p>
                                Insert extra casts for the Java bytecode verifier. The verifier
                                may complain if the inlined method uses <tt>this</tt> and the
                                declared type of the receiver of the call being inlined is
                                different from the type implementing the target method being
                                inlined.
                            </p>
                            <p>
                                Say, for example, that <tt>Singer</tt> is an interface declaring
                                the <tt>sing()</tt> method and that the call graph shows that all
                                receiver objects at a particular call site,
                                <tt>singer.sing()</tt>
                                (with <tt>singer</tt> declared as a
                                <tt>Singer</tt>) are in fact <tt>Bird</tt> objects (
                                <tt>Bird</tt>
                                being a class that implements <tt>Singer</tt>). The
                                implementation of <tt>Bird.sing()</tt> may perform operations on
                                <tt>this</tt>
                                which are only allowed on <tt>Bird</tt>s, rather
                                than <tt>Singer</tt>s. The Insert Redundant Casts option ensures that
                                this cannot lead to verification errors, by inserting a cast of
                                <tt>bird</tt>
                                to the <tt>Bird</tt> type before inlining the body
                                of <tt>Bird.sing()</tt>.
                            </p>
                        </long_desc>
                    </boolopt>
                    <multiopt>
                        <name>Allowed Modifier Changes</name>
                        <alias>allowed-modifier-changes</alias>
                        <value>
                            <name>Unsafe</name>
                            <alias>unsafe</alias>
                            <short_desc/>
                            <long_desc>
                                Modify the visibility on code so that all inlining is permitted.
                            </long_desc>
                            <default/>
                        </value>
                        <value>
                            <name>Safe</name>
                            <alias>safe</alias>
                            <short_desc/>
                            <long_desc>
                                Preserve the exact meaning of the analyzed program.
                            </long_desc>
                        </value>
                        <value>
                            <name>None</name>
                            <alias>none</alias>
                            <short_desc/>
                            <long_desc>
                                Change no modifiers whatsoever.
                            </long_desc>
                        </value>
                        <short_desc/>
                        <long_desc>
                            Specify which changes in visibility modifiers
                            are allowed.
                        </long_desc>
                    </multiopt>
                    <flopt>
                        <name>Expansion Factor</name>
                        <alias>expansion-factor</alias>
                        <default>3</default>
                        <short_desc/>
                        <long_desc>
                            Determines the maximum allowed expansion of a method. Inlining
                            will cause the method to grow by a factor of no more than
                            the Expansion Factor.
                        </long_desc>
                    </flopt>
                    <intopt>
                        <name>Max Container Size</name>
                        <alias>max-container-size</alias>
                        <default>5000</default>
                        <short_desc/>
                        <long_desc>
                            Determines the maximum number of Jimple statements for a container
                            method. If a method has more than this number of Jimple statements,
                            then no methods will be inlined into it.
                        </long_desc>
                    </intopt>
                    <intopt>
                        <name>Max Inlinee Size</name>
                        <alias>max-inlinee-size</alias>
                        <default>20</default>
                        <short_desc/>
                        <long_desc>
                            Determines the maximum number of Jimple statements for an inlinee
                            method. If a method has more than this number of Jimple statements,
                            then it will not be inlined into other methods.
                        </long_desc>
                    </intopt>
                </sub_phase>
            </phase>
            <phase>
                <name>Whole-Jimple Annotation Pack</name>
                <short_desc>Whole-jimple annotation pack: adds interprocedural tags</short_desc>
                <alias>wjap</alias>
                <long_desc>
                    <p>
                        Some analyses do not transform Jimple body directly, but annotate
                        statements or values with tags. Whole-Jimple annotation pack provides
                        a place for annotation-oriented analyses in whole program mode.
                    </p>
                </long_desc>
                <boolopt>
                    <name>Enabled</name>
                    <alias>enabled</alias>
                    <default>true</default>
                </boolopt>
                <sub_phase>
                    <name>Rectangular Array Finder</name>
                    <alias>wjap.ra</alias>
                    <short_desc>Rectangular array finder</short_desc>
                    <long_desc>
                        <p>
                            The Rectangular Array Finder traverses Jimple statements
                            based on the static call graph, and finds array variables which always
                            hold rectangular two-dimensional array objects.
                        </p>
                        <p>
                            In Java, a multi-dimensional array is an array of arrays, which
                            means the shape of the array can be ragged. Nevertheless, many
                            applications use rectangular arrays. Knowing that an array is
                            rectangular can be very helpful in proving safe array bounds
                            checks.
                        </p>
                        <p>
                            The Rectangular Array Finder does not change the
                            program being analyzed. Its results are used by the Array Bound
                            Checker.
                        </p>
                    </long_desc>
                    <boolopt>
                        <name>Enabled</name>
                        <alias>enabled</alias>
                        <default>false</default>
                    </boolopt>
                </sub_phase>
                <sub_phase>
                    <name>Unreachable Method Tagger</name>
                    <alias>wjap.umt</alias>
                    <short_desc>Tags all unreachable methods</short_desc>
                    <long_desc>
                        <p>Uses the call graph to determine which methods are unreachable and adds color tags so they
                            can be highlighted in a source browser.
                        </p>
                    </long_desc>
                    <boolopt>
                        <name>Enabled</name>
                        <alias>enabled</alias>
                        <default>false</default>
                    </boolopt>
                </sub_phase>
                <sub_phase>
                    <name>Unreachable Fields Tagger</name>
                    <alias>wjap.uft</alias>
                    <short_desc>Tags all unreachable fields</short_desc>
                    <long_desc>
                        <p>Uses the call graph to determine which fields are unreachable and adds color tags so they can
                            be highlighted in a source browser.
                        </p>
                    </long_desc>
                    <boolopt>
                        <name>Enabled</name>
                        <alias>enabled</alias>
                        <default>false</default>
                    </boolopt>
                </sub_phase>
                <sub_phase>
                    <name>Tightest Qualifiers Tagger</name>
                    <alias>wjap.tqt</alias>
                    <short_desc>Tags all qualifiers that could be tighter</short_desc>
                    <long_desc>
                        <p>Determines which methods and fields have qualifiers that could be tightened. For example: if
                            a field or method has the qualifier of public but is only used within the declaring class it
                            could be private. This, this field or method is tagged with color tags so that the results
                            can be highlighted in a source browser.
                        </p>
                    </long_desc>
                    <boolopt>
                        <name>Enabled</name>
                        <alias>enabled</alias>
                        <default>false</default>
                    </boolopt>
                </sub_phase>
                <sub_phase>
                    <name>Call Graph Grapher</name>
                    <class>CGGOptions</class>
                    <alias>wjap.cgg</alias>
                    <short_desc>Creates graphical call graph.</short_desc>
                    <long_desc>
                        <p>Creates graphical call graph.</p>
                    </long_desc>
                    <boolopt>
                        <name>Enabled</name>
                        <alias>enabled</alias>
                        <default>false</default>
                    </boolopt>
                    <boolopt>
                        <name>Show Library Methods</name>
                        <alias>show-lib-meths</alias>
                        <default>false</default>
                    </boolopt>
                </sub_phase>
                <sub_phase>
                    <name>Purity Analysis [AM]</name>
                    <class>PurityOptions</class>
                    <alias>wjap.purity</alias>
                    <short_desc>Emit purity attributes</short_desc>
                    <long_desc>
                        Purity anaysis implemented by Antoine Mine and based on the paper
                        A Combined Pointer and Purity Analysis for Java Programs by
                        Alexandru Salcianu and Martin Rinard.
                    </long_desc>
                    <boolopt>
                        <name>Enabled</name>
                        <alias>enabled</alias>
                        <default>false</default>
                    </boolopt>
                    <boolopt>
                        <name>Dump one .dot files for each method summary</name>
                        <alias>dump-summaries</alias>
                        <default>true</default>
                    </boolopt>
                    <boolopt>
                        <name>Dump .dot call-graph annotated with method summaries (huge)</name>
                        <alias>dump-cg</alias>
                        <default>false</default>
                    </boolopt>
                    <boolopt>
                        <name>Dump one .dot for each intra-procedural method analysis (long)</name>
                        <alias>dump-intra</alias>
                        <default>false</default>
                    </boolopt>
                    <boolopt>
                        <name>Print analysis results</name>
                        <alias>print</alias>
                        <default>true</default>
                    </boolopt>
                    <boolopt>
                        <name>Annotate class files</name>
                        <short_desc>Marks pure methods with a purity bytecode attribute</short_desc>
                        <alias>annotate</alias>
                        <default>true</default>
                    </boolopt>
                    <boolopt>
                        <name>Be (quite) verbose</name>
                        <alias>verbose</alias>
                        <default>false</default>
                    </boolopt>
                </sub_phase>
            </phase>
            <phase>
                <name>Shimple Control</name>
                <alias>shimple</alias>
                <class>ShimpleOptions</class>
                <short_desc>Sets parameters for Shimple SSA form</short_desc>
                <long_desc>
                    <p>
                        Shimple Control sets parameters which apply throughout the
                        creation and manipulation of Shimple bodies. Shimple is Soot's
                        SSA representation.
                    </p>
                </long_desc>
                <boolopt>
                    <name>Enabled</name>
                    <alias>enabled</alias>
                    <default>true</default>
                </boolopt>
                <boolopt>
                    <name>Shimple Node Elimination Optimizations</name>
                    <alias>node-elim-opt</alias>
                    <short_desc>Node elimination optimizations</short_desc>
                    <default>true</default>
                    <long_desc>
                        <p>
                            Perform some optimizations, such as dead code elimination
                            and local aggregation, before/after eliminating nodes.
                        </p>
                    </long_desc>
                </boolopt>
                <boolopt>
                    <name>Local Name Standardization</name>
                    <alias>standard-local-names</alias>
                    <default>false</default>
                    <short_desc>Uses naming scheme of the Local Name
                        Standardizer.
                    </short_desc>
                    <long_desc>
                        If enabled, the Local Name Standardizer is applied whenever
                        Shimple creates new locals. Normally, Shimple will retain
                        the original local names as far as possible and use an
                        underscore notation to denote SSA subscripts. This
                        transformation does not otherwise affect Shimple
                        behaviour.
                    </long_desc>
                </boolopt>
                <boolopt>
                    <name>Extended SSA (SSI)</name>
                    <alias>extended</alias>
                    <default>false</default>
                    <short_desc>Compute extended SSA (SSI) form.</short_desc>
                    <long_desc>
                        If enabled, Shimple will created extended SSA (SSI) form.
                    </long_desc>
                </boolopt>
                <boolopt>
                    <name>Debugging Output</name>
                    <alias>debug</alias>
                    <default>false</default>
                    <short_desc>Enables debugging output, if any.</short_desc>
                    <long_desc>
                        If enabled, Soot may print out warnings and messages
                        useful for debugging the Shimple module. Automatically
                        enabled by the global debug switch.
                    </long_desc>
                </boolopt>
            </phase>

            <phase>
                <name>Shimple Transformation Pack</name>
                <alias>stp</alias>
                <short_desc>Shimple transformation pack</short_desc>
                <long_desc>
                    <p>
                        When the Shimple representation is produced, Soot applies the
                        contents of the Shimple Transformation Pack to each method
                        under analysis. This pack contains no transformations in an
                        unmodified version of Soot.
                    </p>
                </long_desc>
                <boolopt>
                    <name>Enabled</name>
                    <alias>enabled</alias>
                    <default>true</default>
                </boolopt>
            </phase>
            <phase>
                <name>Shimple Optimization Pack</name>
                <alias>sop</alias>
                <short_desc>Shimple optimization pack</short_desc>
                <long_desc>
                    <p>
                        The Shimple Optimization Pack contains transformations that
                        perform optimizations on Shimple, Soot's SSA
                        representation.
                    </p>
                </long_desc>
                <boolopt>
                    <name>Enabled</name>
                    <alias>enabled</alias>
                    <default>false</default>
                </boolopt>
                <sub_phase>
                    <name>Shimple Constant Propagator and Folder</name>
                    <short_desc>Shimple constant propagator and folder</short_desc>
                    <long_desc>
                        <p>
                            A powerful constant propagator and folder based on an
                            algorithm sketched by Cytron et al that takes
                            conditional control flow into account. This
                            optimization demonstrates some of the benefits of SSA
                            -- particularly the fact that Phi nodes represent
                            natural merge points in the control flow.
                        </p>
                    </long_desc>
                    <alias>sop.cpf</alias>
                    <boolopt>
                        <name>Enabled</name>
                        <alias>enabled</alias>
                        <default>true</default>
                    </boolopt>
                    <boolopt>
                        <name>Prune Control Flow Graph</name>
                        <alias>prune-cfg</alias>
                        <default>true</default>
                        <short_desc>Take advantage of CFG optimization
                            opportunities.
                        </short_desc>
                        <long_desc>
                            <p>
                                Conditional branching statements that are found to
                                branch unconditionally (or fall through) are replaced
                                with unconditional branches (or removed). This
                                transformation exposes more opportunities for dead
                                code removal.
                            </p>
                        </long_desc>
                    </boolopt>
                </sub_phase>
            </phase>
            <phase>
                <name>Jimple Transformation Pack</name>
                <alias>jtp</alias>
                <short_desc>Jimple transformation pack: intraprocedural analyses added to Soot</short_desc>
                <long_desc>
                    Soot applies the contents of the Jimple Transformation Pack to
                    each method under analysis. This pack contains no
                    transformations in an unmodified version of Soot.
                </long_desc>
                <boolopt>
                    <name>Enabled</name>
                    <alias>enabled</alias>
                    <default>true</default>
                </boolopt>
            </phase>
            <phase>
                <name>Jimple Optimization Pack</name>
                <alias>jop</alias>
                <short_desc>Jimple optimization pack (intraprocedural)</short_desc>
                <long_desc>
                    When Soot's Optimize option is on, Soot applies the
                    Jimple Optimization Pack to every <tt>JimpleBody</tt> in
                    application classes. This section lists the default
                    transformations in the Jimple Optimization Pack.
                </long_desc>
                <boolopt>
                    <name>Enabled</name>
                    <alias>enabled</alias>
                    <default>false</default>
                    <short_desc>Eliminates common subexpressions</short_desc>
                    <long_desc/>
                </boolopt>
                <sub_phase>
                    <name>Common Subexpression Eliminator</name>
                    <alias>jop.cse</alias>
                    <short_desc>Common subexpression eliminator</short_desc>
                    <long_desc>
                        <p>
                            The Common Subexpression Eliminator runs an available expressions
                            analysis on the method body, then eliminates common
                            subexpressions.
                        </p>
                        <p>
                            This implementation is especially slow, as it runs on individual
                            statements rather than on basic blocks. A better implementation
                            (which would find most common subexpressions, but not all) would use
                            basic blocks instead.
                        </p>
                        <p>
                            This implementation is also slow because the flow universe is
                            explicitly created; it need not be. A better implementation
                            would implicitly compute the kill sets at every node.
                        </p>
                        <p>
                            Because of its current slowness, this transformation is not
                            enabled by default.
                        </p>
                    </long_desc>
                    <boolopt>
                        <name>Enabled</name>
                        <alias>enabled</alias>
                        <default>false</default>
                        <short_desc/>
                        <long_desc/>
                    </boolopt>
                    <boolopt>
                        <name>Naive Side Effect Tester</name>
                        <alias>naive-side-effect</alias>
                        <default>false</default>
                        <short_desc>Use naive side effect analysis even if interprocedural information is available
                        </short_desc>
                        <long_desc>
                            <p>
                                If Naive Side Effect Tester is <tt>true</tt>, the Common
                                Subexpression Eliminator uses the conservative side effect
                                information provided by the <tt>NaiveSideEffectTester</tt> class,
                                even if interprocedural information about side effects is
                                available.
                            </p>
                            <p>
                                The naive side effect analysis is based solely on the information
                                available locally about a statement. It assumes, for example,
                                that any method call has the potential to write and read all
                                instance and static fields in the program.
                            </p>
                            <p>
                                If Naive Side Effect Tester is set to <tt>false</tt> and Soot is
                                in whole program mode, then the Common Subexpression
                                Eliminator uses the side effect information provided by the
                                <tt>PASideEffectTester</tt>
                                class.
                                <tt>PASideEffectTester</tt>
                                uses a points-to analysis to
                                determine which fields and statics may be written or read by a
                                given statement.
                            </p>
                            <p>
                                If whole program analysis is not performed, naive side effect
                                information is used regardless of the setting of
                                Naive Side Effect Tester.
                            </p>
                        </long_desc>
                    </boolopt>
                </sub_phase>
                <sub_phase>
                    <name>Busy Code Motion</name>
                    <alias>jop.bcm</alias>
                    <class>BCMOptions</class>
                    <short_desc>Busy code motion: unaggressive partial redundancy elimination</short_desc>
                    <long_desc>
                        Busy Code Motion is a straightforward implementation of Partial
                        Redundancy Elimination. This implementation is not very
                        aggressive. Lazy Code Motion is an improved version which
                        should be used instead of Busy Code Motion.
                    </long_desc>
                    <boolopt>
                        <name>Enabled</name>
                        <alias>enabled</alias>
                        <default>false</default>
                        <short_desc/>
                        <long_desc/>
                    </boolopt>
                    <boolopt>
                        <name>Naive Side Effect Tester</name>
                        <alias>naive-side-effect</alias>
                        <default>false</default>
                        <short_desc>Use a naive side effect analysis even if interprocedural information is available
                        </short_desc>
                        <long_desc>
                            <p>
                                If Naive Side Effect Tester is set to <tt>true</tt>, Busy Code
                                Motion uses the conservative side effect information provided by
                                the <tt>NaiveSideEffectTester</tt> class, even if interprocedural
                                information about side effects is available.
                            </p>
                            <p>
                                The naive side effect analysis is based solely on the information
                                available locally about a statement. It assumes, for example,
                                that any method call has the potential to write and read all
                                instance and static fields in the program.
                            </p>
                            <p>
                                If Naive Side Effect Tester is set to <tt>false</tt> and Soot is
                                in whole program mode, then Busy Code Motion uses the side effect
                                information provided by the
                                <tt>PASideEffectTester</tt>
                                class. <tt>PASideEffectTester</tt> uses a points-to analysis to
                                determine which fields and statics may be written or read by a
                                given statement.
                            </p>
                            <p>
                                If whole program analysis is not performed, naive side effect
                                information is used regardless of the setting of
                                Naive Side Effect Tester.
                            </p>
                        </long_desc>
                    </boolopt>
                </sub_phase>
                <sub_phase>
                    <name>Lazy Code Motion</name>
                    <class>LCMOptions</class>
                    <alias>jop.lcm</alias>
                    <short_desc>Lazy code motion: aggressive partial redundancy elimination</short_desc>
                    <long_desc>
                        Lazy Code Motion is an enhanced version of Busy Code Motion, a
                        Partial Redundancy Eliminator. Before doing Partial Redundancy Elimination,
                        this optimization performs loop inversion (turning <tt>while</tt> loops
                        into <tt>do while</tt> loops inside an <tt>if</tt> statement).
                        This allows the Partial Redundancy Eliminator
                        to optimize loop invariants of <tt>while</tt> loops.
                    </long_desc>
                    <boolopt>
                        <name>Enabled</name>
                        <alias>enabled</alias>
                        <default>false</default>
                        <short_desc/>
                        <long_desc/>
                    </boolopt>
                    <multiopt>
                        <name>Safety</name>
                        <alias>safety</alias>
                        <value>
                            <name>Safe</name>
                            <alias>safe</alias>
                            <short_desc/>
                            <long_desc>
                                Safe, but only considers moving additions,
                                subtractions and multiplications.
                            </long_desc>
                            <default/>
                        </value>
                        <value>
                            <name>Medium</name>
                            <alias>medium</alias>
                            <short_desc/>
                            <long_desc>
                                Unsafe in multi-threaded programs, as it may reuse the values
                                read from field accesses.
                            </long_desc>
                        </value>
                        <value>
                            <name>Unsafe</name>
                            <alias>unsafe</alias>
                            <short_desc/>
                            <long_desc>
                                May violate Java's exception semantics, as it may move or reorder
                                exception-throwing statements, potentially outside of
                                <tt>try-catch</tt>
                                blocks.
                            </long_desc>
                        </value>
                        <short_desc/>
                        <long_desc>
                            This option controls which fields and statements are candidates
                            for code motion.
                        </long_desc>
                    </multiopt>
                    <boolopt>
                        <name>Unroll</name>
                        <alias>unroll</alias>
                        <short_desc/>
                        <long_desc>
                            If <tt>true</tt>, perform loop inversion before doing the
                            transformation.
                        </long_desc>
                        <default>true</default>
                    </boolopt>
                    <boolopt>
                        <name>Naive Side Effect Tester</name>
                        <alias>naive-side-effect</alias>
                        <default>false</default>
                        <short_desc>Use a naive side effect analysis even if interprocedural information is available
                        </short_desc>
                        <long_desc>
                            <p>
                                If Naive Side Effect Tester is set to <tt>true</tt>, Lazy Code
                                Motion uses the conservative side effect information provided by
                                the <tt>NaiveSideEffectTester</tt> class, even if interprocedural
                                information about side effects is available.
                            </p>
                            <p>
                                The naive side effect analysis is based solely on the information
                                available locally about a statement. It assumes, for example,
                                that any method call has the potential to write and read all
                                instance and static fields in the program.
                            </p>
                            <p>
                                If Naive Side Effect Tester is set to <tt>false</tt> and Soot is
                                in whole program mode, then Lazy Code Motion uses the side effect
                                information provided by the
                                <tt>PASideEffectTester</tt>
                                class. <tt>PASideEffectTester</tt> uses a points-to analysis to
                                determine which fields and statics may be written or read by a
                                given statement.
                            </p>
                            <p>
                                If whole program analysis is not performed, naive side effect
                                information is used regardless of the setting of
                                Naive Side Effect Tester.
                            </p>
                        </long_desc>
                    </boolopt>
                </sub_phase>
                <sub_phase>
                    <name>Copy Propagator</name>
                    <class>CPOptions</class>
                    <alias>jop.cp</alias>
                    <short_desc>Copy propagator</short_desc>
                    <long_desc>
                        <p>
                            This phase performs cascaded copy propagation.
                        </p>
                    </long_desc>
                    <boolopt>
                        <name>Enabled</name>
                        <alias>enabled</alias>
                        <default>true</default>
                        <short_desc/>
                        <long_desc/>
                    </boolopt>
                    <boolopt>
                        <name>Only Regular Locals</name>
                        <alias>only-regular-locals</alias>
                        <default>false</default>
                        <short_desc/>
                        <long_desc>
                            Only propagate copies through ``regular&apos;&apos; locals, that is,
                            those declared in the source bytecode.
                        </long_desc>
                    </boolopt>
                    <boolopt>
                        <name>Only Stack Locals</name>
                        <alias>only-stack-locals</alias>
                        <default>false</default>
                        <short_desc/>
                        <long_desc>
                            Only propagate copies through locals that represent stack locations in
                            the original bytecode.
                        </long_desc>
                    </boolopt>
                </sub_phase>
                <sub_phase>
                    <name>Jimple Constant Propagator and Folder</name>
                    <alias>jop.cpf</alias>
                    <short_desc>Constant propagator and folder</short_desc>
                    <long_desc>
                        The Jimple Constant Propagator and Folder evaluates any expressions
                        consisting entirely of compile-time constants, for example <tt>2
                        * 3</tt>, and replaces the expression with the constant result,
                        in this case <tt>6</tt>.
                    </long_desc>
                    <boolopt>
                        <name>Enabled</name>
                        <alias>enabled</alias>
                        <default>true</default>
                    </boolopt>
                </sub_phase>
                <sub_phase>
                    <name>Conditional Branch Folder</name>
                    <alias>jop.cbf</alias>
                    <short_desc>Conditional branch folder</short_desc>
                    <long_desc>
                        The Conditional Branch Folder statically evaluates the
                        conditional expression of Jimple <tt>if</tt> statements. If the
                        condition is identically <tt>true</tt> or
                        <tt>false</tt>, the Folder replaces the conditional branch
                        statement with an unconditional <tt>goto</tt> statement.
                    </long_desc>
                    <boolopt>
                        <name>Enabled</name>
                        <alias>enabled</alias>
                        <default>true</default>
                        <short_desc/>
                        <long_desc/>
                    </boolopt>
                </sub_phase>
                <sub_phase>
                    <name>Dead Assignment Eliminator</name>
                    <alias>jop.dae</alias>
                    <short_desc>Dead assignment eliminator</short_desc>
                    <long_desc>
                        The Dead Assignment Eliminator eliminates assignment statements
                        to locals whose values are not subsequently used, unless
                        evaluating the right-hand side of the assignment may cause
                        side-effects.
                    </long_desc>
                    <boolopt>
                        <name>Enabled</name>
                        <alias>enabled</alias>
                        <default>true</default>
                        <short_desc/>
                        <long_desc/>
                    </boolopt>
                    <boolopt>
                        <name>Only Tag Dead Code</name>
                        <alias>only-tag</alias>
                        <default>false</default>
                        <short_desc/>
                        <long_desc>
                            Only tag dead assignment statements instead of eliminaing them.
                        </long_desc>
                    </boolopt>
                    <boolopt>
                        <name>Only Stack Locals</name>
                        <alias>only-stack-locals</alias>
                        <default>false</default>
                        <short_desc/>
                        <long_desc>
                            Only eliminate dead assignments to locals that represent stack
                            locations in the original bytecode.
                        </long_desc>
                    </boolopt>
                </sub_phase>
                <sub_phase>
                    <name>Null Check Eliminator</name>
                    <alias>jop.nce</alias>
                    <short_desc>Null Check Eliminator</short_desc>
                    <long_desc>
                        Replaces statements 'if(x!=null) goto y' with 'goto y' if x is
                        known to be non-null or with 'nop' if it is known to be null,
                        etc. Generates dead code and is hence followed by unreachable
                        code elimination. Disabled by default because it can be
                        expensive on methods with many locals.
                    </long_desc>
                    <boolopt>
                        <name>Enabled</name>
                        <alias>enabled</alias>
                        <default>false</default>
                        <short_desc/>
                        <long_desc/>
                    </boolopt>
                </sub_phase>
                <sub_phase>
                    <name>Unreachable Code Eliminator 1</name>
                    <alias>jop.uce1</alias>
                    <short_desc>Unreachable code eliminator, pass 1</short_desc>
                    <long_desc>
                        The Unreachable Code Eliminator removes unreachable code and
                        traps whose catch blocks are empty.
                    </long_desc>
                    <boolopt>
                        <name>Enabled</name>
                        <alias>enabled</alias>
                        <default>true</default>
                        <short_desc/>
                        <long_desc/>
                    </boolopt>
                    <boolopt>
                        <name>Remove unreachable traps</name>
                        <alias>remove-unreachable-traps</alias>
                        <default>false</default>
                        <long_desc>
                            Remove exception table entries when none of the protected instructions can
                            throw the exception being caught.
                        </long_desc>
                    </boolopt>
                </sub_phase>
                <sub_phase>
                    <name>Unconditional Branch Folder 1</name>
                    <alias>jop.ubf1</alias>
                    <short_desc>Unconditional branch folder, pass 1</short_desc>
                    <long_desc>
                        <p>
                            The Unconditional Branch Folder removes unnecessary `<tt>goto</tt>&apos;
                            statements from a <tt>JimpleBody</tt>.
                        </p>
                        <p>
                            If a <tt>goto</tt> statement's target is the next instruction,
                            then the statement is removed. If a <tt>goto</tt>'s target is
                            another <tt>goto</tt>, with target <tt>y</tt>, then the first
                            statement's target is changed to <tt>y</tt>.
                        </p>
                        <p>
                            If some <tt>if</tt> statement's target is a
                            <tt>goto</tt>
                            statement, then the <tt>if</tt>'s target can be replaced with the
                            <tt>goto</tt>'s target.
                        </p>
                        <p>
                            (These situations can result from other optimizations, and branch
                            folding may itself generate more unreachable code.)
                        </p>
                    </long_desc>
                    <boolopt>
                        <name>Enabled</name>
                        <alias>enabled</alias>
                        <default>true</default>
                        <short_desc/>
                        <long_desc/>
                    </boolopt>
                </sub_phase>
                <sub_phase>
                    <name>Unreachable Code Eliminator 2</name>
                    <alias>jop.uce2</alias>
                    <short_desc>Unreachable code eliminator, pass 2</short_desc>
                    <long_desc>
                        Another iteration of the Unreachable Code Eliminator.
                    </long_desc>
                    <boolopt>
                        <name>Enabled</name>
                        <alias>enabled</alias>
                        <default>true</default>
                        <short_desc/>
                        <long_desc/>
                    </boolopt>
                    <boolopt>
                        <name>Remove unreachable traps</name>
                        <alias>remove-unreachable-traps</alias>
                        <default>false</default>
                        <long_desc>
                            Remove exception table entries when none of the protected instructions can
                            throw the exception being caught.
                        </long_desc>
                    </boolopt>
                </sub_phase>
                <sub_phase>
                    <name>Unconditional Branch Folder 2</name>
                    <alias>jop.ubf2</alias>
                    <short_desc>Unconditional branch folder, pass 2</short_desc>
                    <long_desc>
                        Another iteration of the Unconditional Branch Folder.
                    </long_desc>
                    <boolopt>
                        <name>Enabled</name>
                        <alias>enabled</alias>
                        <default>true</default>
                        <short_desc/>
                        <long_desc/>
                    </boolopt>
                </sub_phase>
                <sub_phase>
                    <name>Unused Local Eliminator</name>
                    <alias>jop.ule</alias>
                    <short_desc>Unused local eliminator</short_desc>
                    <long_desc>
                        The Unused Local Eliminator phase removes any unused locals from
                        the method.
                    </long_desc>
                    <boolopt>
                        <name>Enabled</name>
                        <alias>enabled</alias>
                        <default>true</default>
                        <short_desc/>
                        <long_desc/>
                    </boolopt>
                </sub_phase>
            </phase>
            <phase>
                <name>Jimple Annotation Pack</name>
                <alias>jap</alias>
                <short_desc>Jimple annotation pack: adds intraprocedural tags</short_desc>
                <long_desc>
                    The Jimple Annotation Pack contains phases which add annotations
                    to Jimple bodies individually (as opposed to the Whole-Jimple
                    Annotation Pack, which adds annotations based on the analysis of
                    the whole program).
                </long_desc>
                <boolopt>
                    <name>Enabled</name>
                    <alias>enabled</alias>
                    <default>true</default>
                </boolopt>
                <sub_phase>
                    <name>Null Pointer Checker</name>
                    <class>NPCOptions</class>
                    <alias>jap.npc</alias>
                    <short_desc>Null pointer checker</short_desc>
                    <long_desc>
                        The Null Pointer Checker finds instruction which have the potential
                        to throw <tt>NullPointerException</tt>s and adds annotations
                        indicating whether or not the pointer being dereferenced can be
                        determined statically not to be null.
                    </long_desc>
                    <boolopt>
                        <name>Enabled</name>
                        <alias>enabled</alias>
                        <default>false</default>
                        <short_desc/>
                        <long_desc/>
                    </boolopt>
                    <boolopt>
                        <name>Only Array Ref</name>
                        <alias>only-array-ref</alias>
                        <default>false</default>
                        <short_desc>Annotate only array references</short_desc>
                        <long_desc>
                            Annotate only array-referencing instructions, instead of all
                            instructions that need null pointer checks.
                        </long_desc>
                    </boolopt>
                    <boolopt>
                        <name>Profiling</name>
                        <alias>profiling</alias>
                        <default>false</default>
                        <short_desc>Insert instructions to count safe pointer accesses</short_desc>
                        <long_desc>
                            <p>
                                Insert profiling instructions that at runtime count the number of
                                eliminated safe null pointer checks. The inserted profiling code
                                assumes the existence of a <tt>MultiCounter</tt> class
                                implementing the methods invoked. For details, see the
                                <tt>NullPointerChecker</tt>
                                source code.
                            </p>
                        </long_desc>
                    </boolopt>
                </sub_phase>
                <sub_phase>
                    <name>Null Pointer Colourer</name>
                    <alias>jap.npcolorer</alias>
                    <default>true</default>
                    <short_desc>Null pointer colourer: tags references for eclipse</short_desc>
                    <long_desc>
                        Produce colour tags that the Soot plug-in for Eclipse can use to
                        highlight null and non-null references.
                    </long_desc>
                    <boolopt>
                        <name>Enabled</name>
                        <alias>enabled</alias>
                        <default>false</default>
                        <long_desc></long_desc>
                    </boolopt>
                </sub_phase>
                <sub_phase>
                    <name>Array Bound Checker</name>
                    <class>ABCOptions</class>
                    <alias>jap.abc</alias>
                    <short_desc>Array bound checker</short_desc>
                    <long_desc>
                        <p>
                            The Array Bound Checker performs a static analysis to determine
                            which array bounds checks may safely be eliminated and then annotates
                            statements with the results of the analysis.
                        </p>
                        <p>
                            If Soot is in whole-program mode, the Array Bound Checker can
                            use the results provided by the Rectangular Array Finder.
                        </p>
                    </long_desc>
                    <boolopt>
                        <name>Enabled</name>
                        <alias>enabled</alias>
                        <default>false</default>
                        <short_desc/>
                        <long_desc/>
                    </boolopt>
                    <boolopt>
                        <name>With All</name>
                        <alias>with-all</alias>
                        <default>false</default>
                        <short_desc/>
                        <long_desc>
                            <p>
                                Setting the With All option to true is equivalent to setting each
                                of With CSE, With Array Ref, With Field Ref,
                                With Class Field, and With Rectangular Array to true.
                            </p>
                        </long_desc>
                    </boolopt>
                    <boolopt>
                        <name>With Common Sub-expressions</name>
                        <alias>with-cse</alias>
                        <default>false</default>
                        <short_desc/>
                        <long_desc>
                            <p>
                                The analysis will consider common subexpressions. For example,
                                consider the situation where <tt>r1</tt> is assigned
                                <tt>a*b</tt>; later, <tt>r2</tt> is assigned <tt>a*b</tt>, where
                                neither <tt>a</tt> nor <tt>b</tt> have changed between the two
                                statements. The analysis can conclude that <tt>r2</tt> has the
                                same value as <tt>r1</tt>. Experiments show that this option can
                                improve the result slightly.
                            </p>
                        </long_desc>
                    </boolopt>
                    <boolopt>
                        <name>With Array References</name>
                        <alias>with-arrayref</alias>
                        <default>false</default>
                        <short_desc/>
                        <long_desc>
                            <p>
                                With this option enabled, array references can be considered as
                                common subexpressions; however, we are more conservative when
                                writing into an array, because array objects may be aliased. We
                                also assume that the application is single-threaded or that the
                                array references occur in a synchronized block. That is, we
                                assume that an array element may not be changed by other threads
                                between two array references.
                            </p>
                        </long_desc>
                    </boolopt>
                    <boolopt>
                        <name>With Field References</name>
                        <alias>with-fieldref</alias>
                        <default>false</default>
                        <short_desc/>
                        <long_desc>
                            <p>
                                The analysis treats field references (static and instance) as
                                common subexpressions; however, we are more conservative when
                                writing to a field, because the base of the field reference may
                                be aliased. We also assume that the application is
                                single-threaded or that the field references occur in a
                                synchronized block. That is, we assume that a field may
                                not be changed by other threads between two field references.
                            </p>
                        </long_desc>
                    </boolopt>
                    <boolopt>
                        <name>With Class Field</name>
                        <alias>with-classfield</alias>
                        <default>false</default>
                        <short_desc/>
                        <long_desc>
                            <p>
                                This option makes the analysis work on the class level. The
                                algorithm analyzes <tt>final</tt> or <tt>private</tt> class
                                fields first. It can recognize the fields that hold array objects
                                of constant length. In an application using lots of array
                                fields, this option can improve the analysis results
                                dramatically.
                            </p>
                        </long_desc>
                    </boolopt>
                    <boolopt>
                        <name>With Rectangular Array</name>
                        <alias>with-rectarray</alias>
                        <default>false</default>
                        <short_desc/>
                        <long_desc>
                            This option is used together with <tt>wjap.ra</tt> to make Soot run the whole-program
                            analysis for rectangular array objects. This analysis is based on the
                            call graph, and it usually takes a long time. If the application uses
                            rectangular arrays, these options can improve the analysis
                            result.
                        </long_desc>
                    </boolopt>
                    <boolopt>
                        <name>Profiling</name>
                        <alias>profiling</alias>
                        <default>false</default>
                        <short_desc>Profile the results of array bounds check analysis.</short_desc>
                        <long_desc>
                            <p>
                                Profile the results of array bounds check analysis. The inserted
                                profiling code assumes the existence of a
                                <tt>MultiCounter</tt>
                                class implementing the methods invoked. For details, see the
                                <tt>ArrayBoundsChecker</tt>
                                source code.
                            </p>
                        </long_desc>
                    </boolopt>
                    <boolopt>
                        <name>Add Color Tags</name>
                        <alias>add-color-tags</alias>
                        <default>false</default>
                        <short_desc>Add color tags to results of array bound check analysis.</short_desc>
                        <long_desc>Add color tags to the results of the array bounds check analysis.</long_desc>
                    </boolopt>
                </sub_phase>
                <sub_phase>
                    <name>Profiling Generator</name>
                    <alias>jap.profiling</alias>
                    <class>ProfilingOptions</class>
                    <short_desc>Instruments null pointer and array checks</short_desc>
                    <long_desc>
                        <p>
                            The Profiling Generator inserts the method invocations required
                            to initialize and to report the results of any profiling
                            performed by the Null Pointer Checker and Array Bound
                            Checker. Users of the Profiling Generator must provide a
                            <tt>MultiCounter</tt>
                            class implementing the methods invoked. For
                            details, see the <tt>ProfilingGenerator</tt> source code.
                        </p>
                    </long_desc>
                    <boolopt>
                        <name>Enabled</name>
                        <alias>enabled</alias>
                        <default>false</default>
                        <short_desc/>
                        <long_desc/>
                    </boolopt>
                    <boolopt>
                        <name>Not Main Entry</name>
                        <alias>notmainentry</alias>
                        <default>false</default>
                        <short_desc>Instrument <tt>runBenchmark()</tt> instead of
                            <tt>main()</tt>
                        </short_desc>
                        <long_desc>
                            <p>
                                Insert the calls to the <tt>MultiCounter</tt> at the
                                beginning and end of methods with the signature
                                <tt>long runBenchmark(java.lang.String[])</tt>
                                instead of the signature
                                <tt>void main(java.lang.String[])</tt>.
                            </p>
                        </long_desc>
                    </boolopt>
                </sub_phase>
                <sub_phase>
                    <name>Side Effect tagger</name>
                    <alias>jap.sea</alias>
                    <class>SETOptions</class>
                    <short_desc>Side effect tagger</short_desc>
                    <long_desc>
                        <p>
                            The Side Effect Tagger
                            uses the active invoke graph to produce side-effect attributes, as
                            described in the <a
                                href="http://www.sable.mcgill.ca/publications/thesis/#olhotakMastersThesis">Spark
                            thesis</a>, chapter 6.
                        </p>
                    </long_desc>
                    <boolopt>
                        <name>Enabled</name>
                        <alias>enabled</alias>
                        <default>false</default>
                        <short_desc/>
                        <long_desc/>
                    </boolopt>
                    <boolopt>
                        <name>Build naive dependence graph</name>
                        <alias>naive</alias>
                        <default>false</default>
                        <short_desc/>
                        <long_desc>
                            <p>
                                When set to true, the dependence graph is built with a node for
                                each statement, without merging the nodes for equivalent
                                statements. This makes it possible to measure the effect of
                                merging nodes for equivalent statements on the size of the
                                dependence graph.
                            </p>
                        </long_desc>
                    </boolopt>
                </sub_phase>
                <sub_phase>
                    <name>Field Read/Write Tagger</name>
                    <class>FRWOptions</class>
                    <alias>jap.fieldrw</alias>
                    <short_desc>Field read/write tagger</short_desc>
                    <long_desc>
                        <p>
                            The Field Read/Write Tagger uses the active invoke graph to
                            produce tags indicating which fields may be read or written by
                            each statement, including invoke statements.
                        </p>
                    </long_desc>
                    <boolopt>
                        <name>Enabled</name>
                        <alias>enabled</alias>
                        <default>false</default>
                        <short_desc/>
                        <long_desc/>
                    </boolopt>
                    <intopt>
                        <name>Maximum number of fields</name>
                        <alias>threshold</alias>
                        <default>100</default>
                        <short_desc/>
                        <long_desc>
                            If a statement reads/writes more than this number of fields, no tag will be
                            produced for it, in order to keep the size of the tags reasonable.
                        </long_desc>
                    </intopt>
                </sub_phase>
                <sub_phase>
                    <name>Call Graph Tagger</name>
                    <alias>jap.cgtagger</alias>
                    <short_desc>Call graph tagger</short_desc>
                    <long_desc>
                        The Call Graph Tagger produces LinkTags based on the call
                        graph. The Eclipse plugin uses these tags to produce
                        linked popup lists which indicate the source and target methods
                        of the statement. Selecting a link from the list moves the
                        cursor to the indicated method.
                    </long_desc>
                    <boolopt>
                        <name>Enabled</name>
                        <alias>enabled</alias>
                        <default>false</default>
                    </boolopt>
                </sub_phase>
                <sub_phase>
                    <name>Parity Tagger</name>
                    <alias>jap.parity</alias>
                    <short_desc>Parity tagger</short_desc>
                    <long_desc>
                        The Parity Tagger produces StringTags and ColorTags indicating
                        the parity of a variable (even, odd, top, or bottom). The eclipse
                        plugin can use tooltips and variable colouring to display the
                        information in these tags. For example, even variables (such as
                        <tt>x</tt>
                        in <tt>x = 2</tt>) are coloured yellow.
                    </long_desc>
                    <boolopt>
                        <name>Enabled</name>
                        <alias>enabled</alias>
                        <default>false</default>
                    </boolopt>
                </sub_phase>
                <sub_phase>
                    <name>Parameter Alias Tagger</name>
                    <alias>jap.pat</alias>
                    <short_desc>Colour-codes method parameters that may be aliased</short_desc>
                    <long_desc>For each method with parameters of reference type, this tagger indicates the aliasing
                        relationships between the parameters using colour tags. Parameters that may be aliased are the
                        same colour. Parameters that may not be aliased are in different colours.
                    </long_desc>
                    <boolopt>
                        <name>Enabled</name>
                        <alias>enabled</alias>
                        <default>false</default>
                    </boolopt>
                </sub_phase>
                <sub_phase>
                    <name>Live Variables Tagger</name>
                    <alias>jap.lvtagger</alias>
                    <short_desc>Creates color tags for live variables</short_desc>
                    <long_desc>Colors live variables.</long_desc>
                    <boolopt>
                        <name>Enabled</name>
                        <alias>enabled</alias>
                        <default>false</default>
                    </boolopt>
                </sub_phase>
                <sub_phase>
                    <name>Reaching Defs Tagger</name>
                    <alias>jap.rdtagger</alias>
                    <short_desc>Creates link tags for reaching defs</short_desc>
                    <long_desc>For each use of a local in a stmt creates a link to the reaching def.</long_desc>
                    <boolopt>
                        <name>Enabled</name>
                        <alias>enabled</alias>
                        <default>false</default>
                    </boolopt>
                </sub_phase>
                <sub_phase>
                    <name>Cast Elimination Check Tagger</name>
                    <alias>jap.che</alias>
                    <short_desc>Indicates whether cast checks can be eliminated</short_desc>
                    <long_desc>Indicates whether cast checks can be eliminated.</long_desc>
                    <boolopt>
                        <name>Enabled</name>
                        <alias>enabled</alias>
                        <default>false</default>
                    </boolopt>
                </sub_phase>
                <sub_phase>
                    <name>Unreachable Method Transformer</name>
                    <alias>jap.umt</alias>
                    <short_desc>Inserts assertions into unreachable methods</short_desc>
                    <long_desc>When the whole-program analysis determines a method to be unreachable, this transformer
                        inserts an assertion into the method to check that it is indeed unreachable.
                    </long_desc>
                    <boolopt>
                        <name>Enabled</name>
                        <alias>enabled</alias>
                        <default>false</default>
                    </boolopt>
                </sub_phase>
                <sub_phase>
                    <name>Loop Invariant Tagger</name>
                    <alias>jap.lit</alias>
                    <short_desc>Tags loop invariants</short_desc>
                    <long_desc>An expression whose operands are constant or have reaching definitions from outside the
                        loop body are tagged as loop invariant.
                    </long_desc>
                    <boolopt>
                        <name>Enabled</name>
                        <alias>enabled</alias>
                        <default>false</default>
                    </boolopt>
                </sub_phase>
                <sub_phase>
                    <name>Available Expressions Tagger</name>
                    <class>AETOptions</class>
                    <alias>jap.aet</alias>
                    <short_desc>Tags statements with sets of available expressions</short_desc>
                    <long_desc>A each statement a set of available expressions is after the statement is added as a
                        tag.
                    </long_desc>
                    <boolopt>
                        <name>Enabled</name>
                        <alias>enabled</alias>
                        <default>false</default>
                    </boolopt>
                    <multiopt>
                        <name>Kind</name>
                        <alias>kind</alias>
                        <value>
                            <name>Optimistic</name>
                            <alias>optimistic</alias>
                            <default/>
                        </value>
                        <value>
                            <name>Pessimistic</name>
                            <alias>pessimistic</alias>
                        </value>
                    </multiopt>
                </sub_phase>
                <sub_phase>
                    <name>Dominators Tagger</name>
                    <alias>jap.dmt</alias>
                    <short_desc>Tags dominators of statement</short_desc>
                    <long_desc>Provides link tags at a statement to all of the satements dominators.</long_desc>
                    <boolopt>
                        <name>Enabled</name>
                        <alias>enabled</alias>
                        <default>false</default>
                    </boolopt>
                </sub_phase>
            </phase>
            <!--<phase>
                <name>CFG Viewer</name>
                <alias>cfg</alias>
                <short_desc>Produces CFGs for viewing purposes</short_desc>
                <long_desc>Produces CFGs in the form of dot files when run from the command line runs or graphs when run from within Eclipse.</long_desc>
                <boolopt>
                    <name>Enabled</name>
                    <alias>enabled</alias>
                    <default>false</default>
                    <short_desc/>
                    <long_desc/>
                </boolopt>
                <sub_phase>
                    <name>CFG Output Options</name>
                    <class>CFGOutputOptions</class>
                    <alias>cfg.output</alias>
                    <short_desc>Determines the type of graphs to output</short_desc>
                    <long_desc>Determines the type of graphs to output</long_desc>
                    <boolopt>
                        <name>Enabled</name>
                        <alias>enabled</alias>
                        <default>false</default>
                        <short_desc/>
                        <long_desc/>
                    </boolopt>

                    <multiopt>
                        <name>Graph Type</name>
                        <alias>graph-type</alias>
                        <short_desc>Determines which type of graph to output</short_desc>
                        <long_desc>Determines which type of graph to output based on whether nodes are units or blocks and whether control flow associated with Exceptions is taken into consideration or not.</long_desc>
                        <value>
                            <name>Complete Unit Graph</name>
                            <alias>complete-unit-graph</alias>
                            <short_desc>Output a complete Unit Graph</short_desc>
                            <long_desc>Output a complete Unit Graph, where nodes are units and control flow associated with Exceptions is taken into account.</long_desc>
                            <default/>
                        </value>
                        <value>
                            <name>Unit Graph</name>
                            <alias>unit-graph</alias>
                            <short_desc>Output a Unit Graph</short_desc>
                            <long_desc>Output a Unit Graph, where nodes are units and control flow associated with Exceptions is not taken into account.</long_desc>
                        </value>
                        <value>
                            <name>Complete Block Graph</name>
                            <alias>complete-block-graph</alias>
                            <short_desc>Output a complete Block Graph</short_desc>
                            <long_desc>Output a complete Block Graph, where nodes are blocks and control flow associated with Exceptions is taken into account.</long_desc>
                        </value>
                        <value>
                            <name>Brief Block Graph</name>
                            <alias>brief-block-graph</alias>
                            <short_desc>Output a brief Block Graph</short_desc>
                            <long_desc>Output a brief Block Graph, where nodes are blocks and control flow associated with Exceptions is ignored.</long_desc>
                        </value>
                        <value>
                            <name>Array Block Graph</name>
                            <alias>array-block-graph</alias>
                            <short_desc>Output an array Block Graph</short_desc>
                            <long_desc>Output an array Block Graph</long_desc>
                        </value>
                    </multiopt>
                    <multiopt>
                        <name>Output Type</name>
                        <alias>output-type</alias>
                        <short_desc>Determines which type of files to generate</short_desc>
                        <long_desc>Determines which type of files to generate</long_desc>
                        <value>
                            <name>Dot Files</name>
                            <alias>dot-files</alias>
                            <short_desc>Generate graphs as dot files</short_desc>
                            <long_desc>Generate graphs as dot files that can be then be converted to post-script for viewing.</long_desc>
                         </value>
                         <value>
                            <name>Eclipse Graphs</name>
                            <alias>eclipse-graphs</alias>
                            <short_desc>Generate graphs that can be manipulated within Eclipse</short_desc>
                            <long_desc>Generate graphs that can be manipulated within Eclipse.</long_desc>
                           </value>
                           </multiopt>
               </sub_phase>
            </phase>-->
            <phase>
                <name>Grimp Body Creation</name>
                <alias>gb</alias>
                <short_desc>Creates a GrimpBody for each method</short_desc>
                <long_desc>
                    The Grimp Body Creation phase creates a <tt>GrimpBody</tt> for
                    each source method. It is run only if the output format is
                    <tt>grimp</tt>
                    or <tt>grimple</tt>, or if class files are being
                    output and the Via Grimp option has been specified.
                </long_desc>
                <boolopt>
                    <name>Enabled</name>
                    <alias>enabled</alias>
                    <default>true</default>
                    <short_desc/>
                    <long_desc/>
                </boolopt>
                <sub_phase>
                    <name>Grimp Pre-folding Aggregator</name>
                    <alias>gb.a1</alias>
                    <short_desc>Aggregator: removes some copies, pre-folding</short_desc>
                    <long_desc>
                        The Grimp Pre-folding Aggregator combines some local variables,
                        finding definitions with only a single use and removing the
                        definition after replacing the use with the definition's
                        right-hand side, if it is safe to do so. While the mechanism is
                        the same as that employed by the Jimple Local Aggregator, there
                        is more scope for aggregation because of Grimp's more complicated
                        expressions.
                    </long_desc>
                    <boolopt>
                        <name>Enabled</name>
                        <alias>enabled</alias>
                        <default>true</default>
                        <short_desc/>
                        <long_desc/>
                    </boolopt>
                    <boolopt>
                        <name>Only Stack Locals</name>
                        <alias>only-stack-locals</alias>
                        <default>true</default>
                        <short_desc/>
                        <long_desc>
                            Aggregate only values stored in stack locals.
                        </long_desc>
                    </boolopt>
                </sub_phase>
                <sub_phase>
                    <name>Grimp Constructor Folder</name>
                    <alias>gb.cf</alias>
                    <short_desc>Constructor folder</short_desc>
                    <long_desc>
                        The Grimp Constructor Folder combines <tt>new</tt> statements
                        with the <tt>specialinvoke</tt> statement that calls the new
                        object's constructor. For example, it turns
                        <pre>
                            r2 = new java.util.ArrayList;
                            r2.<lt/>init<gt/>();
                        </pre>
                        into
                        <pre>
                            r2 = new java.util.ArrayList();
                        </pre>
                    </long_desc>
                    <boolopt>
                        <name>Enabled</name>
                        <alias>enabled</alias>
                        <default>true</default>
                    </boolopt>
                </sub_phase>
                <sub_phase>
                    <name>Grimp Post-folding Aggregator</name>
                    <alias>gb.a2</alias>
                    <short_desc>Aggregator: removes some copies, post-folding</short_desc>
                    <long_desc>
                        The Grimp Post-folding Aggregator combines local variables after
                        constructors have been folded. Constructor folding typically
                        introduces new opportunities for aggregation, since when a
                        sequence of instructions like
                        <pre>
                            r2 = new java.util.ArrayList;
                            r2.<lt/>init<gt/>();
                            r3 = r2
                        </pre>
                        is replaced by
                        <pre>
                            r2 = new java.util.ArrayList();
                            r3 = r2
                        </pre>the invocation of
                        <tt><lt/>init
                            <gt/>
                        </tt>
                        no longer represents a potential side-effect
                        separating the two definitions, so they can be combined into
                        <pre>
                            r3 = new java.util.ArrayList();
                        </pre>(assuming there are no subsequent uses of <tt>r2</tt>).
                    </long_desc>
                    <boolopt>
                        <name>Enabled</name>
                        <alias>enabled</alias>
                        <default>true</default>
                        <short_desc/>
                        <long_desc/>
                    </boolopt>
                    <boolopt>
                        <name>Only Stack Locals</name>
                        <alias>only-stack-locals</alias>
                        <default>true</default>
                        <short_desc/>
                        <long_desc>
                            Aggregate only values stored in stack locals.
                        </long_desc>
                    </boolopt>
                </sub_phase>
                <sub_phase>
                    <name>Grimp Unused Local Eliminator</name>
                    <alias>gb.ule</alias>
                    <short_desc>Unused local eliminator</short_desc>
                    <long_desc>
                        This phase removes any locals that are unused after constructor
                        folding and aggregation.
                    </long_desc>
                    <boolopt>
                        <name>Enabled</name>
                        <alias>enabled</alias>
                        <default>true</default>
                    </boolopt>
                </sub_phase>
            </phase>
            <phase>
                <name>Grimp Optimization</name>
                <alias>gop</alias>
                <short_desc>Grimp optimization pack</short_desc>
                <long_desc>
                    The Grimp Optimization pack performs optimizations on
                    <tt>GrimpBody</tt>s (currently there are no optimizations
                    performed specifically on <tt>GrimpBody</tt>s, and the pack is
                    empty). It is run only if the output format is <tt>grimp</tt> or
                    <tt>grimple</tt>, or if class files are being output and the Via
                    Grimp option has been specified.
                </long_desc>
                <boolopt>
                    <name>Enabled</name>
                    <alias>enabled</alias>
                    <default>false</default>
                </boolopt>
            </phase>
            <phase>
                <name>Baf Body Creation</name>
                <alias>bb</alias>
                <short_desc>Creates Baf bodies</short_desc>
                <long_desc>
                    The Baf Body Creation phase creates a
                    <tt>BafBody</tt>
                    from each source method. It is
                    run if the output format is <tt>baf</tt> or <tt>b</tt> or <tt>asm</tt> or <tt>a</tt>, or
                    if class files are being output and the Via Grimp option
                    has not been specified.
                </long_desc>
                <boolopt>
                    <name>Enabled</name>
                    <alias>enabled</alias>
                    <default>true</default>
                </boolopt>
                <sub_phase>
                    <name>Load Store Optimizer</name>
                    <alias>bb.lso</alias>
                    <short_desc>Load store optimizer</short_desc>
                    <long_desc>
                        The Load Store Optimizer replaces some combinations of loads to and stores from local variables
                        with stack instructions. A simple example would be the replacement of
                        <pre>
                            store.r $r2;
                            load.r $r2;
                        </pre>
                        with
                        <pre>
                            dup1.r
                        </pre>
                        in cases where the value of
                        <tt><dollar/>r2
                        </tt>
                        is not used subsequently.
                    </long_desc>
                    <boolopt>
                        <name>Enabled</name>
                        <alias>enabled</alias>
                        <default>true</default>
                    </boolopt>
                    <boolopt>
                        <name>Debug</name>
                        <alias>debug</alias>
                        <default>false</default>
                        <long_desc>
                            Produces voluminous debugging output describing the progress of
                            the load store optimizer.
                        </long_desc>
                    </boolopt>
                    <boolopt>
                        <name>Inter</name>
                        <alias>inter</alias>
                        <default>false</default>
                        <long_desc>
                            Enables two simple inter-block optimizations which attempt to
                            keep some variables on the stack between blocks. Both are
                            intended to catch <tt>if</tt>-like constructions where control
                            flow branches temporarily into two paths that converge at a later
                            point.
                        </long_desc>
                    </boolopt>
                    <boolopt>
                        <name>sl</name>
                        <alias>sl</alias>
                        <default>true</default>
                        <long_desc>
                            Enables an optimization which attempts to eliminate
                            <tt>store</tt>/<tt>load</tt> pairs.
                        </long_desc>
                    </boolopt>
                    <boolopt>
                        <name>sl2</name>
                        <alias>sl2</alias>
                        <default>false</default>
                        <long_desc>
                            Enables an a second pass of the optimization which attempts to
                            eliminate <tt>store</tt>/<tt>load</tt> pairs.
                        </long_desc>
                    </boolopt>
                    <boolopt>
                        <name>sll</name>
                        <alias>sll</alias>
                        <default>true</default>
                        <long_desc>
                            Enables an optimization which attempts to eliminate
                            <tt>store</tt>/<tt>load</tt>/
                            <tt>load</tt>
                            trios with some variant of <tt>dup</tt>.
                        </long_desc>
                    </boolopt>
                    <boolopt>
                        <name>sll2</name>
                        <alias>sll2</alias>
                        <default>false</default>
                        <long_desc>
                            Enables an a second pass of the optimization which attempts to
                            eliminate <tt>store</tt>/<tt>load</tt>/<tt>load</tt> trios with
                            some variant of <tt>dup</tt>.
                        </long_desc>
                    </boolopt>
                </sub_phase>
                <sub_phase>
                    <name>Store Chain Optimizer</name>
                    <alias>bb.sco</alias>
                    <short_desc>Store chain optimizer</short_desc>
                    <long_desc>
                        The store chain optimizer detects chains of push/store pairs that write to the same variable and
                        only retains the last store. It removes the unnecessary previous push/stores that are
                        subsequently overwritten.
                    </long_desc>
                    <boolopt>
                        <name>Enabled</name>
                        <alias>enabled</alias>
                        <default>true</default>
                    </boolopt>
                </sub_phase>
                <sub_phase>
                    <name>Peephole Optimizer</name>
                    <alias>bb.pho</alias>
                    <short_desc>Peephole optimizer</short_desc>
                    <long_desc>
                        Applies peephole optimizations to the Baf intermediate
                        representation. Individual optimizations must be implemented by
                        classes implementing the <tt>Peephole</tt> interface. The
                        Peephole Optimizer reads the names of the
                        <tt>Peephole</tt>
                        classes at runtime from the file <tt>peephole.dat</tt> and loads
                        them dynamically. Then it continues to apply the
                        <tt>Peephole</tt>s repeatedly until none of them are able to
                        perform any further optimizations.
                        <p>
                            Soot provides only one <tt>Peephole</tt>, named
                            <tt>ExamplePeephole</tt>, which is not enabled by the delivered
                            <tt>peephole.dat</tt>
                            file.
                            <tt>ExamplePeephole</tt>
                            removes all
                            <tt>checkcast</tt>
                            instructions.
                        </p>
                    </long_desc>
                    <boolopt>
                        <name>Enabled</name>
                        <alias>enabled</alias>
                        <default>true</default>
                    </boolopt>
                </sub_phase>
                <sub_phase>
                    <name>Unused Local Eliminator</name>
                    <alias>bb.ule</alias>
                    <short_desc>Unused local eliminator</short_desc>
                    <long_desc>
                        This phase removes any locals that are unused after load store optimization
                        and peephole optimization.
                    </long_desc>
                    <boolopt>
                        <name>Enabled</name>
                        <alias>enabled</alias>
                        <default>true</default>
                    </boolopt>
                </sub_phase>
                <sub_phase>
                    <name>Local Packer</name>
                    <alias>bb.lp</alias>
                    <short_desc>Local packer: minimizes number of locals</short_desc>
                    <long_desc>
                        The Local Packer attempts to minimize the number of local
                        variables required in a method by reusing the same variable for
                        disjoint DU-UD webs. Conceptually, it is the inverse of the
                        Local Splitter.
                    </long_desc>
                    <boolopt>
                        <name>Enabled</name>
                        <alias>enabled</alias>
                        <default>true</default>
                    </boolopt>
                    <boolopt>
                        <name>Unsplit Original Locals</name>
                        <alias>unsplit-original-locals</alias>
                        <default>false</default>
                        <long_desc>
                            Use the variable names in the original source as a guide when
                            determining how to share local variables across non-interfering
                            variable usages. This recombines named locals which were split by
                            the Local Splitter.
                        </long_desc>
                    </boolopt>
                </sub_phase>
            </phase>
            <phase>
                <name>Baf Optimization</name>
                <alias>bop</alias>
                <short_desc>Baf optimization pack</short_desc>
                <long_desc>
                    The Baf Optimization pack performs optimizations on
                    <tt>BafBody</tt>s (currently there are no optimizations performed
                    specifically on <tt>BafBody</tt>s, and the pack is empty). It is
                    run only if the output format is <tt>baf</tt> or <tt>b</tt> or <tt>asm</tt> or <tt>a</tt>, or
                    if class files are being output and the Via Grimp option
                    has not been specified.
                </long_desc>
                <boolopt>
                    <name>Enabled</name>
                    <alias>enabled</alias>
                    <default>false</default>
                </boolopt>
            </phase>
            <phase>
                <name>Tag Aggregator</name>
                <alias>tag</alias>
                <short_desc>Tag aggregator: turns tags into attributes</short_desc>
                <long_desc>
                    <p>
                        The Tag Aggregator pack aggregates tags attached to individual units
                        into a code attribute for each method, so that these attributes can be
                        encoded in Java class files.
                    </p>
                </long_desc>
                <boolopt>
                    <name>Enabled</name>
                    <alias>enabled</alias>
                    <default>true</default>
                </boolopt>
                <sub_phase>
                    <name>Line Number Tag Aggregator</name>
                    <alias>tag.ln</alias>
                    <short_desc>Line number aggregator</short_desc>
                    <long_desc>
                        <p>
                            The Line Number Tag Aggregator aggregates line number
                            tags.
                        </p>
                    </long_desc>
                    <boolopt>
                        <name>Enabled</name>
                        <alias>enabled</alias>
                        <default>true</default>
                        <short_desc/>
                        <long_desc/>
                    </boolopt>
                </sub_phase>
                <sub_phase>
                    <name>Array Bounds and Null Pointer Check Tag Aggregator</name>
                    <alias>tag.an</alias>
                    <short_desc>Array bounds and null pointer check aggregator</short_desc>
                    <long_desc>
                        <p>
                            The Array Bounds and Null Pointer Tag Aggregator aggregates
                            tags produced by the Array Bound Checker and Null Pointer Checker.
                        </p>
                    </long_desc>
                    <boolopt>
                        <name>Enabled</name>
                        <alias>enabled</alias>
                        <default>false</default>
                        <short_desc/>
                        <long_desc/>
                    </boolopt>
                </sub_phase>
                <sub_phase>
                    <name>Dependence Tag Aggregator</name>
                    <alias>tag.dep</alias>
                    <short_desc>Dependence aggregator</short_desc>
                    <long_desc>
                        <p>
                            The Dependence Tag Aggregator aggregates
                            tags produced by the Side Effect Tagger.
                        </p>
                    </long_desc>
                    <boolopt>
                        <name>Enabled</name>
                        <alias>enabled</alias>
                        <default>false</default>
                        <short_desc/>
                        <long_desc/>
                    </boolopt>
                </sub_phase>
                <sub_phase>
                    <name>Field Read/Write Tag Aggregator</name>
                    <alias>tag.fieldrw</alias>
                    <short_desc>Field read/write aggregator</short_desc>
                    <long_desc>
                        The Field Read/Write Tag Aggregator aggregates field read/write
                        tags produced by the Field Read/Write Tagger, phase
                        <tt>jap.fieldrw</tt>.
                    </long_desc>
                    <boolopt>
                        <name>Enabled</name>
                        <alias>enabled</alias>
                        <default>false</default>
                        <short_desc/>
                        <long_desc/>
                    </boolopt>
                </sub_phase>
            </phase>


            <phase>
                <name>Dava Body Creation</name>
                <alias>db</alias>
                <short_desc>Dummy phase to store options for Dava</short_desc>

                <long_desc>
                    The decompile (Dava) option is set using the -f dava options in Soot.
                    Options provided by Dava are added to this dummy phase so as not to clutter the soot general
                    arguments.
                    -p db (option name):(value) will be used to set all required values for Dava.
                </long_desc>
                <boolopt>
                    <name>Enabled</name>

                    <alias>enabled</alias>
                    <default>true</default>
                    <short_desc/>
                    <long_desc/>
                </boolopt>


                <boolopt>
                    <name>Source</name>

                    <alias>source-is-javac</alias>
                    <default>true</default>
                    <short_desc/>
                    <long_desc>
                        check out soot.dava.toolkits.base.misc.ThrowFinder
                        In short we want to ensure that if there are throw exception info in the class file dava uses
                        this info.
                    </long_desc>
                </boolopt>


                <sub_phase>
                    <name>Transformations</name>
                    <alias>db.transformations</alias>
                    <short_desc>The Dava back-end with all its transformations</short_desc>
                    <long_desc>
                        The transformations implemented using AST Traversal and structural flow analses on Dava's AST
                    </long_desc>


                    <boolopt>
                        <name>Enabled</name>
                        <alias>enabled</alias>

                        <default>true</default>
                    </boolopt>
                </sub_phase>

                <sub_phase>
                    <name>Renamer</name>
                    <alias>db.renamer</alias>
                    <short_desc>Apply heuristics based naming of local variables</short_desc>
                    <long_desc>If set, the renaming analyses implemented in Dava are applied to each method body being
                        decompiled. The analyses use heuristics to choose potentially better names for local variables.
                        (As of February 14th 2006, work is still under progress on these analyses
                        (dava.toolkits.base.renamer).
                    </long_desc>


                    <boolopt>
                        <name>Enabled</name>
                        <alias>enabled</alias>

                        <default>false</default>
                    </boolopt>
                </sub_phase>


                <sub_phase>
                    <name>De-obfuscate</name>
                    <alias>db.deobfuscate</alias>
                    <short_desc>Apply de-obfuscation analyses</short_desc>
                    <long_desc>Certain analyses make sense only when the bytecode is obfuscated code.
                        There are plans to implement such analyses and apply them on methods only if this flag is set.
                        Dead Code elimination which includes removing code guarded by some condition which is always
                        false or always true is one such
                        analysis. Another suggested analysis is giving default names to classes and fields. Onfuscators
                        love to use weird names
                        for fields and classes and even a simple re-naming of these could be a good help to the user.
                        Another more advanced analysis would be to check for redundant constant fields added by
                        obfuscators and then remove uses
                        of these constant fields from the code.
                    </long_desc>

                    <boolopt>
                        <name>Enabled</name>
                        <alias>enabled</alias>

                        <default>true</default>
                    </boolopt>

                </sub_phase>


                <sub_phase>

                    <name>Force Recompilability</name>
                    <alias>db.force-recompile</alias>

                    <short_desc>Try to get recompilable code.</short_desc>
                    <long_desc>While decompiling we have to be clear what our aim is: do we want to convert bytecode
                        to Java syntax and stay as close to the actual execution of bytecode or do we want recompilably
                        Java source representing
                        the bytecode. This distinction is important because some restrictions present in Java source are
                        absent from the bytecode.
                        Examples of this include that fact that in Java a call to a constructor or super needs to be the
                        first statement in
                        a constructors body. This restriction is absent from the bytecode. Similarly final fields HAVE
                        to be initialized
                        once and only once in either the static initializer (static fields) or all the constructors
                        (non-static fields). Additionally
                        the fields should be initialized on all possible execution paths. These restrictions are again
                        absent from the bytecode.
                        In doing a one-one conversion of bytecode to Java source then no attempt should be made to fix
                        any of these and similar problems
                        in the Java source. However, if the aim is to get recompilable code then these and similar
                        issues need to be fixed.
                        Setting the force-recompilability flag will ensure that the decompiler tries its best to produce
                        recompilable Java source.
                    </long_desc>
                    <boolopt>
                        <name>Enabled</name>
                        <alias>enabled</alias>

                        <default>true</default>
                    </boolopt>

                </sub_phase>

            </phase>


        </phaseopt>
        <macroopt>
            <name>Optimize</name>
            <alias>O</alias>
            <alias>optimize</alias>
            <expansion>-p</expansion>
            <expansion>gb.a1</expansion>
            <expansion>only-stack-locals:false</expansion>
            <expansion>-p</expansion>
            <expansion>gb.a2</expansion>
            <expansion>only-stack-locals:false</expansion>
            <expansion>-p</expansion>
            <expansion>bop</expansion>
            <expansion>enabled:true</expansion>
            <expansion>-p</expansion>
            <expansion>gop</expansion>
            <expansion>enabled:true</expansion>
            <expansion>-p</expansion>
            <expansion>jop</expansion>
            <expansion>enabled:true</expansion>
            <expansion>-p</expansion>
            <expansion>sop</expansion>
            <expansion>enabled:true</expansion>
            <short_desc>Perform intraprocedural optimizations</short_desc>
            <long_desc>
                Perform intraprocedural optimizations on the application classes.
            </long_desc>
        </macroopt>
        <macroopt>
            <name>Whole Program Optimize</name>
            <alias>W</alias>
            <alias>whole-optimize</alias>
            <expansion>-p</expansion>
            <expansion>wjop</expansion>
            <expansion>enabled:true</expansion>
            <expansion>-p</expansion>
            <expansion>wsop</expansion>
            <expansion>enabled:true</expansion>
            <expansion>-w</expansion>
            <expansion>-O</expansion>
            <short_desc>Perform whole program optimizations</short_desc>
            <long_desc>
                Perform whole program optimizations on the application
                classes. This enables the Whole-Jimple Optimization pack as well
                as whole program mode and intraprocedural optimizations.
            </long_desc>
        </macroopt>
        <boolopt>
            <name>Via Grimp</name>
            <alias>via-grimp</alias>
            <short_desc>Convert to bytecode via Grimp instead of via Baf</short_desc>
            <long_desc>
                Convert Jimple to bytecode via the Grimp intermediate
                representation instead of via the Baf intermediate
                representation.
            </long_desc>
        </boolopt>
        <boolopt>
            <name>Via Shimple</name>
            <alias>via-shimple</alias>
            <short_desc>Enable Shimple SSA representation</short_desc>
            <long_desc>
                Enable Shimple, Soot's SSA representation. This generates Shimple
                bodies for the application classes, optionally transforms them
                with analyses that run on SSA form, then turns them back into
                Jimple for processing by the rest of Soot. For more information,
                see the documentation for the <tt>shimp</tt>, <tt>stp</tt>, and
                <tt>sop</tt>
                phases.
            </long_desc>
        </boolopt>
        <multiopt>
            <name>Default ThrowAnalysis</name>
            <alias>throw-analysis</alias>
            <long_desc>
                This option specifies how to estimate the exceptions which each statement
                may throw when constructing exceptional CFGs.
            </long_desc>
            <value>
                <name>Pedantic</name>
                <alias>pedantic</alias>
                <short_desc>Pedantically conservative throw analysis</short_desc>
                <long_desc>
                    Says that any instruction may throw any
                    <code>Throwable</code>
                    whatsoever. Strictly speaking this is
                    correct, since the Java libraries include the
                    <code>Thread.stop(Throwable)</code>
                    method, which allows other threads to cause arbitrary exceptions
                    to occur at arbitrary points in the execution of a victim thread.
                </long_desc>
            </value>
            <value>
                <name>Unit</name>
                <alias>unit</alias>
                <short_desc>Unit Throw Analysis</short_desc>
                <default/>
                <long_desc>
                    Says that each statement in the intermediate representation
                    may throw those exception types associated with the corresponding
                    Java bytecode instructions in the JVM Specification. The
                    analysis deals with each statement in isolation, without regard
                    to the surrounding program.
                </long_desc>
            </value>
            <value>
                <name>Dalvik</name>
                <alias>dalvik</alias>
                <short_desc>Dalvik Throw Analysis</short_desc>
                <long_desc>
                    Specialized throw analysis implementation that covers the semantics of the Dalvik
                    IR used for Android apps
                </long_desc>
            </value>
        </multiopt>
        <multiopt>
            <name>Local Initialization ThrowAnalysis</name>
            <alias>check-init-ta</alias>
            <alias>check-init-throw-analysis</alias>
            <long_desc>
                This option specifies which throw analysis to use during local initialization
                checking inside soot.Body.
            </long_desc>
            <value>
                <name>Select Automatically</name>
                <alias>auto</alias>
                <default/>
                <short_desc>Automatically select a throw analysis</short_desc>
                <long_desc>
                    Selects the throw analysis to use for local initialization checking based on
                    information from other options. In particular, it will use 'dalvik' when
                    it detects it is analyzing an Android application (e.g. when --android-jars or
                    --force-android-jar are set) and 'pedantic' otherwise. This is the default.
                </long_desc>
            </value>
            <value>
                <name>Pedantic</name>
                <alias>pedantic</alias>
                <short_desc>Pedantically conservative throw analysis</short_desc>
                <long_desc>
                    Says that any instruction may throw any
                    <code>Throwable</code>
                    whatsoever. Strictly speaking this is
                    correct, since the Java libraries include the
                    <code>Thread.stop(Throwable)</code>
                    method, which allows other threads to cause arbitrary exceptions
                    to occur at arbitrary points in the execution of a victim thread.
                </long_desc>
            </value>
            <value>
                <name>Unit</name>
                <alias>unit</alias>
                <short_desc>Unit Throw Analysis</short_desc>
                <long_desc>
                    Says that each statement in the intermediate representation
                    may throw those exception types associated with the corresponding
                    Java bytecode instructions in the JVM Specification. The
                    analysis deals with each statement in isolation, without regard
                    to the surrounding program.
                </long_desc>
            </value>
            <value>
                <name>Dalvik</name>
                <alias>dalvik</alias>
                <short_desc>Dalvik Throw Analysis</short_desc>
                <long_desc>
                    Says that each statement in the intermediate representation
                    may throw those exception types associated with the corresponding
                    Java bytecode instructions in the Dalvik Specification. The
                    analysis deals with each statement in isolation, without regard
                    to the surrounding program. This is the equivalent of Unit above, but targeting
                    the Dalvik VM semantics as opposed to those of the JVM.
                </long_desc>
            </value>
        </multiopt>
        <boolopt>
            <name>Omit Excepting Unit Edges</name>
            <alias>omit-excepting-unit-edges</alias>
            <short_desc>Omit CFG edges to handlers from excepting units which lack side effects</short_desc>
            <long_desc>
                <p>
                    When constructing an <code>ExceptionalUnitGraph</code> or
                    <code>ExceptionalBlockGraph</code>, include edges to an exception
                    handler only from the predecessors of an instruction which may
                    throw an exception to the handler, and not from the excepting
                    instruction itself, unless the excepting instruction has
                    potential side effects.
                </p>

                <p>
                    Omitting edges from excepting units allows more accurate flow
                    analyses (since if an instruction without side effects throws an
                    exception, it has not changed the state of the computation). This
                    accuracy, though, could lead optimizations to generate
                    unverifiable code, since the dataflow analyses performed by
                    bytecode verifiers might include paths to exception handlers from
                    all protected instructions, regardless of whether the
                    instructions have side effects. (In practice, the pedantic throw
                    analysis suffices to pass verification in all VMs tested with
                    Soot to date, but the JVM specification does allow for less
                    discriminating verifiers which would reject some code that might
                    be generated using the pedantic throw analysis without also
                    adding edges from all excepting units.)
                </p>
            </long_desc>
        </boolopt>
        <macroopt>
            <name>Trim CFGs</name>
            <alias>trim-cfgs</alias>
            <expansion>-throw-analysis</expansion>
            <expansion>unit</expansion>
            <expansion>-omit-excepting-unit-edges</expansion>
            <expansion>-p</expansion>
            <expansion>jb.tt</expansion>
            <expansion>enabled:true</expansion>
            <short_desc>Trim unrealizable exceptional edges from CFGs</short_desc>
            <long_desc>
                <p>
                    When constructing CFGs which include exceptional edges, minimize
                    the number of edges leading to exception handlers by analyzing
                    which instructions might actually be executed before an exception
                    is thrown, instead of assuming that every instruction protected
                    by a handler has the potential to throw an exception the handler
                    catches.
                </p>
                <p>
                    <code>-trim-cfgs</code>
                    is shorthand for <code>-throw-analysis
                    unit -omit-excepting-unit-edges -p jb.tt enabled:true</code>.
                </p>
            </long_desc>
        </macroopt>
        <boolopt>
            <name>Ignore reolution errors</name>
            <alias>ire</alias>
            <alias>ignore-resolution-errors</alias>
            <default>false</default>
            <short_desc>Does not throw an exception when a program references an undeclared field or method.
            </short_desc>
            <long_desc>
                <p>
                    Some programs may contain dead code that references fields or methods that do not exist.
                    By default, Soot exists with an exception when this happens. If this option is enabled,
                    Soot only prints a warning but does not exit.
                </p>
            </long_desc>
        </boolopt>
    </section>
    <section>
        <name>Application Mode Options</name>
        <listopt>
            <name>Include Package</name>
            <alias>i</alias>
            <alias>include</alias>
            <set_arg_label>pkg</set_arg_label>
            <short_desc>Include classes in
                <use_arg_label/>
                as application classes
            </short_desc>
            <long_desc>
                <p>
                    Designate classes in packages whose names begin with
                    <use_arg_label/>
                    (e.g. <tt>java.util.</tt>) as application
                    classes which should be analyzed and output. This option allows
                    you to selectively analyze classes in some packages that Soot
                    normally treats as library classes.
                </p>
                <p>
                    You can use the include option multiple times, to designate
                    the classes of multiple packages as application classes.
                </p>
                <p>
                    If you specify both include and exclude options, first the
                    classes from all excluded packages are marked as library classes,
                    then the classes from all included packages are marked as
                    application classes.
                </p>
            </long_desc>
        </listopt>
        <listopt>
            <name>Exclude Package</name>
            <alias>x</alias>
            <alias>exclude</alias>
            <set_arg_label>pkg</set_arg_label>
            <short_desc>Exclude classes in
                <use_arg_label/>
                from application classes
            </short_desc>
            <long_desc>
                <p>
                    Excludes any classes in packages whose names begin with
                    <use_arg_label/>
                    from the set of application classes which are
                    analyzed and output, treating them as library classes instead.
                    This option allows you to selectively exclude classes
                    which would normally be treated as application classes
                </p>
                <p>
                    You can use the exclude option multiple times, to designate
                    the classes of multiple packages as library classes.
                </p>
                <p>
                    If you specify both include and exclude options, first the
                    classes from all excluded packages are marked as library classes,
                    then the classes from all included packages are marked as
                    application classes.
                </p>
            </long_desc>
        </listopt>
        <boolopt>
            <name>Include All Packages</name>
            <alias>include-all</alias>
            <short_desc>Set default excluded packages to empty list</short_desc>
            <long_desc>
                Soot uses a default list of packages (such as java.) which are deemed
                to contain library classes. This switch removes the default packages from the
                list of packages containing library classes.
                Individual packages can then be added using the exclude option.
            </long_desc>
        </boolopt>
        <listopt>
            <name>Dynamic Classes</name>
            <alias>dynamic-class</alias>
            <set_arg_label>class</set_arg_label>
            <short_desc>Note that
                <use_arg_label/>
                may be loaded dynamically
            </short_desc>
            <long_desc>
                <p>
                    Mark
                    <use_arg_label/>
                    as a class which the application may load
                    dynamically. Soot will read it as a library class even if it is
                    not referenced from the argument classes. This permits whole
                    program optimizations on programs which load classes dynamically
                    if the set of classes that can be loaded is known at compile
                    time.
                </p>
                <p>
                    You can use the dynamic class option multiple
                    times to specify more than one dynamic class.
                </p>
            </long_desc>
        </listopt>
        <listopt>
            <name>Dynamic Directories</name>
            <alias>dynamic-dir</alias>
            <set_arg_label>dir</set_arg_label>
            <short_desc>Mark all classes in
                <use_arg_label/>
                as potentially dynamic
            </short_desc>
            <long_desc>
                <p>Mark all class files in
                    <use_arg_label/>
                    as classes that may
                    be loaded dynamically. Soot will read them as library classes
                    even if they are not referenced from the argument classes.
                </p>
                <p>
                    You can specify more than one directory of potentially dynamic
                    classes by specifying multiple dynamic directory options.
                </p>
            </long_desc>
        </listopt>
        <listopt>
            <name>Dynamic Package</name>
            <alias>dynamic-package</alias>
            <set_arg_label>pkg</set_arg_label>
            <short_desc>Marks classes in
                <use_arg_label/>
                as potentially dynamic
            </short_desc>
            <long_desc>
                <p>
                    Marks all class files belonging to the package
                    <use_arg_label/>
                    or any of its subpackages as classes which the application may
                    load dynamically. Soot will read all classes in
                    <use_arg_label/>
                    as
                    library classes, even if they are not referenced by any of the
                    argument classes.
                </p>
                <p>To specify more than one dynamic package, use the dynamic
                    package option multiple times.
                </p>
            </long_desc>
        </listopt>
    </section>
    <section>
        <name>Input Attribute Options</name>
        <boolopt>
            <name>Keep Line Number</name>
            <alias>keep-line-number</alias>
            <default>false</default>
            <short_desc>Keep line number tables</short_desc>
            <long_desc>
                Preserve line number tables for class files throughout the
                transformations.
            </long_desc>
        </boolopt>
        <boolopt>
            <name>Keep Bytecode Offset</name>
            <alias>keep-bytecode-offset</alias>
            <alias>keep-offset</alias>
            <short_desc>Attach bytecode offset to IR</short_desc>
            <long_desc>Maintain bytecode offset tables for class files throughout the transformations.</long_desc>
        </boolopt>
    </section>

    <section>
        <name>Output Attribute Options</name>
        <boolopt>
            <name>Write Out Local Annotations</name>
            <alias>write-local-annotations</alias>
            <default>false</default>
            <short_desc>Write out debug annotations on local names</short_desc>
            <long_desc>
                Write out debug tables to indicate which register maps to which variable in the Jimple code.
            </long_desc>
        </boolopt>
    </section>

    <section>
        <name>Annotation Options</name>
        <macroopt>
            <name>Purity Annotation [AM]</name>
            <alias>annot-purity</alias>
            <expansion>-w</expansion>
            <expansion>-p</expansion>
            <expansion>cg.spark</expansion>
            <expansion>enabled:true</expansion>
            <expansion>-p</expansion>
            <expansion>wjap.purity</expansion>
            <expansion>enabled:true</expansion>
            <short_desc>Emit purity attributes</short_desc>
            <long_desc>
                Purity anaysis implemented by Antoine Mine and based on the paper
                A Combined Pointer and Purity Analysis Java Programs
                by Alexandru Salcianu and Martin Rinard.
            </long_desc>
        </macroopt>
        <macroopt>
            <name>Null Pointer Annotation</name>
            <alias>annot-nullpointer</alias>
            <expansion>-p</expansion>
            <expansion>jap.npc</expansion>
            <expansion>enabled:true</expansion>
            <expansion>-p</expansion>
            <expansion>tag.an</expansion>
            <expansion>enabled:true</expansion>
            <short_desc>Emit null pointer attributes</short_desc>
            <long_desc>
                Perform a static analysis of which dereferenced pointers may have
                null values, and annotate class files with attributes
                encoding the results of the analysis. For details, see the
                documentation for Null Pointer Annotation and for the
                Array Bounds and Null Pointer Check Tag Aggregator.
            </long_desc>
        </macroopt>
        <macroopt>
            <name>Array Bounds Annotation</name>
            <alias>annot-arraybounds</alias>
            <expansion>-p</expansion>
            <expansion>wjap.ra</expansion>
            <expansion>enabled:true</expansion>
            <expansion>-p</expansion>
            <expansion>jap.abc</expansion>
            <expansion>enabled:true</expansion>
            <expansion>-p</expansion>
            <expansion>tag.an</expansion>
            <expansion>enabled:true</expansion>
            <short_desc>Emit array bounds check attributes</short_desc>
            <long_desc>
                Perform a static analysis of which array bounds checks may safely
                be eliminated and annotate output class files with attributes
                encoding the results of the analysis. For details, see the
                documentation for Array Bounds Annotation and for the Array
                Bounds and Null Pointer Check Tag Aggregator.
            </long_desc>
        </macroopt>
        <macroopt>
            <name>Side effect annotation</name>
            <alias>annot-side-effect</alias>
            <expansion>-w</expansion>
            <expansion>-p</expansion>
            <expansion>jap.sea</expansion>
            <expansion>enabled:true</expansion>
            <expansion>-p</expansion>
            <expansion>tag.dep</expansion>
            <expansion>enabled:true</expansion>
            <short_desc>Emit side-effect attributes</short_desc>
            <long_desc>
                Enable the generation of side-effect attributes.
            </long_desc>
        </macroopt>
        <macroopt>
            <name>Field read/write annotation</name>
            <alias>annot-fieldrw</alias>
            <expansion>-w</expansion>
            <expansion>-p</expansion>
            <expansion>jap.fieldrw</expansion>
            <expansion>enabled:true</expansion>
            <expansion>-p</expansion>
            <expansion>tag.fieldrw</expansion>
            <expansion>enabled:true</expansion>
            <short_desc>Emit field read/write attributes</short_desc>
            <long_desc>Enable the generation of field read/write attributes.</long_desc>
        </macroopt>
    </section>
    <section>
        <name>Miscellaneous Options</name>
        <boolopt>
            <name>Time</name>
            <alias>time</alias>
            <short_desc>Report time required for transformations</short_desc>
            <long_desc>
                Report the time required to perform some of Soot's transformations.
            </long_desc>
        </boolopt>
        <boolopt>
            <name>Subtract Garbage Collection Time</name>
            <alias>subtract-gc</alias>
            <short_desc>Subtract gc from time</short_desc>
            <long_desc>
                Attempt to subtract time spent in garbage collection from
                the reports of times required for transformations.
            </long_desc>
        </boolopt>

        <boolopt>
            <name>No body releasing after writeout</name>
            <alias>no-writeout-body-releasing</alias>
            <short_desc>Disables the release of method bodies after writeout. This flag is used internally.</short_desc>
            <long_desc>
                By default soot releases the method bodies of all reachable classes after the final writeout. This
                option deactivates this behaviour. This flag should not affect end users at all.
            </long_desc>
        </boolopt>
    </section>
</options><|MERGE_RESOLUTION|>--- conflicted
+++ resolved
@@ -229,305 +229,6 @@
             <name>ASM Backend</name>
             <alias>asm-backend</alias>
             <short_desc>Use the ASM back end for generating Java bytecode (instead of using Jasmin).</short_desc>
-<<<<<<< HEAD
-		</boolopt>
-		<boolopt>
-			<name>Help</name>
-			<alias>h</alias>
-			<alias>help</alias>
-			<short_desc>Display help and exit</short_desc>
-			<long_desc>
-Display the textual help message and exit immediately without
-further processing.
-</long_desc>
-		</boolopt>
-                <boolopt>
-                        <name>Phase List</name>
-                        <alias>pl</alias>
-                        <alias>phase-list</alias>
-                        <short_desc>Print list of available phases</short_desc>
-                        <long_desc>
-Print a list of the available phases and sub-phases, then exit.
-</long_desc>
-                </boolopt>
-                <listopt>
-                        <name>Phase Help</name>
-                        <alias>ph</alias>
-                        <alias>phase-help</alias>
-			<set_arg_label>phase</set_arg_label>
-                        <short_desc>Print help for specified <use_arg_label/></short_desc>
-                        <long_desc>
-Print a help message about the phase or sub-phase named
-<use_arg_label/>, then exit.  To see the help message of
-more than one phase, specify multiple phase-help options.
-</long_desc>
-                </listopt>
-		<boolopt>
-			<name>Version</name>
-			<alias>version</alias>
-			<short_desc>Display version information and exit</short_desc>
-			<long_desc>
-Display information about the version of Soot being run, then
-exit without further processing.
-</long_desc>
-		</boolopt>
-		<boolopt>
-			<name>Verbose</name>
-			<alias>v</alias>
-			<alias>verbose</alias>
-			<short_desc>Verbose mode</short_desc>
-			<long_desc>
-Provide detailed information about what Soot is doing as it runs.
-</long_desc>
-		</boolopt>
-		<boolopt>
-			<name>Interactive Mode</name>
-			<alias>interactive-mode</alias>
-			<short_desc>Run in interactive mode</short_desc>
-			<long_desc>
-Runs interactively, with Soot providing detailed information as it iterates through intra-procedural analyses.
-</long_desc>
-		</boolopt>
-		<boolopt>
-			<name>Unfriendly Mode</name>
-			<alias>unfriendly-mode</alias>
-			<short_desc>Allow Soot to run with no command-line options</short_desc>
-			<long_desc>
-With this option, Soot does not stop even if it received no command-line options. Useful when setting Soot options programmatically and then calling soot.Main.main() with an empty list.
-</long_desc>
-		</boolopt>
-		<boolopt>
-			<name>Application Mode</name>
-			<alias>app</alias>
-			<short_desc>Run in application mode</short_desc>
-			<long_desc>
-<p>
-Run in application mode, processing all classes referenced by
-argument classes.</p>
-</long_desc>
-		</boolopt>
-                <boolopt>
-			<name>Whole-Program Mode</name>
-			<alias>w</alias>
-			<alias>whole-program</alias>
-                    <short_desc>Run in whole-program mode</short_desc>
-			<long_desc>
-<p>
-Run in whole program mode, taking into consideration the whole
-program when performing analyses and transformations. Soot
-uses the Call Graph Constructor to build a call graph for the
-program, then applies enabled transformations in the Whole-Jimple
-Transformation, Whole-Jimple Optimization, and Whole-Jimple
-Annotation packs before applying enabled intraprocedural
-transformations.</p>
-<p>
-Note that the Whole-Jimple Optimization pack is normally disabled
-(and thus not applied by whole program mode), unless you also
-specify the Whole Program Optimize option.</p>
-</long_desc>
-                </boolopt>
-    <boolopt>
-      <name>Whole-Shimple Mode</name>
-      <alias>ws</alias>
-      <alias>whole-shimple</alias>
-        <short_desc>Run in whole-shimple mode</short_desc>
-      <long_desc>
-<p>
-Run in whole shimple mode, taking into consideration the whole program
-when performing Shimple analyses and transformations. Soot uses the
-Call Graph Constructor to build a call graph for the program, then
-applies enabled transformations in the Whole-Shimple Transformation
-and Whole-Shimple Optimization before applying enabled intraprocedural
-transformations.</p>
-<p>
-Note that the Whole-Shimple Optimization pack is normally disabled
-(and thus not applied by whole shimple mode), unless you also
-specify the Whole Program Optimize option.</p>
-      </long_desc>
-    </boolopt>
-                <boolopt>
-			<name>On-the-fly Mode</name>
-			<alias>fly</alias>
-			<alias>on-the-fly</alias>
-			<default>false</default>
-                    <short_desc>Run in on-the-fly mode</short_desc>
-			<long_desc>
-<p>
-This enables whole-program mode but uses a less agressive class loading.
-By default, classes will be loaded without bodies unless otherwise requested.
-    The cg pack is disabled in this mode.
-</p>
-</long_desc>
-                </boolopt>
-    	<boolopt>
-			<name>Validate</name>
-			<alias>validate</alias>
-			<short_desc>Run internal validation on bodies</short_desc>
-			<long_desc>
-Causes internal checks to be done on bodies in the various Soot IRs,
-to make sure the transformations have not done something strange.
-This option may degrade Soot's performance.
-</long_desc>
-                </boolopt>
-                <boolopt>
-			<name>Debug</name>
-			<alias>debug</alias>
-			<short_desc>Print various Soot debugging info</short_desc>
-			<long_desc>
-Print various debugging information as Soot runs, particularly
-from the Baf Body Phase and the Jimple Annotation Pack Phase.
-</long_desc>
-                </boolopt>
-                <boolopt>
-			<name>Debug Resolver</name>
-			<alias>debug-resolver</alias>
-			<short_desc>Print debugging info from SootResolver</short_desc>
-			<long_desc>
-Print debugging information about class resolving.
-</long_desc>
-                </boolopt>
-                <boolopt>
-			<name>Ignore Resolving Levels</name>
-			<alias>ignore-resolving-levels</alias>
-			<short_desc>Ignore mismatching resolving levels</short_desc>
-			<long_desc>
-If this option is set, Soot will not check whether the current class' resolving level is sufficiently
-high for the operation attempted on the class. This allows you to perform any operation on a class
-even if the class has not been fully loaded, which can lead to inconsistencies between your Soot scene
-and the original classes you loaded. Use this option at your own risk.
-</long_desc>
-                </boolopt>
-	</section>
-	<section>
-		<name>Input Options</name>
-		<stropt>
-			<name>Soot Classpath</name>
-			<alias>cp</alias>
-			<alias>soot-class-path</alias>
-			<alias>soot-classpath</alias>
-			<set_arg_label>path</set_arg_label>
-			<short_desc>Use <use_arg_label/> as the classpath for finding classes.</short_desc>
-			<long_desc>
-<p>
-Use <use_arg_label/> as the list of directories in which Soot
-should search for classes. <use_arg_label/> should be a series of
-directories, separated by the path separator character for your
-system.</p>
-<p>
-If no classpath is set on the command line, but the system
-property <tt>soot.class.path</tt> has been set, Soot uses its
-value as the classpath.</p>
-<p>
-If neither the command line nor the system properties specify a
-Soot classpath, Soot falls back on a default classpath consisting
-of the value of the system property <tt>java.class.path</tt>
-followed <var>java.home</var><tt>/lib/rt.jar</tt>, where
-<var>java.home</var> stands for the contents of the system property
-<tt>java.home</tt> and <tt>/</tt> stands for the system file
-separator.</p>
-</long_desc>
-		</stropt>
-
-		<stropt>
-			<name>Soot Modulepath</name>
-			<alias>soot-modulepath</alias>
-			<set_arg_label>modulepath</set_arg_label>
-			<short_desc>Use <use_arg_label/> as the modulepath for finding classes.</short_desc>
-			<long_desc>
-				<p>
-					Use <use_arg_label/> as the list of directories in which Soot
-					should search for classes. <use_arg_label/> should be a series of
-					directories, separated by the path separator character for your
-					system.</p>
-				<p>
-					If no modulepath is set on the command line, but the system
-					property <tt>soot.module.path</tt> has been set, Soot uses its
-					value as the modulepath.</p>
-				<p>
-					If neither the command line nor the system properties specify a
-					Soot classpath, Soot falls back on a default modulepath <tt>jrt:</tt>.</p>
-			</long_desc>
-		</stropt>
-
-		<boolopt>
-			<name>Prepend classpath</name>
-			<alias>pp</alias>
-			<alias>prepend-classpath</alias>
-			<short_desc>Prepend the given soot classpath to the default classpath.</short_desc>
-			<long_desc>
-<p>
-Instead of replacing the default soot classpath with the classpath given on the command line,
-prepent it with that classpath.
-The default classpath holds whatever is set in the CLASSPATH environment variable,
-followed by rt.jar (resolved through the JAVA-UNDERSCORE-HOME environment variable).
-If whole-program mode is enabled, jce.jar is also appended in the end.
-</p>
-</long_desc>
-		</boolopt>
-		<boolopt>
-			<name>Ignore classpath error</name>
-			<alias>ice</alias>
-			<alias>ignore-classpath-errors</alias>
-			<short_desc>Ignores invalid entries on the Soot classpath.</short_desc>
-			<long_desc>
-<p>
-Normally, Soot throws an exception when an invalid classpath entry is detected. To instead silently
-ignore such errors, enable this option.
-</p>
-</long_desc>
-		</boolopt>
-		<boolopt>
-		<name>Process all DEX files in APK</name>
-		<alias>process-multiple-dex</alias>
-		<short_desc>Process all DEX files found in APK.</short_desc>
-		<long_desc>
-			<p>
-				Android APKs can have more than one default classes.dex. By default Soot loads only classes from the default one. This option
-				enables loading of all DEX files from an APK.
-			</p>
-		</long_desc>
-	</boolopt>
-		<boolopt>
-			<name>Search DEX files in Jar and Zip files</name>
-			<alias>search-dex-in-archives</alias>
-			<short_desc>Also includes Jar and Zip files when searching for DEX files under the provided classpath.</short_desc>
-			<long_desc>
-				<p>
-					By default, Soot searches for DEX files in APKs and folders. This option instructs Soot to also search for DEX files in Zip and Jar files on the classpath.
-				</p>
-			</long_desc>
-		</boolopt>
-		<listopt>
-			<name>Process Directories</name>
-			<alias>process-path</alias>
-			<alias>process-dir</alias>
-			<set_arg_label>dir</set_arg_label>
-			<short_desc>Process all classes found in <use_arg_label/></short_desc>
-			<long_desc>
-<p>
-Add all classes found in <use_arg_label/> to the set of argument classes
-which is analyzed and transformed by Soot.  You can specify the
-option more than once, to add argument classes from multiple directories.
-You can also state JAR files.
-</p>
-<p>
-If subdirectories of <use_arg_label/> contain <tt>.class</tt> or
-<tt>.jimple</tt> files, Soot assumes that the subdirectory names
-correspond to components of the classes' package names. If
-<use_arg_label/> contains <tt>subA/subB/MyClass.class</tt>, for
-instance, then Soot assumes <tt>MyClass</tt> is in package
-<tt>subA.subB</tt>.</p>
-</long_desc>
-		</listopt>
-		<boolopt>
-			<name>One at a time</name>
-			<alias>oaat</alias>
-			<short_desc>From the process-dir, processes one class at a time.</short_desc>
-			<long_desc>
-This option is meant to keep memory consumption low. If enabled, the
--process-dir option must be used as well. From the process-dir, Soot
-will process one class at a time. Only body packs are run,
-=======
         </boolopt>
         <boolopt>
             <name>Help</name>
@@ -749,6 +450,29 @@
                 </p>
             </long_desc>
         </stropt>
+
+			<stropt>
+			<name>Soot Modulepath</name>
+			<alias>soot-modulepath</alias>
+			<set_arg_label>modulepath</set_arg_label>
+			<short_desc>Use <use_arg_label/> as the modulepath for finding classes.</short_desc>
+			<long_desc>
+				<p>
+					Use <use_arg_label/> as the list of directories in which Soot
+					should search for classes. <use_arg_label/> should be a series of
+					directories, separated by the path separator character for your
+					system.</p>
+				<p>
+					If no modulepath is set on the command line, but the system
+					property <tt>soot.module.path</tt> has been set, Soot uses its
+					value as the modulepath.</p>
+				<p>
+					If neither the command line nor the system properties specify a
+					Soot classpath, Soot falls back on a default modulepath <tt>jrt:</tt>.</p>
+			</long_desc>
+		</stropt>
+
+	
         <boolopt>
             <name>Prepend classpath</name>
             <alias>pp</alias>
@@ -839,7 +563,6 @@
                 This option is meant to keep memory consumption low. If enabled, the
                 -process-dir option must be used as well. From the process-dir, Soot
                 will process one class at a time. Only body packs are run,
->>>>>>> ef87aa1f
                 no whole-program packs.
             </long_desc>
         </boolopt>
