--- conflicted
+++ resolved
@@ -38,28 +38,6 @@
 
     MethodVisitor mv;
 
-<<<<<<< HEAD
-    cw.visit(
-        V1_5,
-        ACC_PUBLIC + ACC_ANNOTATION + ACC_ABSTRACT + ACC_INTERFACE,
-        "soot/asm/backend/targets/MyAnnotatedAnnotation",
-        null,
-        "java/lang/Object",
-        new String[] {"java/lang/annotation/Annotation"}); // TODO V1_1 seems wrong here
-    cw.visitSource("MyAnnotatedAnnotation.java", null);
-
-    {
-      mv =
-          cw.visitMethod(
-              ACC_PUBLIC + ACC_ABSTRACT,
-              "value",
-              "()Lsoot/asm/backend/targets/MyTestAnnotation;",
-              null,
-              null);
-      mv.visitEnd();
-    }
-    cw.visitEnd();
-=======
     cw.visit(V1_5, ACC_PUBLIC + ACC_ANNOTATION + ACC_ABSTRACT + ACC_INTERFACE,
         "soot/asm/backend/targets/MyAnnotatedAnnotation", null, "java/lang/Object",
         new String[] { "java/lang/annotation/Annotation" }); // TODO V1_1 seems wrong here
@@ -70,13 +48,6 @@
       mv.visitEnd();
     }
     cw.visitEnd();
-
-  }
-
-  @Override
-  protected String getTargetClass() {
-    return "soot.asm.backend.targets.MyAnnotatedAnnotation";
->>>>>>> 134713f5
   }
 
   @Override
