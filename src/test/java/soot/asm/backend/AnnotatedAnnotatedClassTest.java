package soot.asm.backend;

/*-
 * #%L
 * Soot - a J*va Optimization Framework
 * %%
 * Copyright (C) 1997 - 2018 Raja Vallée-Rai and others
 * %%
 * This program is free software: you can redistribute it and/or modify
 * it under the terms of the GNU Lesser General Public License as
 * published by the Free Software Foundation, either version 2.1 of the
 * License, or (at your option) any later version.
 *
 * This program is distributed in the hope that it will be useful,
 * but WITHOUT ANY WARRANTY; without even the implied warranty of
 * MERCHANTABILITY or FITNESS FOR A PARTICULAR PURPOSE.  See the
 * GNU General Lesser Public License for more details.
 *
 * You should have received a copy of the GNU General Lesser Public
 * License along with this program.  If not, see
 * <http://www.gnu.org/licenses/lgpl-2.1.html>.
 * #L%
 */

import org.objectweb.asm.AnnotationVisitor;
import org.objectweb.asm.MethodVisitor;
import org.objectweb.asm.Type;
import org.objectweb.asm.util.TraceClassVisitor;


/**
 * Test for annotations of annotations
 *
 * @author Tobias Hamann, Florian Kuebler, Dominik Helm, Lukas Sommer
 */
public class AnnotatedAnnotatedClassTest extends AbstractASMBackendTest {

  @Override
  protected void generate(TraceClassVisitor cw) {
<<<<<<< HEAD

    MethodVisitor mv;
    AnnotationVisitor av0;

    cw.visit(
        V1_5,
        ACC_PUBLIC + ACC_SUPER,
        "soot/asm/backend/targets/AnnotatedAnnotatedClass",
        null,
        "java/lang/Object",
        null);
    cw.visitSource("AnnotatedAnnotatedClass.java", null);
    {
      av0 = cw.visitAnnotation("Lsoot/asm/backend/targets/MyAnnotatedAnnotation;", false);
      {
        AnnotationVisitor av1 =
            av0.visitAnnotation("value", "Lsoot/asm/backend/targets/MyTestAnnotation;");
        av1.visit("iVal", new Integer(1));
        av1.visit("fVal", new Float("1.0"));
        av1.visit("lVal", new Long(1L));
        av1.visit("dVal", new Double("1.0"));
        av1.visit("zVal", Boolean.TRUE);
        av1.visit("bVal", new Byte((byte) 1));
        av1.visit("sVal", new Short((short) 1));
        av1.visit("strVal", "1");
        av1.visit("rVal", Type.getType("Lsoot/asm/backend/targets/AnnotatedClass;"));
        av1.visit("iAVal", new int[] {1, 2, 3, 4});
        {
          AnnotationVisitor av2 = av1.visitArray("sAVal");
          av2.visit(null, "A");
          av2.visit(null, "B");
          av2.visit(null, "C");
          av2.visitEnd();
        }
        av1.visitEnd();
      }
      av0.visitEnd();
    }
    {
      mv = cw.visitMethod(ACC_PUBLIC, "<init>", "()V", null, null);
      mv.visitCode();
      mv.visitVarInsn(ALOAD, 0);
      mv.visitMethodInsn(INVOKESPECIAL, "java/lang/Object", "<init>", "()V", false);
      mv.visitInsn(RETURN);
      mv.visitMaxs(0, 0);
      mv.visitEnd();
    }
    cw.visitEnd();
=======

    MethodVisitor mv;
    AnnotationVisitor av0;

    cw.visit(V1_5, ACC_PUBLIC + ACC_SUPER, "soot/asm/backend/targets/AnnotatedAnnotatedClass", null, "java/lang/Object",
        null);
    cw.visitSource("AnnotatedAnnotatedClass.java", null);
    {
      av0 = cw.visitAnnotation("Lsoot/asm/backend/targets/MyAnnotatedAnnotation;", false);
      {
        AnnotationVisitor av1 = av0.visitAnnotation("value", "Lsoot/asm/backend/targets/MyTestAnnotation;");
        av1.visit("iVal", new Integer(1));
        av1.visit("fVal", new Float("1.0"));
        av1.visit("lVal", new Long(1L));
        av1.visit("dVal", new Double("1.0"));
        av1.visit("zVal", Boolean.TRUE);
        av1.visit("bVal", new Byte((byte) 1));
        av1.visit("sVal", new Short((short) 1));
        av1.visit("strVal", "1");
        av1.visit("rVal", Type.getType("Lsoot/asm/backend/targets/AnnotatedClass;"));
        av1.visit("iAVal", new int[] { 1, 2, 3, 4 });
        {
          AnnotationVisitor av2 = av1.visitArray("sAVal");
          av2.visit(null, "A");
          av2.visit(null, "B");
          av2.visit(null, "C");
          av2.visitEnd();
        }
        av1.visitEnd();
      }
      av0.visitEnd();
    }
    {
      mv = cw.visitMethod(ACC_PUBLIC, "<init>", "()V", null, null);
      mv.visitCode();
      mv.visitVarInsn(ALOAD, 0);
      mv.visitMethodInsn(INVOKESPECIAL, "java/lang/Object", "<init>", "()V", false);
      mv.visitInsn(RETURN);
      mv.visitMaxs(0, 0);
      mv.visitEnd();
    }
    cw.visitEnd();
  }

  @Override
  protected String getTargetClass() {
    return "soot.asm.backend.targets.AnnotatedAnnotatedClass";
>>>>>>> 134713f5
  }

  @Override
  protected String getTargetClass() {
    return "soot.asm.backend.targets.AnnotatedAnnotatedClass";
  }
}<|MERGE_RESOLUTION|>--- conflicted
+++ resolved
@@ -37,56 +37,6 @@
 
   @Override
   protected void generate(TraceClassVisitor cw) {
-<<<<<<< HEAD
-
-    MethodVisitor mv;
-    AnnotationVisitor av0;
-
-    cw.visit(
-        V1_5,
-        ACC_PUBLIC + ACC_SUPER,
-        "soot/asm/backend/targets/AnnotatedAnnotatedClass",
-        null,
-        "java/lang/Object",
-        null);
-    cw.visitSource("AnnotatedAnnotatedClass.java", null);
-    {
-      av0 = cw.visitAnnotation("Lsoot/asm/backend/targets/MyAnnotatedAnnotation;", false);
-      {
-        AnnotationVisitor av1 =
-            av0.visitAnnotation("value", "Lsoot/asm/backend/targets/MyTestAnnotation;");
-        av1.visit("iVal", new Integer(1));
-        av1.visit("fVal", new Float("1.0"));
-        av1.visit("lVal", new Long(1L));
-        av1.visit("dVal", new Double("1.0"));
-        av1.visit("zVal", Boolean.TRUE);
-        av1.visit("bVal", new Byte((byte) 1));
-        av1.visit("sVal", new Short((short) 1));
-        av1.visit("strVal", "1");
-        av1.visit("rVal", Type.getType("Lsoot/asm/backend/targets/AnnotatedClass;"));
-        av1.visit("iAVal", new int[] {1, 2, 3, 4});
-        {
-          AnnotationVisitor av2 = av1.visitArray("sAVal");
-          av2.visit(null, "A");
-          av2.visit(null, "B");
-          av2.visit(null, "C");
-          av2.visitEnd();
-        }
-        av1.visitEnd();
-      }
-      av0.visitEnd();
-    }
-    {
-      mv = cw.visitMethod(ACC_PUBLIC, "<init>", "()V", null, null);
-      mv.visitCode();
-      mv.visitVarInsn(ALOAD, 0);
-      mv.visitMethodInsn(INVOKESPECIAL, "java/lang/Object", "<init>", "()V", false);
-      mv.visitInsn(RETURN);
-      mv.visitMaxs(0, 0);
-      mv.visitEnd();
-    }
-    cw.visitEnd();
-=======
 
     MethodVisitor mv;
     AnnotationVisitor av0;
@@ -134,11 +84,5 @@
   @Override
   protected String getTargetClass() {
     return "soot.asm.backend.targets.AnnotatedAnnotatedClass";
->>>>>>> 134713f5
-  }
-
-  @Override
-  protected String getTargetClass() {
-    return "soot.asm.backend.targets.AnnotatedAnnotatedClass";
   }
 }