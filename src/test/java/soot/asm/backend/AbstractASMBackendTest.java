--- conflicted
+++ resolved
@@ -50,146 +50,6 @@
 @Ignore("Abstract base class")
 public abstract class AbstractASMBackendTest implements Opcodes {
 
-<<<<<<< HEAD
-	private final StringWriter sw = new StringWriter();
-	private final PrintWriter pw = new PrintWriter(sw);
-
-	private final TraceClassVisitor visitor = new TraceClassVisitor(pw);
-
-	protected TargetCompiler targetCompiler = TargetCompiler.javac;
-
-	/**
-	 * Enumeration containing the supported Java compilers
-	 */
-	enum TargetCompiler {
-		eclipse, javac
-	}
-
-	/**
-	 * Runs Soot with the arguments needed for running one test
-	 */
-	protected void runSoot() {
-		G.reset();
-		// Location of the rt.jar
-		String rtJar = System.getProperty("java.home") + File.separator + "lib" + File.separator + "rt.jar";
-		String classpath = getClassPathFolder() + File.pathSeparator + rtJar;
-		System.out.println("Class path: " + classpath);
-
-		// Run Soot and print output to .asm-files.
-		Main.main(new String[] { "-cp", classpath, "-src-prec", "only-class", "-output-format", "asm",
-				"-allow-phantom-refs", "-java-version", getRequiredJavaVersion(), "-no-derive-java-version", getTargetClass() });
-	}
-
-	/**
-	 * Generates the textual output and saves it for later for comparison
-	 */
-	private String createComparison() {
-		generate(visitor);
-		return sw.toString();
-	}
-
-	/**
-	 * Compares the generated test output with Soot's output for the tested
-	 * class line by line
-	 * 
-	 * @throws FileNotFoundException
-	 *             if either the file for comparison could not be created or the
-	 *             soot output could not be opened
-	 */
-	@Test
-	public void runTestAndCompareOutput() throws FileNotFoundException {
-		runSoot();
-		String comparisonOutput = createComparison();
-
-		/*
-		 * Print output for comparison to file for debugging purposes.
-		 */
-		File compareFile = new File("sootOutput/" + getTargetClass() + ".asm.compare");
-		PrintWriter ow = new PrintWriter(compareFile);
-		ow.print(comparisonOutput);
-		ow.flush();
-		ow.close();
-
-		File targetFile = new File("sootOutput/" + getTargetClass() + ".asm");
-		assertTrue(String.format("Soot output file %s not found", targetFile.getAbsolutePath()), targetFile.exists());
-		Scanner sootOutput = new Scanner(targetFile);
-		Scanner compareOutput = new Scanner(comparisonOutput);
-
-		try {
-			System.out.println(String.format("Comparing files %s and %s...", compareFile.getAbsolutePath(),
-					targetFile.getAbsolutePath()));
-			int line = 1;
-			while (compareOutput.hasNextLine()) {
-				// Soot-output must have as much lines as the compared output.
-				assertTrue(String.format(
-						"Too few lines in Soot-output for class %s! Current line: %d. Comparison output: %s",
-						getTargetClass(), line, comparisonOutput), sootOutput.hasNextLine());
-
-				// Get both lines
-				String compare = compareOutput.nextLine();
-				String output = sootOutput.nextLine();
-
-				// Compare lines
-				assertTrue(String.format("Expected line %s, but got %s in line %d for class %s", compare.trim(),
-						output.trim(), line, getTargetClass()), compare.equals(output));
-				++line;
-			}
-
-			assertFalse(String.format("Too many lines in Soot-output for class %s!", getTargetClass()),
-					sootOutput.hasNextLine());
-			System.out.println("File comparison successful.");
-		} finally {
-			sootOutput.close();
-			compareOutput.close();
-		}
-	}
-
-	/**
-	 * Generates the textual output for comparison with Soot's output
-	 * 
-	 * @param cw
-	 *            The TraceClassVisitor used to generate the textual output
-	 */
-	protected abstract void generate(TraceClassVisitor cw);
-
-	/**
-	 * Returns the name of the class to be tested
-	 * 
-	 * @return The fully qualified name of the tested class
-	 */
-	protected abstract String getTargetClass();
-
-	/**
-	 * Return a folder for the process-dir option of Soot
-	 * 
-	 * @return The location of the process-dir folder
-	 */
-	protected String getTargetFolder() {
-		File f = new File("./target/test-classes");
-		return f.getAbsolutePath();
-	}
-
-	/**
-	 * Returns the folder that is to be added to the class path for running soot
-	 * 
-	 * @return The location of the folder containing the test files
-	 */
-	protected String getClassPathFolder() {
-		File f = new File("./target/test-classes");
-		return f.getAbsolutePath();
-	}
-
-	/**
-	 * Returns the Java version required, can be overridden by individual tests
-	 * if needed
-	 * 
-	 * @return The required Java version, "default" by default
-	 */
-	protected String getRequiredJavaVersion() {
-		return "default";
-	}
-
-=======
   private final StringWriter sw = new StringWriter();
   private final PrintWriter pw = new PrintWriter(sw);
 
@@ -220,7 +80,7 @@
 
     // Run Soot and print output to .asm-files.
     Main.main(new String[] { "-cp", classpath, "-src-prec", "only-class", "-output-format", "asm", "-allow-phantom-refs",
-        "-java-version", getRequiredJavaVersion(), getTargetClass() });
+        "-java-version", getRequiredJavaVersion(), "-no-derive-java-version", getTargetClass() });
   }
 
   /** Generates the textual output and saves it for later for comparison */
@@ -330,5 +190,4 @@
   enum TargetCompiler {
     eclipse, javac, javac9
   }
->>>>>>> 134713f5
 }